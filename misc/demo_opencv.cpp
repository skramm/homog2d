/**************************************************************************

    This file is part of the C++ library "homog2d", dedicated to
    handle 2D lines and points, see https://github.com/skramm/homog2d

    Author & Copyright 2019-2022 Sebastien Kramm

    Contact: firstname.lastname@univ-rouen.fr

    Licence: MPL v2

	This Source Code Form is subject to the terms of the Mozilla Public
	License, v. 2.0. If a copy of the MPL was not distributed with this
	file, You can obtain one at https://mozilla.org/MPL/2.0/.

**************************************************************************/

/**
\file demo_opencv.cpp
\brief demo of interfacing with Opencv

\todo 20221210: check out demo8, why is the figure cropped?!
*/

#define HOMOG2D_USE_OPENCV
//#define HOMOG2D_NOCHECKS
#define HOMOG2D_DEBUGMODE
#include "homog2d.hpp"

// additional Opencv header, needed for GUI stuff
#include "opencv2/highgui.hpp"

using namespace h2d;
//using namespace h2d::img;

// forward declaration
void myMouseCB( int event, int x, int y, int, void* param );

//------------------------------------------------------------------
/// General data struct used in demos, is inherited in each demo
struct Data
{
	friend void myMouseCB( int, int, int, int, void* );

	img::Image<cv::Mat> img;
	int _imWidth = 700;
	int _imHeight = 500;

	std::string win1;   ///< Window name (appears in title)
	int selected = -1;  ///< Mouse selected point
	Point2d pt_mouse;   ///< Mouse coordinates
	std::vector<Point2d> vpt; ///< some points used in demo
	bool leftClicAddPoint = false;
	int tline = 0;          ///< used to draw some lines of text inside window

private:
	std::function<void(void*)> _mouseCB = nullptr;

public:
	explicit Data( int demidx, std::string wname )
	{
		win1 = std::string("Demo ") + std::to_string(demidx) + ": " + wname;
		cv::destroyAllWindows();
		cv::namedWindow( win1 );
		img.setSize( _imWidth, _imHeight );
		img.clear(255);
		vpt.resize(4);
		pt_mouse.set(10,10); // just to avoid it being 0,0
		reset();
		tline = 0;
	}
	void reset()
	{
		vpt[0] = Point2d(100,200);
		vpt[1] = Point2d(200,300);
		vpt[2] = Point2d(150,50);
		vpt[3] = Point2d(300,250);
	}

	void setMousePos(int x, int y)
	{
		pt_mouse.set(x,y);
	}
	void setMouseCB( std::function<void(void*)> cb )
	{
		_mouseCB = cb;
		cv::setMouseCallback( win1, myMouseCB, this );
	}

	void addMousePoint()
	{
		vpt.push_back( pt_mouse );
	}

	int nbPts() const
	{
		return (int)vpt.size();
	}
	void clearImage()
	{
		img.clear();
	}
	void showImage()
	{
		img.show( win1 );
	}
	void putTextLine( std::string msg, int lineindex=-1 )
	{
		int lineSize = 22;
		if( lineindex == 0 )
			tline = 0;
		cv::putText( img.getReal(), msg, cv::Point2i( 20, lineSize*++tline), 0, 0.6, cv::Scalar( 150,0,0 ), 1 );
	}
	void drawLines()
	{
		for( int i=0; i<nbPts(); i++ )
		{
			if( selected == i )
				vpt[i].draw( img, img::DrawParams().setColor( 250, 0, 150).setPointStyle( (img::PtStyle)i).selectPoint() );
			else
				vpt[i].draw( img, img::DrawParams().setPointStyle((img::PtStyle)i) );
		}
		Line2d lA( vpt[0], vpt[2] );
		Line2d lB( vpt[0], vpt[3] );
		Line2d lC( vpt[1], vpt[2] );
		Line2d lD( vpt[1], vpt[3] );

		img::DrawParams dp;
		dp.setColor(  250,  50, 100) ;
		lA.draw( img, dp );
		lB.draw( img, dp );
		lC.draw( img, dp );
		lD.draw( img, dp );
		auto rect = getBB( vpt );
		rect.draw( img, img::DrawParams().setColor(0,250,0) );

		auto cbb = rect.getBoundingCircle();
		cbb.draw( img, img::DrawParams().setColor( 0,0,250) );
	}
};

//------------------------------------------------------------------
/// Mouse callback functions, checks if one of the points is selected.
/**
- If so, that point gets moved by the mouse, and the function \c action is called (if it has been assigned)
*/
void
myMouseCB( int event, int x, int y, int, void* param )
{
	auto& data = *reinterpret_cast<Data*>(param);

//	std::cout << __FUNCTION__ << '\n';
	data.setMousePos(x,y);
	bool doSomething = true;

	switch( event )
	{
		case CV_EVENT_LBUTTONUP:
			data.selected = -1;
		break;

		case CV_EVENT_LBUTTONDOWN:
			data.selected = -1;
			for( int i=0; i<data.nbPts(); i++ )
				if( data.pt_mouse.distTo( data.vpt[i]) < 10 )  // if mouse is less than 10 pixel away
					data.selected = i;
			if( data.selected == -1 )
				if( data.leftClicAddPoint )
					data.addMousePoint();
		break;

		case CV_EVENT_MOUSEMOVE:
			if( data.selected != -1 )
			{
				data.vpt[data.selected] = data.pt_mouse;
				data.vpt[data.selected].draw( data.img, img::DrawParams().selectPoint() );
			}
		break;

		case CV_EVENT_RBUTTONDOWN:
			data.selected = -1;
			for( int i=0; i<data.nbPts(); i++ )
				if( data.pt_mouse.distTo( data.vpt[i]) < 10 )  // if mouse is less than 10 pixel away
					data.selected = i;
			if( data.selected != -1 )
			{
				data.vpt.erase( std::begin(data.vpt) + data.selected );
				data.selected = -1;
			}
		break;

		default: doSomething = false; break;
	}
	if( doSomething )
	{
		data.clearImage();
		if( data._mouseCB )
		{
//			std::cout << "call mouse CB\n";
			data._mouseCB( param );
		}
		data.showImage();
	}
}

//------------------------------------------------------------------
/// Generic Keyboard loop, build on top of Opencv's \c cv::waitKey(0)
struct KeyboardLoop
{
	using FuncType = void(void*);
	/// Holds link between key, function, and description
	struct KbLoopAction
	{
		char                    _key;     ///< what key
		std::function<FuncType> _action;  ///< what do do
		std::string             _msg;     ///< message describing key action
		friend std::ostream& operator << ( std::ostream& f, const KbLoopAction& action )
		{
			if( !action._msg.empty() )
				f << " -" << action._key << ": " << action._msg << '\n';
			return f;
		}
	};

private:
	std::vector<KbLoopAction> _actions;
	std::function<FuncType>   _common = nullptr;

public:
	void addKeyAction(
		char key,                              ///< the key
		const std::function<FuncType>& action, ///< the CB, called on key hit
		std::string text=std::string()         ///< the message that will be printed
	)
	{
		auto it = std::find_if(
			_actions.begin(),
			_actions.end(),
			[&]
			( const KbLoopAction& elem )
			{
				return key == elem._key;
			}
		);
		if( it != _actions.end() )
			throw std::runtime_error( std::string("Error, key '") + key + "' already registered" );
		_actions.push_back( KbLoopAction{ key, action, text } );
	}
/// Add common \c action when a valid key is hit
	void addCommonAction( const std::function<FuncType>& action )
	{
		_common = action;
	}
	void showAvailableKeys() const
	{
		if( !_actions.empty() )
		{
			std::cout << "Available keys: " << _actions.size() << '\n';
			for( const auto& elem: _actions )
				std::cout << elem;
		}
		else
			std::cout << "No user keys defined, but 'h' (help), ESC (quit) and SPC (switch to next) available\n";
	}

	void start( Data& data )
	{
		showAvailableKeys();

		char key=0;
		do
		{
			key = cv::waitKey(0);
			if( key == 27 )
			{
				std::cout << "ESC => terminate\n";
				std::exit(0);
			}
			if( key == 32 )
			{
				std::cout << "SPC: switch to next\n";
				return;
			}
			if( key == 'H' || key == 'h' )
				showAvailableKeys();
			else
			{
				auto it = std::find_if(
					_actions.begin(),
					_actions.end(),
					[&]
					( const KbLoopAction& elem )
					{
						return key == elem._key;
					}
				);

				if( it != _actions.end() )
				{
					std::cout << "Action";
					if( !it->_msg.empty() )
						std::cout << ": " << it->_msg;
					std::cout << '\n';

					it->_action(&data);
					if( _common )
						_common(&data);
					data.showImage();
				}
			}
		}
		while( key != 32 ); // SPC
	}
};

std::vector<img::Color> genRandomColors( size_t nb )
{
	std::vector<img::Color> vcol( nb );
	int k_col  = 200;
	int k_min  = 15;

	for( size_t i=0; i<nb; i++ )
	{
		auto colR = 1.0*rand() / RAND_MAX * k_col + k_min;
		auto colG = 1.0*rand() / RAND_MAX * k_col + k_min;
		auto colB = 1.0*rand() / RAND_MAX * k_col + k_min;
		vcol[i] = img::Color(colR,colG,colB);
	}
	return vcol;
}

//------------------------------------------------------------------
void action_1( void* param )
{
	auto& data = *reinterpret_cast<Data*>(param);
	data.drawLines();

	Line2d l_mouse  = data.pt_mouse * Point2d();
	auto p_lines = l_mouse.getParallelLines( 30 );

	auto ppts = l_mouse.getPoints( Point2d(), 200 );
	Line2d l_mouse_o = l_mouse.getOrthogonalLine( ppts.second );
	l_mouse.draw( data.img );
	l_mouse_o.draw( data.img );

	auto p_lines_o = l_mouse_o.getParallelLines( 10 );


	img::DrawParams dp;
	dp.setColor(100,250,100);
	p_lines.first.draw(  data.img, dp );
	p_lines.second.draw( data.img, dp );

	p_lines_o.first.draw(  data.img, dp );
	p_lines_o.second.draw( data.img, dp );
}

void demo_1( int demidx )
{
	Data data( demidx, "lines" );
	std::cout << "Demo " << demidx << ": click on points and move them\n";

	data.setMouseCB( action_1 );

	int n=5;
	data.vpt[0].set( data._imWidth/2,       data._imHeight/n );
	data.vpt[1].set( data._imWidth/2,       data._imHeight*(n-1)/n );
	data.vpt[2].set( data._imWidth/n,       data._imHeight/2 );
	data.vpt[3].set( data._imWidth*(n-1)/n, data._imHeight/2 );

	data.clearImage();
	action_1( &data );
	data.showImage();

	auto k = cv::waitKey(0);
	if( k == 27 )
		std::exit(0);
}
//------------------------------------------------------------------
struct Param_B: public Data
{
	explicit Param_B( int demidx, std::string wname ): Data( demidx, wname )
	{}
	void initPts()
	{
		int a=50;
		int b=150;
		vpt[0].set( a, a );
		vpt[1].set( b, b );
		vpt[2].set( b, a );
		vpt[3].set( a, b );
	}
};

/// Build H from R,T,S (no mouse)
void demo_B( int demidx )
{
	Param_B data( demidx, "build Homography" );
	std::cout << "Demo " << demidx << ": build Homography from Rotation, Translation, Scale\n"
		<< "Hit a key: scale:[op], angle:[lm], translation:[gh,yb], reset: r\n";

	double angle = 0.;
	double angle_delta = 5.;
	double scale = 1.;
	double scale_delta = 1.2;
	double tx = 0;
	double ty = 0;
	double trans_delta = 20;
	double K = M_PI/180.;

	data.clearImage();
	data.initPts();
	data.drawLines();
	data.showImage();

	KeyboardLoop kbloop;
	kbloop.addKeyAction( 'r', [&](void*){ scale = 1.; angle = tx = ty = 0.; }, "reset" );
	kbloop.addKeyAction( 'm', [&](void*){ angle += angle_delta; }, "increment angle" );
	kbloop.addKeyAction( 'l', [&](void*){ angle -= angle_delta; }, "decrement angle" );
	kbloop.addKeyAction( 'z', [&](void*){ tx += trans_delta;    }, "increment tx" );
	kbloop.addKeyAction( 'a', [&](void*){ tx -= trans_delta;    }, "decrement tx" );
	kbloop.addKeyAction( 'b', [&](void*){ ty += trans_delta;    }, "increment ty" );
	kbloop.addKeyAction( 'y', [&](void*){ ty -= trans_delta;    }, "decrement ty" );
	kbloop.addKeyAction( 'p', [&](void*){ scale *= scale_delta; }, "increment scale" );
	kbloop.addKeyAction( 'o', [&](void*){ scale /= scale_delta; }, "reduce scale" );
	kbloop.addCommonAction( [&](void*)
		{
			data.clearImage();
			Homogr H;
			H.addRotation( angle*K ).addTranslation( tx, ty ).addScale( scale );
			data.initPts();
			H.applyTo(data.vpt);
			data.drawLines();
			data.showImage();
		}
	);

	kbloop.start( data );
}
//------------------------------------------------------------------
struct Param_C: public Data
{
	explicit Param_C( int demidx, std::string wname ): Data( demidx, wname )
	{
		rect.set( Point2d( 180,120), Point2d( 380,280) );
		vpt[0] = Point2d( 70,70 );
		vpt[1] = Point2d( 480,380 );
	}

	int radius = 50;
	std::array<Line2d,3> li;
	FRect rect;

	void drawLines()
	{
		for( size_t i=0; i<li.size(); i++ )
			li[i].draw( img );
	}
};

void action_C( void* param )
{
	auto& data = *reinterpret_cast<Param_C*>(param);
	data.clearImage();
	data.drawLines();

	Circle c1( data.vpt[0], data.radius );
	Circle c2( data.vpt[1], 100 );

	img::DrawParams dpc2;
	dpc2.setColor(150,0,150);
	if( c2.isInside( c1 ) )
		dpc2.setColor(250,100,0);
	c2.draw( data.img, dpc2 );

	img::DrawParams dp;
	dp.setColor(150,0,150);
	if( data.rect.isInside( c1 ) )
		dp.setColor(250,100,0);
	data.rect.draw( data.img, dp );

	img::DrawParams dpc1;
	dpc1.setColor(0,250,0);
	if( c1.isInside( data.rect ) )
		dpc1.setColor(250,100,0);
	if( c1.isInside( c2 ) )
		dpc1.setColor(250,100,0);
	c1.draw( data.img, dpc1 );

	data.pt_mouse.draw( data.img, img::DrawParams().setColor(250,50,20) );

// circle - circle intersections
	auto cci = c1.intersects( c2 );
	if( cci() )
		draw( data.img, cci.get(), img::DrawParams().setColor(0,150,0).setPointStyle(img::PtStyle::Diam) );


// circle - rectangle intersections
	auto cr1 = c1.intersects( data.rect );
	auto cr2 = c2.intersects( data.rect );
	if( cr1() )
		draw( data.img, cr1.get(), img::DrawParams().setColor(0,20,220).setPointStyle(img::PtStyle::Diam) );
	if( cr2() )
		draw( data.img, cr2.get(), img::DrawParams().setColor(0,20,220).setPointStyle(img::PtStyle::Diam) );

// circle - lines intersections
	for( size_t i=0; i<data.li.size(); i++ )
	{
		auto ri = data.li[i].intersects( c1 );
		if( ri() )
		{
			auto inter = ri.get();
			inter.first.draw(  data.img, img::DrawParams().setColor(250, 0, 0) );
			inter.second.draw( data.img, img::DrawParams().setColor(250, 0, 0) );
		}
	}

	auto seg = getSegment( c1, c2 );
	seg.draw( data.img, img::DrawParams().setColor(250, 0, 0) );

	auto pseg = getTanSegs( c1, c2 );
	pseg.first.draw(  data.img, img::DrawParams().setColor(250, 250, 0) );
	pseg.second.draw( data.img, img::DrawParams().setColor(0, 250, 250) );
	data.showImage();
}

void demo_C( int demidx )
{
	std::cout << "Demo " << demidx << ": move circle over line, hit [lm] to change circle radius\n";
	Param_C data( demidx, "circle demo" );

	data.li[0] = Point2d() * Point2d(200,100);
	data.li[1] = Point2d(200,0) * Point2d(200,200);
	data.li[2] = Point2d(0,200) * Point2d(200,200);

	data.clearImage();
	data.drawLines();
	action_C( &data );
	data.showImage();

	data.setMouseCB( action_C );

	KeyboardLoop kbloop;
	kbloop.addKeyAction( 'l', [&](void*){ data.radius += 10; }, "increment radius" );
	kbloop.addKeyAction( 'm', [&](void*){ data.radius -= 10; }, "decrement radius" );
	kbloop.addKeyAction( 'r', [&](void*){ data.radius = 80;  }, "reset radius" );
	kbloop.start( data );
}

//------------------------------------------------------------------
struct Param_SI: Data
{
	explicit Param_SI( int demidx, std::string wname): Data( demidx, wname )
	{}

	Segment seg1,seg2;
};

double action_SI_drawDist( const Segment& seg, void* param )
{
	auto& data = *reinterpret_cast<Param_SI*>(param);

	int segDistCase;
	auto segDist = seg.distTo( data.pt_mouse, &segDistCase );

	auto col_A = img::DrawParams().setColor( 0,200,200 );
	auto col_B = img::DrawParams().setColor( 200,200,0 );
	switch( segDistCase )
	{
		case -1:
			draw( data.img, Segment( data.pt_mouse, seg.getPts().first ), col_B );
		break;
		case +1:
			draw( data.img, Segment( data.pt_mouse, seg.getPts().second ), col_B );
		break;
		default:
			if( data.pt_mouse.distTo( seg.getLine() ) > 3. )
			{
				auto orthog_seg = seg.getLine().getOrthogSegment( data.pt_mouse );
				orthog_seg.draw( data.img, col_A );
			}
	}
	return segDist;
}
void action_SI( void* param )
{
	auto& data = *reinterpret_cast<Param_SI*>(param);

	data.clearImage();
	data.seg1.set( data.vpt[0], data.vpt[1] );
	data.seg2.set( data.vpt[2], data.vpt[3] );

	data.seg1.draw( data.img, img::DrawParams().setColor( 0,0,250).setThickness(2) );
	data.seg2.draw( data.img, img::DrawParams().setColor( 250,0,0).setThickness(2) );
	data.seg1.getLine().draw( data.img, img::DrawParams().setColor( 200,200,200) );
	data.seg2.getLine().draw( data.img, img::DrawParams().setColor( 200,200,200) );
	draw( data.img, data.vpt );

	auto psegs = data.seg1.getParallelSegs( 40 );
	draw( data.img, psegs.first,  img::DrawParams().setColor( 0,250,200) );
	draw( data.img, psegs.second, img::DrawParams().setColor( 200,0,250) );


	if( data.selected != -1 )
		data.vpt[data.selected].draw( data.img, img::DrawParams().selectPoint() );

	auto inters = data.seg1.intersects( data.seg2 );
	if( inters() )
	{
		auto pti = inters.get();
		pti.draw( data.img );
		Line2d l1 = data.seg1.getLine().getOrthogonalLine( pti );
		l1.draw( data.img, img::DrawParams().setColor( 0,0,100) );

		Line2d l2 = data.seg2.getLine().getOrthogonalLine( pti );
		l2.draw( data.img, img::DrawParams().setColor( 100,0,0) );
	}

	Line2d li2( Point2d(350,120),Point2d(20,50));
	li2.draw( data.img );

	auto inters1 = data.seg1.intersects( li2 );
	if( inters1() )
		 inters1.get().draw( data.img, img::DrawParams().setPointStyle(img::PtStyle::Diam).setColor( 250,0,0));
	auto inters2 = data.seg2.intersects( li2 );
	if( inters2() )
		 inters2.get().draw( data.img, img::DrawParams().setPointStyle(img::PtStyle::Diam).setColor( 250,0,0));

	auto segDist1 = action_SI_drawDist( data.seg1, param );
	auto segDist2 = action_SI_drawDist( data.seg2, param );
	data.putTextLine( "distance mouse/s1=" + std::to_string(segDist1) + " mouse/s2=" + std::to_string(segDist2) ,0 );
	data.showImage();
}

/// Segment intersection demo
void demo_SI( int demidx )
{
	Param_SI data( demidx, "segment_intersection" );
	std::cout << "Demo " << demidx << ": intersection of segments\n Select a point and move it around. "
		<< "When they intersect, you get the orthogonal lines of the two segments, at the intersection point.\n"
		<< "Also shows parallel segments\n";

	data.vpt[0] = Point2d(100,200);
	data.vpt[1] = Point2d(200,300);
	data.vpt[2] = Point2d(150,50);
	data.vpt[3] = Point2d(300,250);

	action_SI( &data );
	data.setMouseCB( action_SI );

	if( 27 == cv::waitKey(0) )
		std::exit(0);
}

//------------------------------------------------------------------
struct Param_6 : Data
{
	explicit Param_6( int demidx, std::string wname): Data( demidx, wname )
	{}

	float angle = 20;
};

void action_6( void* param )
{
	auto& data = *reinterpret_cast<Param_6*>(param);

	data.clearImage();
	double K = M_PI / 180.;
	auto tx = data.pt_mouse.getX();
	auto ty = data.pt_mouse.getY();

	auto mouse_pos = std::make_pair(
		Line2d( LineDir::H, ty ),
		Line2d( LineDir::V, tx )
	);
	draw( data.img, mouse_pos, img::DrawParams().setColor( 200,200,200) );

/*	auto org = std::make_pair(
		Line2d( LineDir::H, ty ),
		Line2d( LineDir::V, tx )
	);
	draw( data.img, org );
*/
	Homogr H = Homogr().addTranslation(-tx,-ty).addRotation( data.angle * K ).addTranslation(tx,ty);

	draw( data.img, data.vpt[0] );
	draw( data.img, data.vpt[1] );
	Line2d l1( data.vpt[0], data.vpt[1] );
	Line2d l2 = l1.getRotatedLine( data.vpt[0], data.angle * K );

	auto dpar = img::DrawParams();
	l1.draw( data.img, dpar.setColor( 250,0,0) );
	l2.draw( data.img, dpar.setColor( 0,250,0) );

	Segment s1( data.vpt[2], data.vpt[3] );
	Segment s2 = H*s1;
	s1.draw( data.img, dpar.setColor( 250,0,0) );
	s2.draw( data.img, dpar.setColor( 0,0,250) );
	s1.getPts().first.draw( data.img, dpar.selectPoint() );
	s1.getPts().second.draw( data.img, dpar.selectPoint() );
}

void demo_6( int demidx )
{
	std::cout << "Demo " << demidx << ": apply homography to lines and segments\n Hit [lm] to change angle, "
		<< "and select points of blue segment with mouse\n";
	Param_6 data( demidx, "homography_lines_seg" );
	double angle_delta = 5.; // degrees

	data.setMouseCB( action_6 );
	action_6( &data );

	data.showImage();

	KeyboardLoop kbloop;
	kbloop.addKeyAction( 'm', [&](void*){ data.angle += angle_delta; std::cout << "val=" <<data.angle<<'\n'; }, "increment angle" );
	kbloop.addKeyAction( 'l', [&](void*){ data.angle -= angle_delta; std::cout << "val=" <<data.angle<<'\n'; }, "decrement angle" );
	kbloop.addCommonAction( [&](void*){ action_6(&data);} );
	kbloop.start( data );
}
//------------------------------------------------------------------
/// This one has two windows
struct Param_H: public Data
{
	int hmethod = 1;
	img::Image<cv::Mat> img2;
	std::string win2 = "Computed projection";

	explicit Param_H( int demidx, std::string wname ): Data( demidx, wname )
	{
		cv::namedWindow( win2 );
		cv::moveWindow( win2, _imWidth, 50 );
		img2.setSize( _imHeight, _imWidth );
	}
	void showImage()
	{
		img.show( win1 );
		img2.show( win2 );
	}
	void clearImage()
	{
		img.clear();
		img2.clear();
	}
	void reset()
	{
		auto pa1 = Point2d(100,100);
		auto pa2 = Point2d(400,300);
		auto v1 = get4Pts( FRect(pa1, pa2) );

		auto pb1 = Point2d(80,150);
		auto pb2 = Point2d(450,350);
		auto v2 = get4Pts( FRect(pb1, pb2) );
		std::copy( v1.begin(), v1.end(), vpt.begin() );
		std::copy( v2.begin(), v2.end(), vpt.begin()+4 );
	}
};


void action_H( void* param )
{
	auto& data = *reinterpret_cast<Param_H*>(param);

	data.clearImage();

	std::vector<Point2d> v1(4);
	std::vector<Point2d> v2(4);
	std::copy( data.vpt.begin(),   data.vpt.begin()+4, v1.begin() );
	std::copy( data.vpt.begin()+4, data.vpt.end(),     v2.begin() );
	for( int i=0; i<4; i++ )
	{
		Segment s1( v1[i], v1[i==3?0:i+1] );
		Segment s2( v2[i], v2[i==3?0:i+1] );
		s1.draw( data.img, img::DrawParams().setColor( 0,0,250) );
		s2.draw( data.img, img::DrawParams().setColor( 250,0,0) );

		s1.draw( data.img2, img::DrawParams().setColor( 0,0,250) );

		Segment( v1[i], v2[i] ).draw( data.img );

		v1[i].draw( data.img );
		v2[i].draw( data.img );
	}

	std::vector<Point2d> vseg;
	auto center_x = 160;
	auto center_y = 220;
	auto size_v = 40;
	auto size_h = 60;
	vseg.emplace_back( Point2d(center_x+size_h, center_y) );
	vseg.emplace_back( Point2d(center_x-size_h, center_y) );
	vseg.emplace_back( Point2d(center_x,        center_y+size_v) );
	vseg.emplace_back( Point2d(center_x,        center_y-size_v) );

	Segment sa1( vseg[0], vseg[1] );
	Segment sb1( vseg[2], vseg[3] );

	sa1.draw( data.img, img::DrawParams().setColor( 0,100,100) );
	sb1.draw( data.img, img::DrawParams().setColor( 0,100,100) );

	cv::putText( data.img.getReal(), "source points", cv::Point2i( v1[0].getX(), v1[0].getY() ), 0, 0.8, cv::Scalar( 250,0,0 ), 2 );
	cv::putText( data.img.getReal(), "dest points",   cv::Point2i( v2[0].getX(), v2[0].getY() ), 0, 0.8, cv::Scalar( 0,0,250 ), 2 );

	Homogr H;
	H.buildFrom4Points( v1, v2, data.hmethod );
	std::cout << "Computed Homography:\n" << H << '\n';

	std::vector<Point2d> vpt3;
	for( int i=0; i<4; i++ )
		vpt3.push_back( H * data.vpt[i] );

	for( int i=0; i<4; i++ )
	{
		Segment s1( vpt3[i], vpt3[i==3?0:i+1] );
		s1.draw( data.img2, img::DrawParams().setColor( 0,250,0) );
	}

	auto vsegH  = H * vseg;
	Segment sa2( vsegH[0], vsegH[1] );
	Segment sb2( vsegH[2], vsegH[3] );

	sa2.draw( data.img2, img::DrawParams().setColor( 0,100,100) );
	sb2.draw( data.img2, img::DrawParams().setColor( 0,100,100) );


	FRect rect( Point2d(200,160), Point2d(330,250));
	rect.draw( data.img );
	auto rect2 = H * rect;
	rect2.draw( data.img2 );

	auto e_x = 320.;
	auto e_y = 360.;
	auto e_h = 70.;

	Circle c_ell( e_x, e_y, e_h );
	c_ell.draw( data.img );
	auto ell = H * c_ell;
	ell.draw( data.img2 );
	auto ecenter = ell.getCenter();
	ecenter.draw( data.img2 );

	auto ell_bb = ell.getBB();
	ell_bb.draw( data.img2 );

	data.showImage();
}

/// Demo of computing a homography from two sets of 4 points
void demo_H( int demidx )
{
	Param_H data( demidx, "Compute Homography from 4 points" );
	data.vpt.resize(8);
	data.reset();
	std::cout << "Demo " << demidx << ": compute homography from two sets of 4 points\n"
		<< " - usage: move points with mouse in left window, right window will show source rectangle (blue)\n"
		<< "and computed projected rectangle (green)\n"
		<< " - keys:\n  -a: switch backend computing library\n  -r: reset points\n";

	data.setMouseCB( action_H );
	action_H( &data );

	KeyboardLoop kbloop;
	kbloop.addKeyAction( 'r', [&](void*){ data.reset(); } );
	kbloop.addKeyAction( 'a', [&](void*)
		{
			data.hmethod = data.hmethod?0:1;
#if !defined(HOMOG2D_USE_EIGEN)
			if( data.hmethod == 0 )
			{
				std::cout << "Unable, build without Eigen support, see manual, switch to Opencv\n";
				data.hmethod = 1;
			}
#endif
		}
	);
	kbloop.start( data );
}
//------------------------------------------------------------------
/// This datatype holds two Polyline objects, one closed, one open. They are both edited the same way and
/// we switch drawing
struct Param_PL : Data
{
	explicit Param_PL( int demidx, std::string title ):Data( demidx, title )
	{
		v_po.push_back( &polyline_o );
		v_po.push_back( &polyline_c );
	}
	OPolyline polyline_o;
	CPolyline polyline_c;
	std::vector<detail::Common<double>*> v_po;
	bool showClosedPoly = false;
};

void action_PL( void* param )
{
	auto& data = *reinterpret_cast<Param_PL*>(param);

	data.clearImage();
	data.polyline_o.set( data.vpt );
	data.polyline_c.set( data.vpt );

	auto color = img::DrawParams().setColor( 0,10,200);
	if( data.polyline_c.isPolygon() )
		color = img::DrawParams().setColor( 250,10,20);

	auto len = data.showClosedPoly ? data.polyline_c.length() : data.polyline_o.length();
	if( data.showClosedPoly )
		data.polyline_c.draw( data.img, color );
	else
		data.polyline_o.draw( data.img, color );

	auto col_green = img::DrawParams().setColor(10,250,10);
	Line2d li( Point2d( 10,60), Point2d( 400,270) );
	li.draw( data.img, col_green );

	data.putTextLine( std::string("Nb pts=") + std::to_string( data.polyline_c.size() ), 0 );
	data.putTextLine( std::string("length=") + std::to_string(len)                         );

	auto intersPts_o = li.intersects(data.polyline_o).get();
	auto intersPts_c = li.intersects(data.polyline_c).get();;

	auto intersPts = ( data.showClosedPoly ? intersPts_c : intersPts_o );
	for( const auto& pt: intersPts )
		pt.draw( data.img  );

	Circle cir( 350,180,85);
	cir.draw( data.img, col_green );
	auto i_cir_o = cir.intersects( data.polyline_o );
	auto i_cir_c = cir.intersects( data.polyline_c );

	FRect rect( 90,160,205,245);
	rect.draw( data.img, col_green );
	auto i_rect_o = rect.intersects( data.polyline_o );
	auto i_rect_c = rect.intersects( data.polyline_c );

	std::string str_ispoly{"Polygon: N"};
	if( data.showClosedPoly )
	{
		draw( data.img, i_cir_c.get() );
		draw( data.img, i_rect_c.get() );
		if( data.polyline_c.isPolygon() )
			str_ispoly = "Polygon: Y";
	}
	else
	{
		draw( data.img, i_cir_o.get() );
		draw( data.img, i_rect_o.get() );
	}
	data.putTextLine( str_ispoly );
	auto bb = data.polyline_c.getBB();
	bb.draw( data.img );

	if( data.showClosedPoly && data.polyline_c.isPolygon() )
	{
		auto centroid = data.polyline_c.centroid();
		centroid.draw( data.img, img::DrawParams().setColor(40,20,250) );
		cv::putText(
			data.img.getReal(),
			"centroid",
			centroid.getCvPti(),
			0, 0.6,
			cv::Scalar( 250,0,0 )
		);

		data.putTextLine( std::string("area=") + std::to_string(data.polyline_c.area()) );

		auto isC = "Convex: Y";
		if( !data.polyline_c.isConvex() )
			isC = "Convex: N";
		data.putTextLine( isC );

//		std::cout << "mouse=" << data.pt_mouse << '\n';
		auto YN = data.pt_mouse.isInside(data.polyline_c)?"Y":"N";
		data.putTextLine( std::string("IsInside=") + std::string( YN ) );

/*		auto idx = base::sub::getFarthestSegment( data.pt_mouse, bb );
		auto seg_f = bb.getSegs()[idx];
		seg_f.draw( data.img, img::DrawParams().setColor(250,20,120) );
*/
	}
	data.showImage();
}

void demo_PL( int demidx )
{
	Param_PL data( demidx, "Polyline demo" );
	std::cout << "Demo " << demidx
		<< ": polyline\n-Colors\n -Red: polygon (needs to be closed)\n -Blue: intersections\n"
		<< "Lclick to add point, Rclick to remove\n";
	data.leftClicAddPoint=true;

	data.setMouseCB( action_PL );

	action_PL( &data );

	KeyboardLoop kbloop;
	kbloop.addKeyAction( 'a', [&](void*)
		{
			data.showClosedPoly = !data.showClosedPoly;
		},
		"switch open/close"
	);
//	kbloop.addCommonAction( [&] { action_PL(&data); } );
	kbloop.start( data );
}

//------------------------------------------------------------------
struct Param_ELL : Data
{
	explicit Param_ELL(  int demidx, std::string title ):Data( demidx, title )
	{}
	void draw()
	{
		clearImage();
		ell = Ellipse_<float>( x0, y0, major, major*ratio_mm, 0. ) ;
		auto ell2 = H * ell;
		ell2.draw( img );

		auto bb1 = ell2.getOBB();
		bb1.draw( img, img::DrawParams().setColor(0,0,250) );

		auto bb2 = ell2.getBB();
		bb2.draw( img, img::DrawParams().setColor(0,250,0) );

		auto axis = ell2.getAxisLines();
		h2d::draw( img, axis );

		putTextLine( std::string("Major length=")       + std::to_string( major ),       0 );
		putTextLine( std::string("ratio Mm=")           + std::to_string( ratio_mm )       );
		putTextLine( std::string("Ellipse area=")       + std::to_string( ell.area()   )   );
		putTextLine( std::string("Ellipse perimeter=")  + std::to_string( ell.length() )   );
		putTextLine( std::string("Green BB area=")      + std::to_string( bb2.area()   )   );
		putTextLine( std::string("Green BB perimeter=") + std::to_string( bb2.length() )   );
		putTextLine( std::string("Blue BB area=")       + std::to_string( bb1.area()   )   );
		putTextLine( std::string("Blue BB perimeter=")  + std::to_string( bb1.length() )   );

		showImage();
	}
	Ellipse_<double> ell;
	Homogr H;
	double angle = 5.;
	double tx = 0;
	double ty = 0;
	double x0=200;
	double y0=250;
	double major = 120.;
	double ratio_mm = .5;
};

/// action for Ellipse demo (run on keyboard hit)
void action_ELL( void* param )
{
	auto& data = *reinterpret_cast<Param_ELL*>(param);
	data.H.init();
	data.H.addTranslation(-data.x0, -data.y0).addRotation( data.angle * M_PI/180.).addTranslation(data.x0+data.tx, data.y0+data.ty);
	data.draw();
}

/// Ellipse demo
void demo_ELL( int demidx )
{
	Param_ELL data( demidx, "Ellipse demo" );
	std::cout << "Demo " << demidx
		<< ": Ellipse (no mouse, enter 'h' for valid keys)\n"
		<< " -blue rectangle: ellipse bounding box\n"
		<< " -green rectangle: blue rectangle bounding box\n";

	double trans_delta = 20;
	double angle_delta = 5.;

	KeyboardLoop kbloop;
	kbloop.addKeyAction( 'z', [&](void*){ data.tx += trans_delta;    }, "increment tx" );
	kbloop.addKeyAction( 'a', [&](void*){ data.tx -= trans_delta;    }, "decrement tx" );
	kbloop.addKeyAction( 'b', [&](void*){ data.ty += trans_delta;    }, "increment ty" );
	kbloop.addKeyAction( 'y', [&](void*){ data.ty -= trans_delta;    }, "decrement ty" );
	kbloop.addKeyAction( 'm', [&](void*){ data.angle += angle_delta; }, "increment angle" );
	kbloop.addKeyAction( 'l', [&](void*){ data.angle -= angle_delta; }, "decrement angle" );
	kbloop.addKeyAction( 'o', [&](void*){ data.ratio_mm = std::min(data.ratio_mm*1.1, 1.00); }, "inc ratio" );
	kbloop.addKeyAction( 'p', [&](void*){ data.ratio_mm = std::max(data.ratio_mm/1.1, 0.05); }, "dec ratio" );

	kbloop.addCommonAction( action_ELL );
	action_ELL( &data );
	kbloop.start( data );
}

//------------------------------------------------------------------
/// Circle demo
struct Param_CIR : Data
{
	explicit Param_CIR( int demidx, std::string title ): Data( demidx, title )
	{
		vpt = std::vector<Point2d>{
			{150,120}, {220,240},            // initial rectangle
			{100,100}, {300,100}, {300,200}  // initial circle
		};
	}
	void setAndDraw()
	{

		if( buildFrom3Pts )
			try
			{
				cir.set( vpt[2], vpt[3], vpt[4] );
			}
			catch( std::exception& err )
			{
				std::cout << "unable to build circle from the 3 points given:\n=> " << err.what() << '\n';
			}
		else
			cir.set( vpt[2], vpt[3] );
		rect.set( vpt[0], vpt[1] );

		auto par_c = img::DrawParams().setColor(0,0,250);
		auto par_r = par_c;
		if( cir.isInside( rect ) )
			par_c.setColor( 0,250,0);
		if( rect.isInside( cir ) )
			par_r.setColor( 0,250,0);

		cir.draw( img, par_c );
		rect.draw( img, par_r );
		auto par_pt = img::DrawParams().setColor(250,20,50).setPointSize(2).setPointStyle(img::PtStyle::Dot);
		if( buildFrom3Pts )
			draw( img, vpt, par_pt );
		else                                  // draw only 4 points
			for( int i=0; i<4; i++ )
				vpt[i].draw( img, par_pt );
	}

// DATA SECTION

	Circle cir;
	FRect rect;
	bool buildFrom3Pts = true;

};

void action_CIR( void* param )
{
	auto& data = *reinterpret_cast<Param_CIR*>(param);
	data.clearImage();
	data.setAndDraw();

	data.showImage();
}

void demo_CIR( int demidx )
{
	Param_CIR data( demidx, "Circle demo" );
	std::cout << "Demo " << demidx << ": Compute circle from 3 points/2 points\n"
		<< "Colors: green if inside, blue if not\n";

	action_CIR( &data );
	data.setMouseCB( action_CIR );

	KeyboardLoop kbloop;
	kbloop.addCommonAction( action_CIR );

	kbloop.addKeyAction( 'a', [&](void*)
		{
			data.buildFrom3Pts = !data.buildFrom3Pts;
		},
		"switch circle from 2 pts / 3 pts"
	);

	kbloop.start( data ); // blocking function
}

//------------------------------------------------------------------
/// Convex hull demo
struct Param_CH : Data
{
	explicit Param_CH( int demidx, std::string title ): Data( demidx, title )
	{
		vpt = std::vector<Point2d>{ {100,100}, {300,100}, {300,400}, {100,400},{150,250} };
	}
	std::vector<img::Color> vcol;
};

void action_CH( void* param )
{
	static size_t old_size = 0;
	auto& data = *reinterpret_cast<Param_CH*>(param);

	data.clearImage();
	draw( data.img, data.vpt, img::DrawParams().showIndex() );

	auto chull = convexHull( data.vpt );

	auto vlines = getLines( chull.getSegs() );
	if( old_size != vlines.size() )
	{
		data.vcol = genRandomColors( vlines.size() );
		old_size = vlines.size();
	}

	auto func = [&](int i)   // lambda, needed to fetch color from index
		{
			return img::DrawParams().setColor(data.vcol[i]);
		};
	std::function<img::DrawParams(int)> f(func);

	draw( data.img, vlines, f );
	chull.draw( data.img, img::DrawParams().setColor(250,0,0) );

	data.showImage();
}

void demo_CH( int demidx )
{
	Param_CH data( demidx, "Convex Hull demo" );
	std::cout << "Demo " << demidx << ": Convex hull. Lclick to add points, Rclick to remove\n";
	action_CH( &data );
	data.setMouseCB( action_CH );

	data.leftClicAddPoint=true;

	KeyboardLoop kbloop;
	kbloop.start( data );
}

//------------------------------------------------------------------
/// Segments demo
struct Param_RI : Data
{
	explicit Param_RI( int demidx, std::string title ):Data( demidx, title )
	{}
	bool doUnion = true;
};

void action_RI( void* param )
{
	auto& data = *reinterpret_cast<Param_RI*>(param);

	data.clearImage();
	draw( data.img, data.vpt );
	FRect r1( data.vpt[0], data.vpt[1] );
	FRect r2( data.vpt[2], data.vpt[3] );
	r1.draw( data.img, img::DrawParams().setColor(250,0,0) );
	r2.draw( data.img, img::DrawParams().setColor(0,250,0) );
	if( data.doUnion )
	{
		auto res = r1 & r2;
		if( res() )
			res.get().draw( data.img, img::DrawParams().setColor(0,0,250) );
	}
	else
	{
		auto res = r1 | r2;
		res.draw( data.img, img::DrawParams().setColor(0,0,250) );
	}

	data.showImage();
}

void demo_RI( int demidx )
{
	Param_RI data( demidx, "Rectangle intersection demo" );
	std::cout << "Demo " << demidx << ": RI demo\n";

	data.setMouseCB( action_RI );
	KeyboardLoop kbloop;
	kbloop.addKeyAction( 'a', [&](void*){ data.doUnion  = !data.doUnion; }, "Toggle union/intersection" );
	kbloop.addCommonAction( action_RI );
	action_RI( &data );
	kbloop.start( data );
}

//------------------------------------------------------------------
/// Segments demo
struct Param_SEG : Data
{
	explicit Param_SEG( int demidx, std::string title ):Data( demidx, title )
	{}
	bool showIndexes      = false;
	bool showIntersection = false;
	bool showMiddlePoint  = false;
	bool showBisector     = false;
	bool regen = false;
	std::vector<Segment>          vseg;
	std::vector<img::Color> vcol;

	int nbSegs = 100;
	int delta = 40;
	int width2  = _imWidth-delta;
	int height2 = _imHeight-delta;
	int k_col  = 200;
	int k_min  = 15;

	void generateSegments()
	{
		std::cout << "generating " << nbSegs << " segments\n";
		vseg.clear();
		vcol.clear();
		for( auto i=0; i<nbSegs; i++ )
		{
			auto len = 1.0*rand() / RAND_MAX * 40 + 10;
			auto p1x = 1.0*rand() / RAND_MAX * width2 + 20;
			auto p2x = 1.0*rand() / RAND_MAX * width2 + 20;;
			auto p1y = 1.0*rand() / RAND_MAX * height2 + 20;
			auto p2y = 1.0*rand() / RAND_MAX * height2 + 20;
			auto line = Line2d( p1x, p1y, p2x, p2y );
			auto ppts = line.getPoints( Point2d( p1x, p1y) , len );
			vseg.push_back( Segment( ppts ) );
		}
		vcol = genRandomColors( nbSegs );
		regen = false;
	}
};
void action_SEG( void* param )
{
	auto& data = *reinterpret_cast<Param_SEG*>(param);

	data.clearImage();
	if( data.regen )
		data.generateSegments();

	auto func = [&](int i)   // lambda, needed to fetch color from index
		{
			return img::DrawParams().showIndex(data.showIndexes).setColor(data.vcol[i]);
		};
	std::function<img::DrawParams(int)> f(func);
	draw( data.img, data.vseg, f );

	if( data.showIntersection )
	{
		size_t c_intersect = 0;
		for( size_t i=0; i<data.vseg.size()-1; i++ )
		{
			auto s1 = data.vseg[i];
			for( size_t j=i+1; j<data.vseg.size(); j++ )
			{
				auto s2 = data.vseg[j];
				auto pi = s1.intersects( s2 );
				if( pi() )
				{
					draw( data.img, pi.get(), img::DrawParams().setColor( 250,0,0) );
					c_intersect++;
				}
			}
		}
		std::cout << "- # intersection points=" << c_intersect << '\n';
	}
	if( data.showMiddlePoint )
	{
		for( const auto& seg: data.vseg )
			seg.getCenter().draw( data.img, img::DrawParams().setColor( 0,0,250) );
	}
	if( data.showBisector )
	{
		for( const auto& seg: data.vseg )
			seg.getBisector().draw( data.img, img::DrawParams().setColor( 0,100,100) );
//			seg.getBisector().draw( data.img, f );  ///< \todo implement this

	}
	data.showImage();
}

void demo_SEG( int demidx )
{
	Param_SEG data( demidx, "Segments demo" );
	std::cout << "Demo " << demidx << ": Segments demo\n";
	data.generateSegments();

	KeyboardLoop kbloop;
	kbloop.addKeyAction( 'm', [&](void*){ data.showMiddlePoint  = !data.showMiddlePoint; }, "show middle point" );
	kbloop.addKeyAction( 'n', [&](void*){ data.showIndexes      = !data.showIndexes; }, "show indexes" );
	kbloop.addKeyAction( 'i', [&](void*){ data.showIntersection = !data.showIntersection; }, "show intersection points" );
	kbloop.addKeyAction( 'b', [&](void*){ data.showBisector     = !data.showBisector; }, "show bisector lines" );

	kbloop.addKeyAction( 'r', [&](void*){ data.regen = true; }, "Re-generate" );
	kbloop.addKeyAction( 'w', [&](void*){ data.nbSegs = data.nbSegs*2; data.regen = true; }, "double nb points" );
	kbloop.addKeyAction( 'x', [&](void*){ data.nbSegs = data.nbSegs/2; data.regen = true; }, "half nb points" );

	kbloop.addCommonAction( action_SEG );
	action_SEG( &data );

	kbloop.start( data );
}

//------------------------------------------------------------------
/// Polyline full step rotate demo parameters
struct Param_polRot : Data
{
	explicit Param_polRot( int demidx, std::string title ): Data( demidx, title )
	{
		_poly.set(
			std::vector<Point2d>{
				{0,0}, {100,0}, {100,100}, {50,150}, {0,100}
			}
		);
		_poly.translate( 180,180); // so it lies in the window
	}
	void nextRefPt()
	{
		_refPt++;
		if( _refPt >= _poly.size() )
			_refPt = 0;
		std::cout << "move to next ref pt: " << _refPt << ": " << _poly.getPoint( _refPt ) <<  '\n';
	}
	void doIt( bool b = true )
	{
		_doIt = b;
	}

	CPolyline _poly;
	Rotate    _rotateType = Rotate::CW;
	size_t    _refPt = 0;                 ///< default index of center point
	bool      _doIt = false;
};

void action_polRot( void* param )
{
	auto& data = *reinterpret_cast<Param_polRot*>(param);
	data.clearImage();

	if( data._doIt )
		data._poly.rotate( data._rotateType, data._poly.getPoint( data._refPt ) );

	data._poly.draw( data.img, img::DrawParams().setColor( 250,0,0).showPoints() );
	data._poly.getPoint( data._refPt ).draw( data.img, img::DrawParams().setColor( 0,0,250).setPointStyle(img::PtStyle::Dot) );
	data.showImage();
}

void demo_polRot( int demidx )
{
	Param_polRot data( demidx, "Polyline full step rotate demo" );
	std::cout << "Demo " << demidx << ": Polyline full step rotate demo\n"
		<< "Warning: as images as shown here with vertical axis reversed, what appears as a CW is actually a CCW rotation!\n";

	KeyboardLoop kbloop;
	kbloop.addKeyAction( 'a', [&](void*){ data._rotateType=Rotate::CW;       data.doIt(); }, "rotate CW" );
	kbloop.addKeyAction( 'z', [&](void*){ data._rotateType=Rotate::CCW;      data.doIt(); }, "rotate CCW" );
	kbloop.addKeyAction( 'e', [&](void*){ data._rotateType=Rotate::Full;     data.doIt(); }, "rotate Full" );
	kbloop.addKeyAction( 'q', [&](void*){ data._rotateType=Rotate::VMirror;  data.doIt(); }, "VMirror" );
	kbloop.addKeyAction( 's', [&](void*){ data._rotateType=Rotate::HMirror;  data.doIt(); }, "HMirror" );
	kbloop.addKeyAction( 'w', [&](void*){ data.nextRefPt();                  data.doIt(false); }, "move to next reference point" );

	kbloop.addCommonAction( action_polRot );
	action_polRot( &data );

	kbloop.start( data );
}
//------------------------------------------------------------------
/// Polyline full step rotate demo parameters
struct Param_NFP : Data
{
	explicit Param_NFP( int demidx, std::string title ): Data( demidx, title )
	{
		genRandomPoints();
	}
	int _mode = 0;

	void genRandomPoints()
	{
		vpt.clear();
/*		std::cout << "generating " << nbSegs << " segments\n";
		vseg.clear();
		vcol.clear();*/
		int nbPts = 1.0*rand() / RAND_MAX * 40 + 10;
		for( auto i=0; i<nbPts; i++ )
		{
			auto x = 1.0*rand() / RAND_MAX * (_imWidth-20) + 10;
			auto y = 1.0*rand() / RAND_MAX * (_imHeight-20) + 10;
			vpt.push_back( Point2d(x,y) );
		}
//		vcol = genRandomColors( nbSegs );
	}
};

void action_NFP( void* param )
{
	auto& data = *reinterpret_cast<Param_NFP*>(param);
	data.clearImage();
	draw( data.img, data.vpt );
	data.pt_mouse.draw( data.img, img::DrawParams().setColor( 250,0,0) );
	switch( data._mode )
	{
		case 0:
		{
			auto idx = findNearestPoint( data.pt_mouse, data.vpt );
			Segment(data.vpt[idx], data.pt_mouse).draw( data.img, img::DrawParams().setColor( 250,0,0) );
		}
		break;
		case 1:
		{
			auto idx = findFarthestPoint( data.pt_mouse, data.vpt );
			Segment(data.vpt[idx], data.pt_mouse).draw( data.img, img::DrawParams().setColor( 0,250,0) );
		}
		break;
		case 2:
		{
			auto pidx = findNearestFarthestPoint( data.pt_mouse, data.vpt );
			Segment(data.vpt[pidx.first], data.pt_mouse).draw( data.img, img::DrawParams().setColor( 250,0,0) );
			Segment(data.vpt[pidx.second], data.pt_mouse).draw( data.img, img::DrawParams().setColor( 0,250,0) );
		}
		break;
		default: assert(0);
	}

	data.showImage();
}

void demo_NFP( int demidx )
{
	Param_NFP data( demidx, "Closest/Farthest Point" );
	std::cout << "Demo " << demidx << ": Closest/Farthest Point\n";

	KeyboardLoop kbloop;
	kbloop.addKeyAction( 'a', [&](void*){ data._mode==2? data._mode=0: data._mode++; }, "switch mode (nearest/farthest/both)" );
	kbloop.addKeyAction( 'b', [&](void*){ data.genRandomPoints(); }, "Re-generate random points" );

	kbloop.addCommonAction( action_NFP );
	action_NFP( &data );
	data.setMouseCB( action_NFP );

	kbloop.start( data );
}

//------------------------------------------------------------------
/// Polyline union demo parameters
struct Param_polUnion : Data
{
	explicit Param_polUnion( int demidx, std::string title ): Data( demidx, title )
	{
//		_poly1.set( std::vector<Point2d>{ {20,20}, {100,20}, {100,100}, {20,100} } );

//		vpt = std::vector<Point2d>{ {50,50}, {150,50}, {200,100}, {150,150}, {50,150} };
//		vpt = std::vector<Point2d>{ {50,50}, {180,30}, {150,80} };

// one of the points lying on segment of other polygon
//		vpt = std::vector<Point2d>{ {100,50}, {180,30}, {150,80} };

// one going through another

		_poly1 = CPolyline( FRect(100,100,200,200) );
		vpt = std::vector<Point2d>{ {50,150}, {220,180}, {250,120} };
		vpt = std::vector<Point2d>{ {150,150}, {220,220}, {250,120} };
		vpt = std::vector<Point2d>{ {84,96},{320,220},{200,102} };
		vpt = std::vector<Point2d>{ {60,166},{320,220},{172,72} };
		vpt = std::vector<Point2d>{ {153,316}, {427,113}, {220,33}, {64,175}, {200,100} };
		vpt = std::vector<Point2d>{ {153,316}, {427,113}, {220,33}, {64,175}, {200,200} };
		vpt = std::vector<Point2d>{ {153,316}, {427,113}, {220,33}, {64,175}, {200,100}, {156,219} };
		vpt = std::vector<Point2d>{ {153,316}, {427,113}, {220,33}, {64,175}, {104,200}, {156,219} };
		vpt = std::vector<Point2d>{ {543,370}, {427,113}, {231,65}, {67,79}, {139,236}, {200,200} };
//		vpt = std::vector<Point2d>{{543,370}, {427,113}, {231,65}, {67,79}, {200,159}, {200,200} };

		_poly2.set( vpt );

		cv::namedWindow( win2 );
		cv::moveWindow( win2, _imWidth, 50 );
		img2.setSize( _imHeight, _imWidth );

	}
	void showImage()
	{
		img.show( win1 );
		img2.show( win2 );
	}
	void clearImage()
	{
		img.clear();
		img2.clear();
	}

	img::Image<cv::Mat> img2;
	std::string win2 = "Union polygon";
	CPolyline _poly1, _poly2;
};

void action_polUnion( void* param )
{
	auto& data = *reinterpret_cast<Param_polUnion*>(param);
	data.clearImage();
	data._poly1.draw( data.img, img::DrawParams().setColor(250,0,0).showPoints().showIndex() );
	data._poly2.set( data.vpt );
	data._poly2.draw( data.img, img::DrawParams().setColor(0,250,0).showPoints().showIndex() );
	data.img.write( "polyunion.png");

	try
	{
		std::cout << "p1=" << data._poly1 << "p2=" << data._poly2;
		auto pol = data._poly1.unionPoly( data._poly2 );
//	std::cout << "pol=" << pol << "\n";
		pol.draw( data.img2, img::DrawParams().setColor(0,0,250).showPoints().showIndex() );
	}
	catch( std::exception& err )
	{
		std::cout << "ERROR: " << err .what();
		throw;
	}
	data.showImage();
}

void demo_PolUnion( int demidx )
{
	Param_polUnion data( demidx, "Polyline union demo" );
	std::cout << "Demo " << demidx << ": Polyline union demo\n";

	data.setMouseCB( action_polUnion );
	data.leftClicAddPoint=true;

	KeyboardLoop kbloop;
	kbloop.addCommonAction( action_polUnion );
	action_polUnion( &data );

	kbloop.start( data );
}

//------------------------------------------------------------------
int segArea( Point2d ptA_, Point2d ptB_, Point2d pt0 )
{
	Segment s( ptA_, ptB_ );
	auto ppts = s.getPts();

	auto ptA = ppts.first; // smallest
	auto ptB = ppts.second; // smallest

	auto x0 = pt0.getX();
	auto y0 = pt0.getY();

	auto xA = ptA.getX();
	auto yA = ptA.getY();

	auto xB = ptB.getX();
	auto yB = ptB.getY();

	if( xA > x0 && xB > x0 )
		return 3;
	if( xA < x0 && xB < x0 )
		return 2;

	if( yA < y0 && yB < y0 )
		return 1;
	if( yA > y0 && yB > y0 )
		return 0;

	return 4;
}

struct Param_SideTest : Data
{
	explicit Param_SideTest( int demidx, std::string title ): Data( demidx, title )
	{
		pt0 = Point2d( img.cols()/2, img.rows()/2 );
	}
	void process()
	{
		clearImage();
		uint8_t g = 200;

		auto ptli1 = vpt[2];
		auto ptli2 = vpt[3];
		auto ptA   = vpt[0];
		auto ptB   = vpt[1];

		Segment seg1( ptli1, pt0 );
		Segment seg2( ptli2, pt0 );
		Line2d li1( ptli1, pt0 );
		Line2d li2( ptli2, pt0 );

		li1.draw( img, img::DrawParams().setColor(g,g,g) );
		li2.draw( img, img::DrawParams().setColor(g,g,g) );

		cv::putText( img.getReal(), "A", getCvPti(vpt[0]), 0, 0.6, cv::Scalar( 20,20,20 ), 2 );
		cv::putText( img.getReal(), "B", getCvPti(vpt[1]), 0, 0.6, cv::Scalar( 20,20,20 ), 2 );

		cv::putText( img.getReal(), "pt1", getCvPti(ptli1), 0, 0.6, cv::Scalar( 20,20,20 ), 2 );
		cv::putText( img.getReal(), "pt2", getCvPti(ptli2), 0, 0.6, cv::Scalar( 20,20,20 ), 2 );

		auto style1 = img::DrawParams().setThickness(2);
		seg1.draw( img, style1.setColor(255,0,0) );
		seg2.draw( img, style1.setColor(255,0,0) );
//		vseg[2].draw( img, style1.setColor(0,255,0) );
//		vseg[3].draw( img, style1.setColor(0,255,0) );

		auto style2 = img::DrawParams(); //.setPointStyle( img::PtStyle::Dot );
		ptA.draw( img, style2.setColor(255,0,0) );
		ptB.draw( img, style2.setColor(255,0,0) );

/*		int segDistCase;
		auto dist = seg0.distTo( vpt[0], &segDistCase );
		auto pts_seg0 = seg0.getPts();
std::cout << "segDistCase=" << segDistCase << "\n";
		auto colA = img::DrawParams().setColor(200,200,0);
		auto colB = img::DrawParams().setColor(0,200,200);
		switch( segDistCase )
		{
			case -1:
				Segment( vpt[0], pts_seg0.first ).draw( img, colA );
			break;
			case +1:
				Segment( vpt[0], pts_seg0.second ).draw( img, colA );
			break;
			default:
				try
				{
					auto s = li0.getOrthogSegment( vpt[0] );
					s.draw( img, colB );
				}
				catch( std::exception& err ){}
		}*/

		ptli1.draw( img, style2.setColor(0,255,0) );
		ptli2.draw( img, style2.setColor(0,255,0) );

		auto orthog_A1 = seg1.getLine().getOrthogSegment(ptA);
		auto orthog_A2 = seg2.getLine().getOrthogSegment(ptA);
		auto orthog_B1 = seg1.getLine().getOrthogSegment(ptB);
		auto orthog_B2 = seg2.getLine().getOrthogSegment(ptB);

		draw( img, orthog_A1 );
		draw( img, orthog_A2 );
		draw( img, orthog_B1 );
		draw( img, orthog_B2 );

/*		Circle c(pt0,50);
		c.draw( img );
		std::vector<Point2d> vci(4);
		for( int i=0; i<4; i++ )
		{
			auto ci = c.intersects( vseg[i] );
			assert( ci() );
			vci[i]= ci.get()[0];
			vci[i].draw( img );
		}*/
		pt0.draw( img, style2 );
		auto sA1 = side( ptA, li1 );
		auto sB1 = side( ptB, li1 );
		auto sA2 = side( ptA, li2 );
		auto sB2 = side( ptB, li2 );
<<<<<<< HEAD
		char* sep2 = "  ";
		std::cout << "\n side pt1/pt2=" << side( ptli1, li2);
=======
		std::cout << "\n side pt1/pt2=" << side( ptli1, li2)
		<< "\n segArea=" << segArea( ptli1, ptli2, pt0 );
>>>>>>> 7b1f35ac
		std::cout << "\n        Point\nLine |  A |  B |  S   P   D  equ\n-----+----+----+\n  1  | "
			<< std::showpos
			<< sA1 << " | "
			<< sB1 << " | "
			<< sA1+sB1  << sep2 << sA1*sB1 << sep2 << sA1-sB1 << "   " << (sA1==sB1?"Y":"N") << "\n  2  | "
			<< sA2 << " | "
			<< sB2 << " | "
			<< sA2+sB2 << sep2 << sA2*sB2 << sep2 << sA2-sB2 << "   " << (sA2==sB2?"Y":"N") << "\n-----+----+----+\n  S  | "
			<< sA1 + sA2 << " | "
			<< sB1 + sB2 << " | " << sA1+sA2+sB1+sB2 << "\n  P  | "
			<< sA1 * sA2 << " | " << sB1 * sB2 << " |     "<< sA1 * sA2 * sB1 * sB2 << "\n equ |  "
			<< (sA1==sA2?"Y":"N") << " |  " << (sB1==sB2?"Y":"N")
			<< " |\n";
		showImage();
	}
	Point2d pt0;
};

void action_SideTest( void* param )
{
	auto& data = *reinterpret_cast<Param_SideTest*>(param);
	data.process();
}

void demo_SideTest( int demidx )
{
	Param_SideTest data( demidx, "side demo" );
	std::cout << "Demo " << demidx << ": side demo\n";

	data.setMouseCB( action_SideTest );

	KeyboardLoop kbloop;
	kbloop.addCommonAction( action_SideTest );
	action_SideTest( &data );

	kbloop.start( data );
}

//------------------------------------------------------------------
/// Demo program, using Opencv.
/**
- if called with no arguments, will switch through all the demos, with SPC
- if called with an (integer) argument, will launch only that demo
*/
int main( int argc, const char** argv )
{
	std::cout << "homog2d graphical demo using Opencv"
		<< "\n - homog version: " << HOMOG2D_VERSION
		<< "\n - build with OpenCV version: " << CV_VERSION << '\n';

	std::vector<std::function<void(int)>> v_demo{
		demo_SideTest,
		demo_PolUnion, // polygon Union
		demo_NFP,   // Nearest/Farthest Point
		demo_RI,    // rectangle intersection
		demo_CIR,
		demo_CH,    // Convex Hull
		demo_SEG,
		demo_B,
		demo_ELL,
		demo_H,
		demo_PL,
		demo_1,
		demo_C,
		demo_SI,
		demo_6,
		demo_polRot
	};

	if( argc > 1 )
	{
		int d = std::atoi( argv[1] );
		assert( d>0 && d<=(int)v_demo.size() );
		std:: cout << " - calling demo " << d << "\n";
		v_demo[d-1](d);
		return 0;
	}
	std::cout << " - to switch to next demo, hit [SPC]\n - to exit, hit [ESC]\n";
	for( size_t i=0; i<v_demo.size(); i++ )
	{
		std::cout << "----------------------------------\n";
		v_demo[i](i+1);
	}
	std::cout << "Demo end\n";
}<|MERGE_RESOLUTION|>--- conflicted
+++ resolved
@@ -368,7 +368,7 @@
 	data.vpt[2].set( data._imWidth/n,       data._imHeight/2 );
 	data.vpt[3].set( data._imWidth*(n-1)/n, data._imHeight/2 );
 
-	data.clearImage();
+	data.clearImage();
 	action_1( &data );
 	data.showImage();
 
@@ -1650,6 +1650,7 @@
 		clearImage();
 		uint8_t g = 200;
 
+		auto gray1 = img::DrawParams().setColor(g,g,g);
 		auto ptli1 = vpt[2];
 		auto ptli2 = vpt[3];
 		auto ptA   = vpt[0];
@@ -1660,8 +1661,8 @@
 		Line2d li1( ptli1, pt0 );
 		Line2d li2( ptli2, pt0 );
 
-		li1.draw( img, img::DrawParams().setColor(g,g,g) );
-		li2.draw( img, img::DrawParams().setColor(g,g,g) );
+		li1.draw( img, gray1 );
+		li2.draw( img, gray1 );
 
 		cv::putText( img.getReal(), "A", getCvPti(vpt[0]), 0, 0.6, cv::Scalar( 20,20,20 ), 2 );
 		cv::putText( img.getReal(), "B", getCvPti(vpt[1]), 0, 0.6, cv::Scalar( 20,20,20 ), 2 );
@@ -1672,73 +1673,94 @@
 		auto style1 = img::DrawParams().setThickness(2);
 		seg1.draw( img, style1.setColor(255,0,0) );
 		seg2.draw( img, style1.setColor(255,0,0) );
-//		vseg[2].draw( img, style1.setColor(0,255,0) );
-//		vseg[3].draw( img, style1.setColor(0,255,0) );
 
 		auto style2 = img::DrawParams(); //.setPointStyle( img::PtStyle::Dot );
 		ptA.draw( img, style2.setColor(255,0,0) );
 		ptB.draw( img, style2.setColor(255,0,0) );
 
-/*		int segDistCase;
-		auto dist = seg0.distTo( vpt[0], &segDistCase );
-		auto pts_seg0 = seg0.getPts();
-std::cout << "segDistCase=" << segDistCase << "\n";
-		auto colA = img::DrawParams().setColor(200,200,0);
-		auto colB = img::DrawParams().setColor(0,200,200);
-		switch( segDistCase )
-		{
-			case -1:
-				Segment( vpt[0], pts_seg0.first ).draw( img, colA );
-			break;
-			case +1:
-				Segment( vpt[0], pts_seg0.second ).draw( img, colA );
-			break;
-			default:
-				try
-				{
-					auto s = li0.getOrthogSegment( vpt[0] );
-					s.draw( img, colB );
-				}
-				catch( std::exception& err ){}
-		}*/
-
 		ptli1.draw( img, style2.setColor(0,255,0) );
 		ptli2.draw( img, style2.setColor(0,255,0) );
 
-		auto orthog_A1 = seg1.getLine().getOrthogSegment(ptA);
-		auto orthog_A2 = seg2.getLine().getOrthogSegment(ptA);
-		auto orthog_B1 = seg1.getLine().getOrthogSegment(ptB);
-		auto orthog_B2 = seg2.getLine().getOrthogSegment(ptB);
-
-		draw( img, orthog_A1 );
-		draw( img, orthog_A2 );
-		draw( img, orthog_B1 );
-		draw( img, orthog_B2 );
-
-/*		Circle c(pt0,50);
-		c.draw( img );
-		std::vector<Point2d> vci(4);
-		for( int i=0; i<4; i++ )
-		{
-			auto ci = c.intersects( vseg[i] );
-			assert( ci() );
-			vci[i]= ci.get()[0];
-			vci[i].draw( img );
-		}*/
+		std::cout << '\n';
+
+		auto liA_p1 = li1.getParallelLine( ptA );
+		auto liA_p2 = li2.getParallelLine( ptA );
+		auto liB_p1 = li1.getParallelLine( ptB );
+		auto liB_p2 = li2.getParallelLine( ptB );
+
+		liA_p1.draw( img, gray1 );
+		liA_p2.draw( img, gray1 );
+		liB_p1.draw( img, gray1 );
+		liB_p2.draw( img, gray1 );
+		auto pti_A1 = seg1.intersects( liA_p2 );
+		auto pti_A2 = seg2.intersects( liA_p1 );
+		auto pti_B1 = seg1.intersects( liB_p2 );
+		auto pti_B2 = seg2.intersects( liB_p1 );
+		if( pti_A1() )
+		{
+			std::cout << "intersection A1: " << pti_A1.get() << '\n';
+			pti_A1.get().draw( img );
+		}
+
+#if 0
+		try
+		{
+			auto orthog_A1 = seg1.getLine().getOrthogSegment(ptA);
+			auto orthog_A2 = seg2.getLine().getOrthogSegment(ptA);
+			auto orthog_B1 = seg1.getLine().getOrthogSegment(ptB);
+			auto orthog_B2 = seg2.getLine().getOrthogSegment(ptB);
+
+			draw( img, orthog_A1 );
+			draw( img, orthog_A2 );
+			draw( img, orthog_B1 );
+			draw( img, orthog_B2 );
+			auto ppts_A1 = orthog_A1.getPts();
+			auto ppts_A2 = orthog_A2.getPts();
+			auto ppts_B1 = orthog_B1.getPts();
+			auto ppts_B2 = orthog_B2.getPts();
+
+			auto ptseg_A1 = (ppts_A1.first == ptA ? ppts_A1.second : ppts_A1.first);
+			auto ptseg_A2 = (ppts_A2.first == ptA ? ppts_A2.second : ppts_A2.first);
+			auto ptseg_B1 = (ppts_B1.first == ptB ? ppts_B1.second : ppts_B1.first);
+			auto ptseg_B2 = (ppts_B2.first == ptB ? ppts_B2.second : ppts_B2.first);
+
+			auto seg_ptA1 = (seg1.distTo( ptseg_A1 )< 0.0001 ? 1 : 0 );
+			auto seg_ptA2 = (seg2.distTo( ptseg_A2 )< 0.0001 ? 1 : 0 );
+			auto seg_ptB1 = (seg1.distTo( ptseg_B1 )< 0.0001 ? 1 : 0 );
+			auto seg_ptB2 = (seg2.distTo( ptseg_B2 )< 0.0001 ? 1 : 0 );
+
+			std::cout << "\n       Point\n Seg | A | B |\n-----+---+---+\n s1  | "
+				<< seg_ptA1 << " | " << seg_ptB1 << " |\n s2  | "
+				<< seg_ptA2 << " | " << seg_ptB2
+				<< " |\n";
+		}
+		catch( std::exception& err )
+		{
+			std::cout << "unable to get Orthogonal segment: " << err.what();
+		}
+#endif
 		pt0.draw( img, style2 );
-		auto sA1 = side( ptA, li1 );
-		auto sB1 = side( ptB, li1 );
-		auto sA2 = side( ptA, li2 );
-		auto sB2 = side( ptB, li2 );
-<<<<<<< HEAD
-		char* sep2 = "  ";
-		std::cout << "\n side pt1/pt2=" << side( ptli1, li2);
-=======
-		std::cout << "\n side pt1/pt2=" << side( ptli1, li2)
-		<< "\n segArea=" << segArea( ptli1, ptli2, pt0 );
->>>>>>> 7b1f35ac
-		std::cout << "\n        Point\nLine |  A |  B |  S   P   D  equ\n-----+----+----+\n  1  | "
-			<< std::showpos
+		auto sA1 = side( ptA, li1 )==-1?0:1;
+		auto sB1 = side( ptB, li1 )==-1?0:1;
+		auto sA2 = side( ptA, li2 )==-1?0:1;
+		auto sB2 = side( ptB, li2 )==-1?0:1;
+//		char* sep2 = "  ";
+
+/*		Circle cA( pt0, dist(pt0,ptA) );
+		Circle cB( pt0, dist(pt0,ptB) );
+		cA.draw( img, gray1 );
+		cB.draw( img, gray1 );*/
+
+// side correction
+		auto side_corr_1 = ( ptli1.getY() < pt0.getY() ? 1 : 0 );
+		auto side_corr_2 = ( ptli2.getY() < pt0.getY() ? 1 : 0 );
+		auto sA1c = side_corr_1 ? sA1 : 1-sA1;
+		auto sA2c = side_corr_2 ? sA2 : 1-sA2;
+		auto sB1c = side_corr_1 ? sB1 : 1-sB1;
+		auto sB2c = side_corr_2 ? sB2 : 1-sB2;
+
+/*		std::cout << "\n        Point\nLine |  A |  B |  S   P   D  equ\n-----+----+----+\n  1  | "
+//			<< std::showpos
 			<< sA1 << " | "
 			<< sB1 << " | "
 			<< sA1+sB1  << sep2 << sA1*sB1 << sep2 << sA1-sB1 << "   " << (sA1==sB1?"Y":"N") << "\n  2  | "
@@ -1749,7 +1771,13 @@
 			<< sB1 + sB2 << " | " << sA1+sA2+sB1+sB2 << "\n  P  | "
 			<< sA1 * sA2 << " | " << sB1 * sB2 << " |     "<< sA1 * sA2 * sB1 * sB2 << "\n equ |  "
 			<< (sA1==sA2?"Y":"N") << " |  " << (sB1==sB2?"Y":"N")
+			<< " |\n"; */
+
+		std::cout << "\n        Point\nLine | A | B |\n-----+---+---+\n  1  | "
+			<< sA1c << " | " << sB1c << " |\n  2  | "
+			<< sA2c << " | " << sB2c
 			<< " |\n";
+
 		showImage();
 	}
 	Point2d pt0;

--- conflicted
+++ resolved
@@ -413,7 +413,7 @@
 	data.vpt[2].set( data._imWidth/n,       data._imHeight/2 );
 	data.vpt[3].set( data._imWidth*(n-1)/n, data._imHeight/2 );
 
-	data.clearImage();
+	data.clearImage();
 	action_1( &data );
 	data.showImage();
 
@@ -1870,7 +1870,7 @@
 	auto pp1 = std::visit( var::varGetPointPair{}, curr1 );      // get their "pseudo" bounding box (as pair of points)
 	auto pp2 = std::visit( var::varGetPointPair{}, curr2 );
 
-	try
+	try 	{
 		getBB( pp1, pp2 ).draw( data.img, style0 );
 	}
@@ -2106,11 +2106,8 @@
 		img::DrawParams dp;
 		std::cout << "Default draw parameters: " << dp;
 	std::vector<std::function<void(int)>> v_demo{
-<<<<<<< HEAD
 		demo_polyMinim,
-=======
 		demo_BB,
->>>>>>> b21e14b7
 		demo_RCP,
 		demo_orthSeg,   // Perpendicular segment
 		demo_NFP,   // Nearest/Farthest Point

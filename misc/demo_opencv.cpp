/**************************************************************************

    This file is part of the C++ library "homog2d", dedicated to
    handle 2D lines and points, see https://github.com/skramm/homog2d

    Author & Copyright 2019-2025 Sebastien Kramm

    Contact: firstname.lastname@univ-rouen.fr

    Licence: MPL v2

	This Source Code Form is subject to the terms of the Mozilla Public
	License, v. 2.0. If a copy of the MPL was not distributed with this
	file, You can obtain one at https://mozilla.org/MPL/2.0/.

**************************************************************************/

/**
\file demo_opencv.cpp
\brief demo of interfacing with Opencv.
Try it with <code>$ make demo</code>.

(requires OpenCv)

To run a specific demo, give its number as first argument, i.e.:

<code>$ BUILD/demo_opencv 4</code>.

Each demo is defined by three code blocks:
- a class definition, that inherits from class \c Data (usually named \c Params_something), and that may hold some specific data for the demo.
- a function \c demo_something( int ), that will be run by this program, it must be added in the v_demo vector in main() function.
- a callback function \c action_something( void* ), that may/will be called either by the mouse callback, either after each (valid) keyboard hit.
Its argument will be

To enable the mouse callback, the function \c demo_something( int ) must first instanciate the \c Params_something class
then assign the \c action_something() function to the mouse callback:

\code
void demo_something( int demo_index)
{
	Param_something data( demo_index, "what-is-this-about" );
	action_something( &data );                      // initial call of the "action" code
	data.setMouseCB( action_something );            // assign to mouse callback
	...
}
\endcode
*/

//#define HOMOG2D_PRELIMINAR

#define HOMOG2D_USE_OPENCV
//#define HOMOG2D_ENABLE_VRTP

// this is required to load some SVG files in `demo_polyMinim`
#define HOMOG2D_USE_SVG_IMPORT

//#define HOMOG2D_DEBUGMODE
#include "homog2d.hpp"

// additional Opencv header, needed for GUI stuff
#include "opencv2/highgui.hpp"

using namespace h2d;
//using namespace h2d::img;


// forward declaration
void myMouseCB( int event, int x, int y, int, void* param );

//------------------------------------------------------------------
/// General data struct used in demos, is inherited in each demo
struct Data
{
	friend void myMouseCB( int, int, int, int, void* );

	img::Image<cv::Mat> img;
	int _imWidth = 700;
	int _imHeight = 500;

	std::string win1;   ///< Window name (appears in window title bar)
	int _selected = -1;  ///< Mouse selected point
	std::vector<Point2d> vpt; ///< some points used in demo
	bool leftClicAddPoint = false;

	int       _lineIndex = 0;     ///< used to draw some lines of text inside window
	int       _demo_idx = -1;     ///< index of current demo
	Point2d   _pt_mouse;          ///< Mouse coordinates
	CPolyline _cpoly;             ///< will be saved in SVG file

private:
	std::function<void(void*)> _mouseCB = nullptr;

public:
	explicit Data( int demidx, std::string wname, std::string helpText=std::string() )
		: _demo_idx( demidx )
	{
		if( helpText.empty() )
			helpText = wname;

		std::cout << "Demo " << demidx << ": " << helpText << "\n press 'h' anytime for available keys\n";
		win1 = std::string("Demo ") + std::to_string(demidx) + ": " + wname;
		cv::destroyAllWindows();
		cv::namedWindow( win1 );
		img.setSize( _imWidth, _imHeight );
		img.clear(255);
		vpt.resize(4);
		_pt_mouse.set(10,10); // just to avoid it being 0,0
		reset();
	}
	void reset()
	{
		vpt.resize(4);
		vpt[0] = Point2d(100,200);
		vpt[1] = Point2d(200,300);
		vpt[2] = Point2d(300,250);
		vpt[3] = Point2d(150,50);
	}

	void setMousePos(int x, int y)
	{
		_pt_mouse.set(x,y);
	}
	void setMouseCB( std::function<void(void*)> cb )
	{
		_mouseCB = cb;
		cv::setMouseCallback( win1, myMouseCB, this );
	}

	void addMousePoint()
	{
		vpt.push_back( _pt_mouse );
	}

	int nbPts() const
	{
		return (int)vpt.size();
	}
	void clearImage()
	{
		img.clear();
		_lineIndex = 0;
	}
	void showImage()
	{
//		cv::Mat dst;
//		cv::flip(img.getReal(), dst, 0 );
		img.show( win1 );
//		cv::imshow( win1, dst );
	}
	void putTextLine( std::string msg, int lineindex=-1 )
	{
		int lineSize = 22;
		if( lineindex == 0 )
			_lineIndex = 0;
		cv::putText( img.getReal(), msg, cv::Point2i( 20, lineSize * ++_lineIndex), 0, 0.6, cv::Scalar( 150,0,0 ), 1 );
	}
	std::string save_SVG( int idx ) const;
	void drawLines()
	{
		for( int i=0; i<nbPts(); i++ )
		{
			if( _selected == i )
				vpt[i].draw( img, img::DrawParams().setColor( 250, 0, 150).setPointStyle( (img::PtStyle)i).selectPoint() );
			else
				vpt[i].draw( img, img::DrawParams().setPointStyle((img::PtStyle)i) );
		}
		Line2d lA( vpt[0], vpt[2] );
		Line2d lB( vpt[0], vpt[3] );
		Line2d lC( vpt[1], vpt[2] );
		Line2d lD( vpt[1], vpt[3] );

		img::DrawParams dp;
		dp.setColor(  250,  50, 100) ;
		lA.draw( img, dp );
		lB.draw( img, dp );
		lC.draw( img, dp );
		lD.draw( img, dp );
		auto rect = getBB( vpt );
		rect.draw( img, img::DrawParams().setColor(0,250,0) );

		auto cbb = rect.getBoundingCircle();
		cbb.draw( img, img::DrawParams().setColor( 0,0,250) );
	}
};

/// Saves the \c CPolyline in a file
/**
\return file name
*/
std::string Data::save_SVG( int demo_idx ) const
{
	static int num;
	static int previous_demo_idx;
	if( previous_demo_idx != demo_idx )
		num = 0;
	previous_demo_idx = demo_idx;
	img::Image<img::SvgImage> im( _imWidth, _imHeight );
	_cpoly.draw( im );

	std::ostringstream oss;
	oss << "BUILD/demo_pol_" << demo_idx << "_" << num++ << ".svg";
	im.write( oss.str() );
	return oss.str();
}

//------------------------------------------------------------------
/// Check if mouse is close to one of the points, if not return -1, if yes, returns index
int checkIfPointIsClose( Point2d mouse, std::vector<Point2d> vpt )
{
	for( size_t i=0; i<vpt.size(); i++ )
		if( mouse.distTo( vpt[i] ) < 10 )  // if mouse is less than 10 pixel away
			return (int)i;
	return -1;
}
//------------------------------------------------------------------
/// Mouse callback functions, checks if one of the points is selected.
/**
- If so, that point gets moved by the mouse, and the function \c action is called (if it has been assigned)
*/
void
myMouseCB( int event, int x, int y, int, void* param )
{
	auto& data = *reinterpret_cast<Data*>(param);

	data.setMousePos(x,y);
	bool doSomething = true;

	switch( event )
	{
		case cv::EVENT_LBUTTONUP:
			data._selected = -1;
		break;

		case cv::EVENT_LBUTTONDOWN:
		{
			data._selected = -1;
			auto idx = checkIfPointIsClose( data._pt_mouse, data.vpt );
			if( idx != -1 )
			{
				data._selected = idx;
				data.vpt[idx].draw( data.img, img::DrawParams().setPointStyle(img::PtStyle::Diam) );
			}
			if( data._selected == -1 )
				if( data.leftClicAddPoint )
					data.addMousePoint();
		}
		break;

		case cv::EVENT_MOUSEMOVE:
			if( data._selected != -1 )
			{
				data.vpt[data._selected] = data._pt_mouse;
				data.vpt[data._selected].draw( data.img, img::DrawParams().selectPoint() );
			}
/*			else
			{
				auto idx = checkIfPointIsClose( data._pt_mouse, data.vpt );
				if( idx != -1 )
				{
					data.vpt[idx].draw( data.img, img::DrawParams().setPointStyle(img::PtStyle::Diam) );
					std::cout << "draw point " << idx << "\n";
				}
			}*/
		break;

		case cv::EVENT_RBUTTONDOWN:
			data._selected = -1;
			for( int i=0; i<data.nbPts(); i++ )
				if( data._pt_mouse.distTo( data.vpt[i]) < 10 )  // if mouse is less than 10 pixel away
					data._selected = i;
			if( data._selected != -1 )
			{
				data.vpt.erase( std::begin(data.vpt) + data._selected );
				data._selected = -1;
			}
		break;

		default: doSomething = false; break;
	}
	if( doSomething )
	{
//		data.clearImage();
		if( data._mouseCB )
		{
			data._mouseCB( param );
		}
		data.showImage();
	}
}

//------------------------------------------------------------------
/// Generic Keyboard loop, build on top of Opencv's \c cv::waitKey(0)
struct KeyboardLoop
{
	using FuncType = void(void*);

/// Holds link between key, function, and description
	struct KbLoopAction
	{
		char                    _key;     ///< what key
		std::function<FuncType> _action;  ///< what do do
		std::string             _msg;     ///< message describing key action
		friend std::ostream& operator << ( std::ostream& f, const KbLoopAction& action )
		{
			if( !action._msg.empty() )
				f << " -" << action._key << ": " << action._msg << '\n';
			return f;
		}
	};

private:
	std::vector<KbLoopAction> _actions;
	std::function<FuncType>   _common = nullptr;
	int                       _index = 0;

public:
/// Call this to add a new action to a given key
	void addKeyAction(
		char key,                              ///< the key
		const std::function<FuncType>& action, ///< the callback function, called on key hit
		std::string text=std::string()         ///< the message that will be printed
	)
	{
		auto it = std::find_if(
			_actions.begin(),
			_actions.end(),
			[&]
			( const KbLoopAction& elem )
			{
				return key == elem._key;
			}
		);
		if( it != _actions.end() )
			throw std::runtime_error( std::string("Error, key '") + key + "' already registered" );
		_actions.push_back( KbLoopAction{ key, action, text } );
	}
/// Add common \c action when a valid key is hit
	void addCommonAction( const std::function<FuncType>& action )
	{
		_common = action;
	}
	void showAvailableKeys() const
	{
		if( !_actions.empty() )
		{
			std::cout << "Available keys: " << _actions.size() << '\n';
			for( const auto& elem: _actions )
				std::cout << elem;
		}
		else
			std::cout << "No user keys defined, but 'h' (help), ESC (quit) and SPC (switch to next) available\n";
	}

	void start( Data& data );
};

void KeyboardLoop::start( Data& data )
{
	showAvailableKeys();

	char key=0;
	do
	{
		switch( key = cv::waitKey(0) )
		{
			case 27:
				std::cout << "ESC => terminate\n";
				std::exit(0);

			case 32:
				std::cout << "SPC: switch to next\n";
				return;
			case 'H':
			case 'h':
				showAvailableKeys();
				break;
			case 's':
			{
				auto fn = data.save_SVG( data._demo_idx );
				std::cout << "Saved Polyline to file '" << fn << "'\n";
				break;
			}
			default:
			{
				auto it = std::find_if(
					_actions.begin(),
					_actions.end(),
					[&]
					( const KbLoopAction& elem )
					{
						return key == elem._key;
					}
				);

				if( it != _actions.end() )
				{
					std::cout << "Action " << _index++;
					if( !it->_msg.empty() )
						std::cout << ": " << it->_msg;
					std::cout << '\n';

					it->_action(&data);
					if( _common )
						_common(&data);
					data.showImage();
				}
			}
		}
	}
	while( key != 32 ); // SPC
}

//------------------------------------------------------------------
void toggle( bool& b, std::string msg )
{
	b = !b;
	std::cout << "toogle " << msg << "=" << b << '\n';
}
//------------------------------------------------------------------
void action_1( void* param )
{
	auto& data = *reinterpret_cast<Data*>(param);
	data.drawLines();

	Line2d l_mouse  = data._pt_mouse * Point2d();
	auto p_lines = l_mouse.getParallelLines( 30 );

	auto ppts = l_mouse.getPoints( Point2d(), 200 );
	Line2d l_mouse_o = l_mouse.getOrthogLine( ppts.second );
	l_mouse.draw( data.img );
	l_mouse_o.draw( data.img );

	auto p_lines_o = l_mouse_o.getParallelLines( 10 );


	img::DrawParams dp;
	dp.setColor(100,250,100);
	p_lines.first.draw(  data.img, dp );
	p_lines.second.draw( data.img, dp );

	p_lines_o.first.draw(  data.img, dp );
	p_lines_o.second.draw( data.img, dp );
}

void demo_1( int demidx )
{
	Data data( demidx, "lines" );
	std::cout << "Demo " << demidx << ": click on points and move them\n";

	data.setMouseCB( action_1 );

	int n=5;
	data.vpt[0].set( data._imWidth/2,       data._imHeight/n );
	data.vpt[1].set( data._imWidth/2,       data._imHeight*(n-1)/n );
	data.vpt[2].set( data._imWidth/n,       data._imHeight/2 );
	data.vpt[3].set( data._imWidth*(n-1)/n, data._imHeight/2 );

	data.clearImage();
	action_1( &data );
	data.showImage();

	auto k = cv::waitKey(0);
	if( k == 27 )
		std::exit(0);
}
//------------------------------------------------------------------
struct Param_B: public Data
{
	explicit Param_B( int demidx, std::string wname, std::string text ): Data( demidx, wname, text )
	{}
	void initPts()
	{
		int a=50;
		int b=150;
		vpt[0].set( a, a );
		vpt[1].set( b, b );
		vpt[2].set( b, a );
		vpt[3].set( a, b );
	}
};

/// Build H from R,T,S (no mouse)
void demo_B( int demidx )
{
	Param_B data( demidx, "build Homography", "build Homography from Rotation, Translation, Scale \
		Hit a key: scale:[op], angle:[lm], translation:[gh,yb], reset: r" );

	double angle = 0.;
	double angle_delta = 5.;
	double scale = 1.;
	double scale_delta = 1.2;
	double tx = 0;
	double ty = 0;
	double trans_delta = 20;
	double K = M_PI/180.;

	data.clearImage();
	data.initPts();
	data.drawLines();
	data.showImage();

	KeyboardLoop kbloop;
	kbloop.addKeyAction( 'r', [&](void*){ scale = 1.; angle = tx = ty = 0.; }, "reset" );
	kbloop.addKeyAction( 'm', [&](void*){ angle += angle_delta; }, "increment angle" );
	kbloop.addKeyAction( 'l', [&](void*){ angle -= angle_delta; }, "decrement angle" );
	kbloop.addKeyAction( 'z', [&](void*){ tx += trans_delta;    }, "increment tx" );
	kbloop.addKeyAction( 'a', [&](void*){ tx -= trans_delta;    }, "decrement tx" );
	kbloop.addKeyAction( 'b', [&](void*){ ty += trans_delta;    }, "increment ty" );
	kbloop.addKeyAction( 'y', [&](void*){ ty -= trans_delta;    }, "decrement ty" );
	kbloop.addKeyAction( 'p', [&](void*){ scale *= scale_delta; }, "increment scale" );
	kbloop.addKeyAction( 'o', [&](void*){ scale /= scale_delta; }, "reduce scale" );
	kbloop.addCommonAction( [&](void*)
		{
			data.clearImage();
			Homogr H;
			H.addRotation( angle*K ).addTranslation( tx, ty ).addScale( scale );
			data.initPts();
			H.applyTo(data.vpt);
			data.drawLines();
			data.showImage();
		}
	);

	kbloop.start( data );
}
//------------------------------------------------------------------
struct Param_C: public Data
{
	explicit Param_C( int demidx, std::string wname, std::string txt ): Data( demidx, wname, txt )
	{
		rect.set( Point2d( 180,120), Point2d( 380,280) );
		vpt[0] = Point2d( 70,70 );
		vpt[1] = Point2d( 480,380 );
	}

	int radius = 50;
	std::array<Line2d,3> li;
	FRect rect;

	void drawLines()
	{
		for( size_t i=0; i<li.size(); i++ )
			li[i].draw( img );
	}
};

void action_C( void* param )
{
	auto& data = *reinterpret_cast<Param_C*>(param);
	data.clearImage();
	data.drawLines();

	Circle c1( data.vpt[0], data.radius );
	Circle c2( data.vpt[1], 100 );

	img::DrawParams dpc2;
	dpc2.setColor(150,0,150);
	if( c2.isInside( c1 ) )
		dpc2.setColor(250,100,0);
	c2.draw( data.img, dpc2 );

	img::DrawParams dp;
	dp.setColor(150,0,150);
	if( data.rect.isInside( c1 ) )
		dp.setColor(250,100,0);
	data.rect.draw( data.img, dp );

	img::DrawParams dpc1;
	dpc1.setColor(0,250,0);
	if( c1.isInside( data.rect ) )
		dpc1.setColor(250,100,0);
	if( c1.isInside( c2 ) )
		dpc1.setColor(250,100,0);
	c1.draw( data.img, dpc1 );

	data._pt_mouse.draw( data.img, img::DrawParams().setColor(250,50,20) );

// circle - circle intersections
	auto cci = c1.intersects( c2 );
	if( cci() )
		draw( data.img, cci.get(), img::DrawParams().setColor(0,150,0).setPointStyle(img::PtStyle::Diam) );


// circle - rectangle intersections
	auto cr1 = c1.intersects( data.rect );
	auto cr2 = c2.intersects( data.rect );
	if( cr1() )
		draw( data.img, cr1.get(), img::DrawParams().setColor(0,20,220).setPointStyle(img::PtStyle::Diam) );
	if( cr2() )
		draw( data.img, cr2.get(), img::DrawParams().setColor(0,20,220).setPointStyle(img::PtStyle::Diam) );

// circle - lines intersections
	for( size_t i=0; i<data.li.size(); i++ )
	{
		auto ri = data.li[i].intersects( c1 );
		if( ri() )
		{
			auto inter = ri.get();
			inter.first.draw(  data.img, img::DrawParams().setColor(250, 0, 0) );
			inter.second.draw( data.img, img::DrawParams().setColor(250, 0, 0) );
		}
	}

	auto seg = getSegment( c1, c2 );
	seg.draw( data.img, img::DrawParams().setColor(250, 0, 0) );

	auto pseg = getTanSegs( c1, c2 );
	pseg.first.draw(  data.img, img::DrawParams().setColor(250, 250, 0) );
	pseg.second.draw( data.img, img::DrawParams().setColor(0, 250, 250) );
	data.showImage();
}

void demo_C( int demidx )
{
	Param_C data( demidx, "circle demo", "move circle over line, hit [lm] to change circle radius" );

	data.li[0] = Point2d() * Point2d(200,100);
	data.li[1] = Point2d(200,0) * Point2d(200,200);
	data.li[2] = Point2d(0,200) * Point2d(200,200);

	data.clearImage();
	data.drawLines();
	action_C( &data );
	data.showImage();

	data.setMouseCB( action_C );

	KeyboardLoop kbloop;
	kbloop.addKeyAction( 'l', [&](void*){ data.radius += 10; }, "increment radius" );
	kbloop.addKeyAction( 'm', [&](void*){ data.radius -= 10; }, "decrement radius" );
	kbloop.addKeyAction( 'r', [&](void*){ data.radius = 80;  }, "reset radius" );
	kbloop.start( data );
}

//------------------------------------------------------------------
struct Param_SI: Data
{
	explicit Param_SI( int demidx, std::string wname, std::string txt ): Data( demidx, wname, txt )
	{}

	Segment seg1,seg2;
};

double action_SI_drawDist( const Segment& seg, void* param )
{
	auto& data = *reinterpret_cast<Param_SI*>(param);

	int segDistCase;
	auto segDist = seg.distTo( data._pt_mouse, &segDistCase );

	auto col_A = img::DrawParams().setColor( 0,200,200 );
	auto col_B = img::DrawParams().setColor( 200,200,0 );
	switch( segDistCase )
	{
		case -1:
			draw( data.img, Segment( data._pt_mouse, seg.getPts().first ), col_B );
		break;
		case +1:
			draw( data.img, Segment( data._pt_mouse, seg.getPts().second ), col_B );
		break;
		default:
			if( data._pt_mouse.distTo( seg.getLine() ) > 3. )
			{
				auto orthog_seg = seg.getLine().getOrthogSegment( data._pt_mouse );
				orthog_seg.draw( data.img, col_A );
			}
	}
	return segDist;
}
void action_SI( void* param )
{
	auto& data = *reinterpret_cast<Param_SI*>(param);

	data.clearImage();
	data.seg1.set( data.vpt[0], data.vpt[1] );
	data.seg2.set( data.vpt[2], data.vpt[3] );

	data.seg1.draw( data.img, img::DrawParams().setColor( 0,0,250).setThickness(2) );
	data.seg2.draw( data.img, img::DrawParams().setColor( 250,0,0).setThickness(2) );
	data.seg1.getLine().draw( data.img, img::DrawParams().setColor( 200,200,200) );
	data.seg2.getLine().draw( data.img, img::DrawParams().setColor( 200,200,200) );
	draw( data.img, data.vpt );

	auto psegs = data.seg1.getParallelSegs( 40 );
	draw( data.img, psegs.first,  img::DrawParams().setColor( 0,250,200) );
	draw( data.img, psegs.second, img::DrawParams().setColor( 200,0,250) );


	if( data._selected != -1 )
		data.vpt[data._selected].draw( data.img, img::DrawParams().selectPoint() );

	auto inters = data.seg1.intersects( data.seg2 );
	if( inters() )
	{
		auto pti = inters.get();
		pti.draw( data.img );
		Line2d l1 = data.seg1.getLine().getOrthogLine( pti );
		l1.draw( data.img, img::DrawParams().setColor( 0,0,100) );

		Line2d l2 = data.seg2.getLine().getOrthogLine( pti );
		l2.draw( data.img, img::DrawParams().setColor( 100,0,0) );
	}

	Line2d li2( Point2d(350,120),Point2d(20,50));
	li2.draw( data.img );

	auto inters1 = data.seg1.intersects( li2 );
	if( inters1() )
		 inters1.get().draw( data.img, img::DrawParams().setPointStyle(img::PtStyle::Diam).setColor( 250,0,0));
	auto inters2 = data.seg2.intersects( li2 );
	if( inters2() )
		 inters2.get().draw( data.img, img::DrawParams().setPointStyle(img::PtStyle::Diam).setColor( 250,0,0));

	auto segDist1 = action_SI_drawDist( data.seg1, param );
	auto segDist2 = action_SI_drawDist( data.seg2, param );
	data.putTextLine( "distance mouse/s1=" + std::to_string(segDist1) + " mouse/s2=" + std::to_string(segDist2) ,0 );
	data.showImage();
}

/// Segment intersection demo
void demo_SI( int demidx )
{
	Param_SI data( demidx, "segment_intersection",
		"Intersection of segments\n Select a point and move it around.  \
		When they intersect, you get the orthogonal lines of the two segments, at the intersection point.\n \
		Also shows parallel segments" );

	data.vpt[0] = Point2d(100,200);
	data.vpt[1] = Point2d(200,300);
	data.vpt[2] = Point2d(150,50);
	data.vpt[3] = Point2d(300,250);

	action_SI( &data );
	data.setMouseCB( action_SI );

	if( 27 == cv::waitKey(0) )
		std::exit(0);
}

//------------------------------------------------------------------
struct Param_6 : Data
{
	explicit Param_6( int demidx, std::string wname, std::string txt ): Data( demidx, wname, txt )
	{}

	float angle = 20;
};

void action_6( void* param )
{
	auto& data = *reinterpret_cast<Param_6*>(param);

	data.clearImage();
	double K = M_PI / 180.;
	auto tx = data._pt_mouse.getX();
	auto ty = data._pt_mouse.getY();

	auto mouse_pos = std::make_pair(
		Line2d( LineDir::H, ty ),
		Line2d( LineDir::V, tx )
	);
	draw( data.img, mouse_pos, img::DrawParams().setColor( 200,200,200) );

/*	auto org = std::make_pair(
		Line2d( LineDir::H, ty ),
		Line2d( LineDir::V, tx )
	);
	draw( data.img, org );
*/
	Homogr H = Homogr().addTranslation(-tx,-ty).addRotation( data.angle * K ).addTranslation(tx,ty);

	draw( data.img, data.vpt[0] );
	draw( data.img, data.vpt[1] );
	Line2d l1( data.vpt[0], data.vpt[1] );
	Line2d l2 = l1.getRotatedLine( data.vpt[0], data.angle * K );

	auto dpar = img::DrawParams();
	l1.draw( data.img, dpar.setColor( 250,0,0) );
	l2.draw( data.img, dpar.setColor( 0,250,0) );

	Segment s1( data.vpt[2], data.vpt[3] );
	Segment s2 = H*s1;
	s1.draw( data.img, dpar.setColor( 250,0,0) );
	s2.draw( data.img, dpar.setColor( 0,0,250) );
	s1.getPts().first.draw( data.img, dpar.selectPoint() );
	s1.getPts().second.draw( data.img, dpar.selectPoint() );
}

void demo_6( int demidx )
{
	Param_6 data( demidx, "homography_lines_seg",
	"Apply homography to lines and segments\n Hit [lm] to change angle, \
	and select points of blue segment with mouse" );

	double angle_delta = 5.; // degrees

	data.setMouseCB( action_6 );
	action_6( &data );

	data.showImage();

	KeyboardLoop kbloop;
	kbloop.addKeyAction( 'm', [&](void*){ data.angle += angle_delta; std::cout << "val=" <<data.angle<<'\n'; }, "increment angle" );
	kbloop.addKeyAction( 'l', [&](void*){ data.angle -= angle_delta; std::cout << "val=" <<data.angle<<'\n'; }, "decrement angle" );
	kbloop.addCommonAction( [&](void*){ action_6(&data);} );
	kbloop.start( data );
}
//------------------------------------------------------------------
/// This one has two windows
struct Param_H: public Data
{
	int hmethod = 1;
	img::Image<cv::Mat> img2;
	std::string win2 = "Computed projection";

	explicit Param_H( int demidx, std::string wname ): Data( demidx, wname )
	{
		cv::namedWindow( win2 );
		cv::moveWindow( win2, _imWidth, 50 );
		img2.setSize( _imHeight, _imWidth );
	}
	void showImage()
	{
		img.show( win1 );
		img2.show( win2 );
	}
	void clearImage()
	{
		img.clear();
		img2.clear();
	}
	void reset()
	{
		auto pa1 = Point2d(100,100);
		auto pa2 = Point2d(400,300);
		auto v1 = get4Pts( FRect(pa1, pa2) );

		auto pb1 = Point2d(80,150);
		auto pb2 = Point2d(450,350);
		auto v2 = get4Pts( FRect(pb1, pb2) );
		std::copy( v1.begin(), v1.end(), vpt.begin() );
		std::copy( v2.begin(), v2.end(), vpt.begin()+4 );
	}
};


void action_H( void* param )
{
	auto& data = *reinterpret_cast<Param_H*>(param);

	data.clearImage();

	std::vector<Point2d> v1(4);
	std::vector<Point2d> v2(4);
	std::copy( data.vpt.begin(),   data.vpt.begin()+4, v1.begin() );
	std::copy( data.vpt.begin()+4, data.vpt.end(),     v2.begin() );
	for( int i=0; i<4; i++ )
	{
		Segment s1( v1[i], v1[i==3?0:i+1] );
		Segment s2( v2[i], v2[i==3?0:i+1] );
		s1.draw( data.img, img::DrawParams().setColor( 0,0,250) );
		s2.draw( data.img, img::DrawParams().setColor( 250,0,0) );

		s1.draw( data.img2, img::DrawParams().setColor( 0,0,250) );

		Segment( v1[i], v2[i] ).draw( data.img );

		v1[i].draw( data.img );
		v2[i].draw( data.img );
	}

	std::vector<Point2d> vseg;
	auto center_x = 160;
	auto center_y = 220;
	auto size_v = 40;
	auto size_h = 60;
	vseg.emplace_back( Point2d(center_x+size_h, center_y) );
	vseg.emplace_back( Point2d(center_x-size_h, center_y) );
	vseg.emplace_back( Point2d(center_x,        center_y+size_v) );
	vseg.emplace_back( Point2d(center_x,        center_y-size_v) );

	Segment sa1( vseg[0], vseg[1] );
	Segment sb1( vseg[2], vseg[3] );

	sa1.draw( data.img, img::DrawParams().setColor( 0,100,100) );
	sb1.draw( data.img, img::DrawParams().setColor( 0,100,100) );

	cv::putText( data.img.getReal(), "source points", cv::Point2i( v1[0].getX(), v1[0].getY() ), 0, 0.8, cv::Scalar( 250,0,0 ), 2 );
	cv::putText( data.img.getReal(), "dest points",   cv::Point2i( v2[0].getX(), v2[0].getY() ), 0, 0.8, cv::Scalar( 0,0,250 ), 2 );

	Homogr H;
	H.buildFrom4Points( v1, v2, data.hmethod );
	std::cout << "Computed Homography:\n" << H << '\n';

	std::vector<Point2d> vpt3;
	for( int i=0; i<4; i++ )
		vpt3.push_back( H * data.vpt[i] );

	for( int i=0; i<4; i++ )
	{
		Segment s1( vpt3[i], vpt3[i==3?0:i+1] );
		s1.draw( data.img2, img::DrawParams().setColor( 0,250,0) );
	}

	auto vsegH  = H * vseg;
	Segment sa2( vsegH[0], vsegH[1] );
	Segment sb2( vsegH[2], vsegH[3] );

	sa2.draw( data.img2, img::DrawParams().setColor( 0,100,100) );
	sb2.draw( data.img2, img::DrawParams().setColor( 0,100,100) );


	FRect rect( Point2d(200,160), Point2d(330,250));
	rect.draw( data.img );
	auto rect2 = H * rect;
	rect2.draw( data.img2 );

	auto e_x = 320.;
	auto e_y = 360.;
	auto e_h = 70.;

	Circle c_ell( e_x, e_y, e_h );
	c_ell.draw( data.img );
	auto ell = H * c_ell;
	ell.draw( data.img2 );
	auto ecenter = ell.getCenter();
	ecenter.draw( data.img2 );

	auto ell_bb = ell.getBB();
	ell_bb.draw( data.img2 );

	data.showImage();
}

/// Demo of computing a homography from two sets of 4 points
void demo_H( int demidx )
{
	Param_H data( demidx, "Compute Homography from 4 points" );
	data.vpt.resize(8);
	data.reset();
	std::cout << "Demo " << demidx << ": compute homography from two sets of 4 points\n"
		<< " - usage: move points with mouse in left window, right window will show source rectangle (blue)\n"
		<< "and computed projected rectangle (green)\n"
		<< " - keys:\n  -a: switch backend computing library\n  -r: reset points\n";

	data.setMouseCB( action_H );
	action_H( &data );

	KeyboardLoop kbloop;
	kbloop.addKeyAction( 'r', [&](void*){ data.reset(); } );
	kbloop.addKeyAction( 'a', [&](void*)
		{
			data.hmethod = data.hmethod?0:1;
#if !defined(HOMOG2D_USE_EIGEN)
			if( data.hmethod == 0 )
			{
				std::cout << "Unable, build without Eigen support, see manual, switch to Opencv\n";
				data.hmethod = 1;
			}
#endif
		}
	);
	kbloop.start( data );
}
//------------------------------------------------------------------
/// This datatype holds two Polyline objects, one closed, one open. They are both edited the same way and
/// we switch drawing
struct Param_PL : Data
{
	explicit Param_PL( int demidx, std::string title, std::string txt ):Data( demidx, title, txt )
	{
		v_po.push_back( &polyline_o );
		v_po.push_back( &polyline_c );
	}
	OPolyline polyline_o;
	CPolyline polyline_c;
	std::vector<detail::Common<double>*> v_po; ///< both are stored here, so we can easily switch between them
	bool showClosedPoly = false;
};

void action_PL( void* param )
{
	auto& data = *reinterpret_cast<Param_PL*>(param);

	data.clearImage();
	data.polyline_o.set( data.vpt );
	data.polyline_c.set( data.vpt );

	auto color = img::DrawParams().setColor( 0,10,200);
	if( data.polyline_c.isSimple() )
		color = img::DrawParams().setColor( 250,10,20);

	auto len = data.showClosedPoly ? data.polyline_c.length() : data.polyline_o.length();
	if( data.showClosedPoly )
		data.polyline_c.draw( data.img, color );
	else
		data.polyline_o.draw( data.img, color );

	auto col_green = img::DrawParams().setColor(10,250,10);
	Line2d li( Point2d( 10,60), Point2d( 400,270) );
	li.draw( data.img, col_green );

	data.putTextLine( std::string("Nb pts=") + std::to_string( data.polyline_c.size() ), 0 );
	data.putTextLine( std::string("length=") + std::to_string(len)                         );

	auto intersPts_o = li.intersects(data.polyline_o).get();
	auto intersPts_c = li.intersects(data.polyline_c).get();;

	auto intersPts = ( data.showClosedPoly ? intersPts_c : intersPts_o );
	for( const auto& pt: intersPts )
		pt.draw( data.img  );

	Circle cir( 350,180,85);
	cir.draw( data.img, col_green );
	auto i_cir_o = cir.intersects( data.polyline_o );
	auto i_cir_c = cir.intersects( data.polyline_c );

	FRect rect( 90,160,205,245);
	rect.draw( data.img, col_green );
	auto i_rect_o = rect.intersects( data.polyline_o );
	auto i_rect_c = rect.intersects( data.polyline_c );

	std::string str_ispoly{"Polygon: N"};
	if( data.showClosedPoly )
	{
		draw( data.img, i_cir_c.get() );
		draw( data.img, i_rect_c.get() );
		if( data.polyline_c.isSimple() )
			str_ispoly = "Polygon: Y";
	}
	else
	{
		draw( data.img, i_cir_o.get() );
		draw( data.img, i_rect_o.get() );
	}
	data.putTextLine( str_ispoly );
	auto bb = data.polyline_c.getBB();
	bb.draw( data.img );

	if( data.showClosedPoly && data.polyline_c.isSimple() )
	{
		auto centroid = data.polyline_c.centroid();
		centroid.draw( data.img, img::DrawParams().setColor(40,20,250) );
		cv::putText(
			data.img.getReal(),
			"centroid",
			centroid.getCvPti(),
			0, 0.6,
			cv::Scalar( 250,0,0 )
		);

		data.putTextLine( std::string("area=") + std::to_string(data.polyline_c.area()) );

		auto isC = "Convex: Y";
		if( !data.polyline_c.isConvex() )
			isC = "Convex: N";
		data.putTextLine( isC );

		auto isInside = data._pt_mouse.isInside(data.polyline_c);
		data.putTextLine( std::string("IsInside=") + std::string( isInside?"Y":"N" ) );
		if( isInside )
			drawText( data.img, "Inside", data._pt_mouse );
		else
			drawText( data.img, "Outside", data._pt_mouse );
	}
	data._pt_mouse.draw( data.img, img::DrawParams().setPointStyle( img::PtStyle::Dot ).setColor(0,220,0) );
	data.showImage();
	data._cpoly = data.polyline_c;
}

void demo_PL( int demidx )
{
	Param_PL data( demidx, "Polyline demo",
		"polyline\n-Colors\n -Red: polygon (needs to be closed)\n -Blue: intersections\n \
		Lclick to add point, Rclick to remove" );

	data.leftClicAddPoint=true;
	data.setMouseCB( action_PL );

	action_PL( &data );

	KeyboardLoop kbloop;
	kbloop.addKeyAction( 'a', [&](void*)
		{
			data.showClosedPoly = !data.showClosedPoly;
		},
		"switch open/close"
	);
//	kbloop.addCommonAction( [&] { action_PL(&data); } );
	kbloop.start( data );
}

//------------------------------------------------------------------
struct Param_ELL : Data
{
	explicit Param_ELL(  int demidx, std::string title, std::string txt ):Data( demidx, title, txt )
	{}
	void draw()
	{
		clearImage();
		ell = Ellipse_<float>( x0, y0, major, major*ratio_mm, 0. ) ;
		auto ell2 = H * ell;
		ell2.draw( img );

		auto bb1 = ell2.getOBB();
		bb1.draw( img, img::DrawParams().setColor(0,0,250) );

		auto bb2 = ell2.getBB();
		bb2.draw( img, img::DrawParams().setColor(0,250,0) );

		auto axis = ell2.getAxisLines();
		h2d::draw( img, axis );

		putTextLine( std::string("Major length=")       + std::to_string( major ),       0 );
		putTextLine( std::string("ratio Mm=")           + std::to_string( ratio_mm )       );
		putTextLine( std::string("Ellipse area=")       + std::to_string( ell.area()   )   );
		putTextLine( std::string("Ellipse perimeter=")  + std::to_string( ell.length() )   );
		putTextLine( std::string("Green BB area=")      + std::to_string( bb2.area()   )   );
		putTextLine( std::string("Green BB perimeter=") + std::to_string( bb2.length() )   );
		putTextLine( std::string("Blue BB area=")       + std::to_string( bb1.area()   )   );
		putTextLine( std::string("Blue BB perimeter=")  + std::to_string( bb1.length() )   );

		showImage();
	}
	Ellipse_<double> ell;
	Homogr H;
	double angle = 5.;
	double tx = 0;
	double ty = 0;
	double x0=200;
	double y0=250;
	double major = 120.;
	double ratio_mm = .5;
};

/// action for Ellipse demo (run on keyboard hit)
void action_ELL( void* param )
{
	auto& data = *reinterpret_cast<Param_ELL*>(param);
	data.H.init();
	data.H.addTranslation(-data.x0, -data.y0).addRotation( data.angle * M_PI/180.).addTranslation(data.x0+data.tx, data.y0+data.ty);
	data.draw();
}

/// Ellipse demo
void demo_ELL( int demidx )
{
	Param_ELL data( demidx, "Ellipse demo",
		"Ellipse (no mouse, enter 'h' for valid keys)\n \
		 -blue rectangle: ellipse bounding box\n \
		 -green rectangle: blue rectangle bounding box" );

	double trans_delta = 20;
	double angle_delta = 5.;

	KeyboardLoop kbloop;
	kbloop.addKeyAction( 'z', [&](void*){ data.tx += trans_delta;    }, "increment tx" );
	kbloop.addKeyAction( 'a', [&](void*){ data.tx -= trans_delta;    }, "decrement tx" );
	kbloop.addKeyAction( 'b', [&](void*){ data.ty += trans_delta;    }, "increment ty" );
	kbloop.addKeyAction( 'y', [&](void*){ data.ty -= trans_delta;    }, "decrement ty" );
	kbloop.addKeyAction( 'm', [&](void*){ data.angle += angle_delta; }, "increment angle" );
	kbloop.addKeyAction( 'l', [&](void*){ data.angle -= angle_delta; }, "decrement angle" );
	kbloop.addKeyAction( 'o', [&](void*){ data.ratio_mm = std::min(data.ratio_mm*1.1, 1.00); }, "inc ratio" );
	kbloop.addKeyAction( 'p', [&](void*){ data.ratio_mm = std::max(data.ratio_mm/1.1, 0.05); }, "dec ratio" );

	kbloop.addCommonAction( action_ELL );
	action_ELL( &data );
	kbloop.start( data );
}

//------------------------------------------------------------------
/// Circle demo
struct Param_CIR : Data
{
	explicit Param_CIR( int demidx, std::string title, std::string txt ): Data( demidx, title, txt )
	{
		vpt = std::vector<Point2d>{
			{150,120}, {220,240},            // initial rectangle
			{100,100}, {300,100}, {300,200}  // initial circle
		};
		_variant = _cir2;
	}
	void setAndDraw()
	{
		if( _buildFrom3Pts )
		{
			try
			{
				_cir1.set( vpt[2], vpt[3], vpt[4] );
			}
			catch( std::exception& err )
			{
				std::cout << "unable to build circle from the 3 points given:\n=> " << err.what() << '\n';
			}
			_cpoly.setParallelogram( vpt[2], vpt[3], vpt[4] );
			_cpoly.draw( img, img::DrawParams().setColor(120,200,0) );
		}
		else
			_cir1.set( vpt[2], vpt[3] );
		try
		{
			_rect.set( vpt[0], vpt[1] );
			_cir2.set( vpt[0], vpt[1] );
		}
		catch( std::exception& err )
		{
			std::cout << "unable to build rectangle, invalid points\n=> "<< err.what() << '\n';
			return;
		}
		_variant = _cir2;
		if( _drawRect )
			_variant = _rect;

		auto par_c = img::DrawParams().setColor(0,120,250);
		auto par_r = img::DrawParams().setColor(120,0,250);
		if( _cir1.isInside( _rect ) )
			par_c.setColor( 0,250,0);
		if( _rect.isInside( _cir1 ) )
			par_r.setColor( 0,250,0);

		_cir1.draw( img, par_c );
//		rect.draw( img, par_r );

		fct::DrawFunct dfunc( img, par_r );
		std::visit( dfunc, _variant );

		auto par_pt = img::DrawParams().setColor(250,20,50).setPointSize(3).setPointStyle(img::PtStyle::Dot);
		if( _buildFrom3Pts )
			draw( img, vpt, par_pt );
		else                                  // draw only 4 points
			for( int i=0; i<4; i++ )
				vpt[i].draw( img, par_pt );

// intersection points
// TODO: replace this by: 		auto it = cir.intersects( *ptr_cr );
// once we have set a unique function for all intersections types
		auto it_c = _cir1.intersects( _cir2 );
		auto it_r = _cir1.intersects( _rect );
		if( _drawRect )
		{
			if( it_r() )
				draw( img, it_r.get(), img::DrawParams().setColor(120,0,0) );
		}
		else
			if( it_c() )
				draw( img, it_c.get(), img::DrawParams().setColor(120,0,0) );
	}

// DATA SECTION
	CommonType _variant;
	Circle _cir1;
	Circle _cir2;
	FRect  _rect;
	bool   _buildFrom3Pts = true;
	bool   _drawRect  = true;

};

void action_CIR( void* param )
{
	auto& data = *reinterpret_cast<Param_CIR*>(param);
	data.clearImage();
	data.setAndDraw();
	data.showImage();
}

void demo_CIR( int demidx )
{
	Param_CIR data( demidx, "Circle demo", "Compute circle from 3 points/2 points\n \
		Colors: green if inside, blue if not\n \
		if 3 points, also computes the corresponding parallelogram" );

	action_CIR( &data );
	data.setMouseCB( action_CIR );

	KeyboardLoop kbloop;
	kbloop.addCommonAction( action_CIR );

	kbloop.addKeyAction( 'a', [&](void*)
		{
			data._buildFrom3Pts = !data._buildFrom3Pts;
		},
		"switch circle from 2 pts / 3 pts"
	);
	kbloop.addKeyAction( 'w', [&](void*)
		{
			data._drawRect = !data._drawRect;
		},
		"switch circle/rectangle"
	);

	kbloop.start( data ); // blocking function
}

//------------------------------------------------------------------
/// Convex hull + Minimum Enclosing Circle demo
struct Param_CH : Data
{
	explicit Param_CH( int demidx, std::string title, std::string txt ): Data( demidx, title, txt )
	{
		vpt = std::vector<Point2d>{ {100,100}, {300,80}, {270,400}, {100,420},{150,250} };
	}
	std::vector<img::Color> vcol;
	bool _mode = false;  ///< drawing mode: convex hull or hull lines
};

void action_CH( void* param )
{
	static size_t old_size = 0;
	auto& data = *reinterpret_cast<Param_CH*>(param);

	data.clearImage();
	draw( data.img, data.vpt, img::DrawParams().showIndex() );

	data._cpoly = convexHull( data.vpt );
	Circle cir;
	cir.set( data.vpt );

	auto vlines = getLines( data._cpoly.getSegs() );
	if( old_size != vlines.size() )
	{
		data.vcol = img::genRandomColors( vlines.size() );
		old_size = vlines.size();
	}

	auto func = [&](int i)   // lambda, needed to fetch color from index
		{
			return img::DrawParams().setColor(data.vcol[i]);
		};
	std::function<img::DrawParams(int)> f(func);

	if( data._mode )
		draw( data.img, vlines, f );
	if( !data._mode )
		data._cpoly.draw( data.img, img::DrawParams().setColor(250,0,0) );
	cir.draw( data.img, img::DrawParams().setColor(0,0,250) );

	auto dp = img::DrawParams().setColor(0,0,0).setPointStyle( img::PtStyle::Dot ).setPointSize(5).setThickness(2);
	data._cpoly.getLmPoint().draw( data.img, dp );
	data._cpoly.getRmPoint().draw( data.img, dp );
	data._cpoly.getTmPoint().draw( data.img, dp );
	data._cpoly.getBmPoint().draw( data.img, dp );
	data.showImage();
}

void demo_CH( int demidx )
{
	Param_CH data( demidx, "Convex Hull + MEC demo",
		"Convex hull + Minimum Enclosing Circle. Lclick to add points, Rclick to remove" );
	action_CH( &data );
	data.setMouseCB( action_CH );

	data.leftClicAddPoint=true;

	KeyboardLoop kbloop;
	kbloop.addKeyAction( 'a', [&](void*){ data._mode  = !data._mode; }, "Toggle drawing mode (Hull, or hull lines)" );
	kbloop.addCommonAction( action_CH );
	action_CH( &data );
	kbloop.start( data );
}

//------------------------------------------------------------------
/// Rectangle intersection demo
struct Param_RI : Data
{
	explicit Param_RI( int demidx, std::string title ):Data( demidx, title )
	{}
	bool doUnion = true;
};

void action_RI( void* param )
{
	auto& data = *reinterpret_cast<Param_RI*>(param);

	data.clearImage();
	draw( data.img, data.vpt );
	try
	{
		FRect r1( data.vpt[0], data.vpt[1] );
		FRect r2( data.vpt[2], data.vpt[3] );
		r1.draw( data.img, img::DrawParams().setColor(250,0,0) );
		r2.draw( data.img, img::DrawParams().setColor(0,250,0) );
		auto c1a = r1.getBoundingCircle();
		auto c1b = r1.getInscribedCircle();
		c1a.draw( data.img );
		c1b.draw( data.img );
		if( data.doUnion )
		{
			auto res = r1 & r2;
			if( res() )
				res.get().draw( data.img, img::DrawParams().setColor(0,0,250) );
		}
		else
		{
			auto res = r1 | r2;
			res.draw( data.img, img::DrawParams().setColor(0,0,250) );
		}
	}
	catch( std::exception& err )
	{
		std::cout << "Unable, points do not define a rectangle\n";
	}
	data.showImage();
}

void demo_RI( int demidx )
{
	Param_RI data( demidx, "Rectangle intersection demo" );

	data.setMouseCB( action_RI );
	KeyboardLoop kbloop;
	kbloop.addKeyAction( 'a', [&](void*){ data.doUnion  = !data.doUnion; }, "Toggle union/intersection" );
	kbloop.addCommonAction( action_RI );
	action_RI( &data );
	kbloop.start( data );
}

//------------------------------------------------------------------
/// Segments demo
struct Param_SEG : Data
{
	explicit Param_SEG( int demidx, std::string title ):Data( demidx, title )
	{}
	bool showIndexes      = false;
	bool showIntersection = false;
	bool showMiddlePoint  = false;
	bool showBisector     = false;
	bool regen = false;
	std::vector<Segment>          vseg;
	std::vector<img::Color> vcol;

	int nbSegs = 100;
	int delta = 40;
	int width2  = _imWidth-delta;
	int height2 = _imHeight-delta;
	int k_col  = 200;
	int k_min  = 15;
	void generateSegments()
	{
//		std::cout << "generating " << nbSegs << " segments\n";
		std::srand( time(nullptr) );
		vseg.clear();
		vcol.clear();
		for( auto i=0; i<nbSegs; i++ )
		{
			auto len = 1.0*rand() / RAND_MAX * 40 + 10;
			auto p1x = 1.0*rand() / RAND_MAX * width2 + 20;
			auto p2x = 1.0*rand() / RAND_MAX * width2 + 20;;
			auto p1y = 1.0*rand() / RAND_MAX * height2 + 20;
			auto p2y = 1.0*rand() / RAND_MAX * height2 + 20;
			auto line = Line2d( p1x, p1y, p2x, p2y );
			auto ppts = line.getPoints( Point2d( p1x, p1y) , len );
			vseg.push_back( Segment( ppts ) );
		}
		vcol = img::genRandomColors( nbSegs );
		regen = false;
	}
};
void action_SEG( void* param )
{
	auto& data = *reinterpret_cast<Param_SEG*>(param);

	data.clearImage();
	if( data.regen )
		data.generateSegments();

	auto func = [&](int i)   // lambda, needed to fetch color from index
		{
			return img::DrawParams().showIndex(data.showIndexes).setColor(data.vcol[i]);
		};
	std::function<img::DrawParams(int)> f(func);
	draw( data.img, data.vseg, f );

	if( data.showIntersection )
	{
		size_t c_intersect = 0;
		for( size_t i=0; i<data.vseg.size()-1; i++ )
		{
			auto s1 = data.vseg[i];
			for( size_t j=i+1; j<data.vseg.size(); j++ )
			{
				auto s2 = data.vseg[j];
				auto pi = s1.intersects( s2 );
				if( pi() )
				{
					draw( data.img, pi.get(), img::DrawParams().setColor( 250,0,0) );
					c_intersect++;
				}
			}
		}
		std::cout << "- # intersection points=" << c_intersect << '\n';
	}
	if( data.showMiddlePoint )
	{
		for( const auto& seg: data.vseg )
			seg.getCenter().draw( data.img, img::DrawParams().setColor( 0,0,250) );
	}
	if( data.showBisector )
	{
		std::vector<Line2d> v_bisect( data.vseg.size() );
		std::transform(                               // To draw bisector lines with the same
			data.vseg.begin(),                        //  color as the segments,
			data.vseg.end(),                          //  we need to store them in a vector.
			v_bisect.begin(),
			[](const Segment& s){ return s.getBisector(); }
		);
		draw( data.img, v_bisect, f );
	}
	data.showImage();
}

void demo_SEG( int demidx )
{
	Param_SEG data( demidx, "Segments demo" );
	data.generateSegments();

	KeyboardLoop kbloop;
	kbloop.addKeyAction( 'm', [&](void*){ data.showMiddlePoint  = !data.showMiddlePoint; }, "show middle point" );
	kbloop.addKeyAction( 'n', [&](void*){ data.showIndexes      = !data.showIndexes; }, "show indexes" );
	kbloop.addKeyAction( 'i', [&](void*){ data.showIntersection = !data.showIntersection; }, "show intersection points" );
	kbloop.addKeyAction( 'b', [&](void*){ data.showBisector     = !data.showBisector; }, "show bisector lines" );

	kbloop.addKeyAction( 'r', [&](void*){ data.regen = true; }, "Re-generate" );
	kbloop.addKeyAction( 'w', [&](void*){ data.nbSegs = data.nbSegs*2; data.regen = true; }, "double nb points" );
	kbloop.addKeyAction( 'x', [&](void*){ data.nbSegs = data.nbSegs/2; data.regen = true; }, "half nb points" );

	kbloop.addCommonAction( action_SEG );
	action_SEG( &data );

	kbloop.start( data );
}

//------------------------------------------------------------------
/// Polyline full step rotate demo parameters
struct Param_polRot : Data
{
	explicit Param_polRot( int demidx, std::string title, std::string txt ): Data( demidx, title, txt )
	{
		_cpoly.set(
			std::vector<Point2d>{
				{0,0}, {100,0}, {100,100}, {50,150}, {0,100}
			}
		);
		_cpoly.translate( 180,180); // so it lies in the window
		_rect.set(0,0,160,100);
		_rect.translate( 220,230); // so it lies in the window

	}
	void nextRefPt()
	{
		if( _item )
		{
			_refPt_p++;
			if( _refPt_p >= _cpoly.size() )
				_refPt_p = 0;
			std::cout << "move to next ref pt: poly" << _refPt_p << ": " << _cpoly.getPoint( _refPt_p ) <<  '\n';
		}
/*		else
		{
			_refPt_r++;
			if( _refPt_r >= 4 )
				_refPt_r = 0;
			std::cout << "move to next ref pt: " << _refPt_r <<  '\n';
		}*/
	}
	void doIt( bool b = true )
	{
		_doIt = b;
	}

//	CPolyline _poly;
	FRect     _rect;
	Rotate    _rotateType = Rotate::CW;
	size_t    _refPt_p = 0;                 ///< default index of center point (Polyline)
//	size_t    _refPt_r = 0;                 ///< default index of center point (Rectangle)
	bool      _doIt = false;
	bool      _item = true;
};

void action_polRot( void* param )
{
	auto& data = *reinterpret_cast<Param_polRot*>(param);
	data.clearImage();

	if( data._doIt )
	{
		if( data._item )
			data._cpoly.rotate( data._rotateType, data._cpoly.getPoint( data._refPt_p ) );
		else
			data._rect.rotate( data._rotateType, data._pt_mouse );
		 data._doIt = false;
	}

	if( data._item )
	{
		data._cpoly.draw( data.img, img::DrawParams().setColor(250,0,0).showPoints() );
		data._cpoly.getPoint( data._refPt_p ).draw( data.img, img::DrawParams().setColor(0,0,250).setPointStyle(img::PtStyle::Dot) );
	}
	else
	{
		data._rect.draw( data.img, img::DrawParams().setColor(0,0,250).showPoints() );
		draw( data.img, data._pt_mouse, img::DrawParams().setColor(250,0,0).setPointStyle(img::PtStyle::Dot) );
	}
	data.showImage();
}

void demo_polRot( int demidx )
{
	Param_polRot data( demidx, "Polyline/Rectangle full step rotate demo",
		"Polyline/Rectangle full step rotate demo\n \
		- Polyline: center point is one of the points\n \
		- Rectangle: center point is free, use mouse\n \
		Warning: as images as shown here with vertical axis reversed, what appears as a CW is actually a CCW rotation!" );

	data.setMouseCB( action_polRot );

	KeyboardLoop kbloop;
	kbloop.addKeyAction( 'a', [&](void*){ data._rotateType=Rotate::CW;       data.doIt(); }, "rotate CW" );
	kbloop.addKeyAction( 'z', [&](void*){ data._rotateType=Rotate::CCW;      data.doIt(); }, "rotate CCW" );
	kbloop.addKeyAction( 'e', [&](void*){ data._rotateType=Rotate::Full;     data.doIt(); }, "rotate Full" );
	kbloop.addKeyAction( 'o', [&](void*){ data._rotateType=Rotate::VMirror;  data.doIt(); }, "VMirror" );
	kbloop.addKeyAction( 'p', [&](void*){ data._rotateType=Rotate::HMirror;  data.doIt(); }, "HMirror" );
	kbloop.addKeyAction( 'w', [&](void*){ data.nextRefPt();                  data.doIt(false); }, "move to next reference point" );
	kbloop.addKeyAction( 'r', [&](void*){ data._item = !data._item;          data.doIt(false); }, "toggle poly/rectangle" );

	kbloop.addCommonAction( action_polRot );
	action_polRot( &data );

	kbloop.start( data );
}
//------------------------------------------------------------------
/// Polyline full step rotate demo parameters
struct Param_NFP : Data
{
	explicit Param_NFP( int demidx, std::string title ): Data( demidx, title )
	{
		genRandomPoints();
	}
	int _mode = 0;

	void genRandomPoints()
	{
		vpt.clear();
/*		std::cout << "generating " << nbSegs << " segments\n";
		vseg.clear();
		vcol.clear();*/
		int nbPts = 1.0*rand() / RAND_MAX * 100 + 10;
		for( auto i=0; i<nbPts; i++ )
		{
			auto x = 1.0*rand() / RAND_MAX * (_imWidth-120) + 50;
			auto y = 1.0*rand() / RAND_MAX * (_imHeight-120) + 50;
			vpt.push_back( Point2d(x,y) );
		}
//		vcol = genRandomColors( nbSegs );
	}
};

void action_NFP( void* param )
{
	auto& data = *reinterpret_cast<Param_NFP*>(param);
	data.clearImage();
	draw( data.img, data.vpt );
	data._pt_mouse.draw( data.img, img::DrawParams().setColor( 250,0,0) );
	switch( data._mode )
	{
		case 0:
		{
			auto idx = findNearestPoint( data._pt_mouse, data.vpt );
			Segment(data.vpt[idx], data._pt_mouse).draw( data.img, img::DrawParams().setColor( 250,0,0) );
		}
		break;
		case 1:
		{
			auto idx = findFarthestPoint( data._pt_mouse, data.vpt );
			Segment(data.vpt[idx], data._pt_mouse).draw( data.img, img::DrawParams().setColor( 0,250,0) );
		}
		break;
		case 2:
		{
			auto pidx = findNearestFarthestPoint( data._pt_mouse, data.vpt );
			Segment(data.vpt[pidx.first], data._pt_mouse).draw( data.img, img::DrawParams().setColor( 250,0,0) );
			Segment(data.vpt[pidx.second], data._pt_mouse).draw( data.img, img::DrawParams().setColor( 0,250,0) );
		}
		break;
		default: assert(0);
	}

	data.showImage();
}

void demo_NFP( int demidx )
{
	Param_NFP data( demidx, "Closest/Farthest Point" );

	KeyboardLoop kbloop;
	kbloop.addKeyAction( 'a', [&](void*){ data._mode==2? data._mode=0: data._mode++; }, "switch mode (nearest/farthest/both)" );
	kbloop.addKeyAction( 'b', [&](void*){ data.genRandomPoints(); }, "Re-generate random points" );

	kbloop.addCommonAction( action_NFP );
	action_NFP( &data );
	data.setMouseCB( action_NFP );

	kbloop.start( data );
}
//------------------------------------------------------------------
/// Demo of pts/segments perpendicular to a segment
struct Param_ORS : Data
{
	explicit Param_ORS( int demidx, std::string title, std::string text ): Data( demidx, title, text )
	{
		_vcol[0]=img::Color(0,250,125);
		_vcol[1]=img::Color(0,125,250);
		_vcol[2]=img::Color(125,0,250);
		_vcol[3]=img::Color(250,0,125);
	}
	bool _ptsOrSegs = false;
	bool _drawPolyg = false;
	std::array<img::Color,4> _vcol;
};

void action_ORS( void* param )
{
	auto& data = *reinterpret_cast<Param_ORS*>(param);
	data.clearImage();

	auto fl = [&](int i)   // lambda
	{
		return img::DrawParams().setPointStyle(img::PtStyle::Dot).setColor( data._vcol[i] );
	};
	std::function<img::DrawParams(int)> style(fl);

	Segment seg( data.vpt[0], data.vpt[1] );
	seg.draw( data.img, img::DrawParams().setColor( 250,0,0) );
	if( data._ptsOrSegs )
		draw( data.img, seg.getOrthogSegs(), style );
	else
	{
		auto opts = seg.getOrthogPts();
		draw( data.img, opts, style );
		if( data._drawPolyg )
			CPolyline( opts ).draw( data.img, img::DrawParams().setColor( 125,125,0) );
	}
	data._pt_mouse.draw( data.img, img::DrawParams().setColor( 250,0,0) );
	data.showImage();
}

void demo_orthSeg( int demidx )
{
	Param_ORS data( demidx, "Orthogonal segments", "Orthogonal segments\n(Move the segment with mouse)" );

	KeyboardLoop kbloop;
	kbloop.addKeyAction( 'a', [&](void*){ data._ptsOrSegs=!data._ptsOrSegs; }, "switch mode: points or segments" );
	kbloop.addKeyAction( 'w', [&](void*){ data._drawPolyg=!data._drawPolyg; }, "switch mode: draw polygon in points mode" );

	kbloop.addCommonAction( action_ORS );
	action_ORS( &data );
	data.setMouseCB( action_ORS );

	kbloop.start( data );
}

//------------------------------------------------------------------
/// Parameters for points Bounding Box demo
struct Param_BB : Data
{
	explicit Param_BB( int demidx, std::string title, std::string text ): Data( demidx, title, text )
	{
		init( _vecvar[0], 0 );
		init( _vecvar[1], 1 );
		std::srand( time(nullptr) );
		vpt.resize( 20 );
		for( auto& pt: vpt )
			pt.set(
				1.0*rand()*300/RAND_MAX+50,
				1.0*rand()*250/RAND_MAX+60
			);
	}

/// Fills vector of variants with elements
	void init( std::vector<CommonType>& vecvar, int idx )
	{
		vecvar.push_back( CommonType( OPolyline() ) );
		vecvar.push_back( CommonType( CPolyline() ) );
		vecvar.push_back( CommonType( Segment()   ) );
		vecvar.push_back( CommonType( Point2d()   ) );
		vecvar.push_back( CommonType( Circle()    ) );
		vecvar.push_back( CommonType( FRect()     ) );

		_name[idx] = getString( type( _vecvar[idx][_current[idx]] ) );
	}

	CommonType getCurrent( int i ) const
	{
		return _vecvar[i][_current[i]];
	}

	std::string switchToNext( int i )
	{
		_current[i]++;
		if( _current[i] == _vecvar[i].size() )
			_current[i] = 0;
		_name[i] = getString( type( _vecvar[i][_current[i]] ) );
		return _name[i];
	}

	void initElemsAll()
	{
		initElems( _vecvar[0], 0 );
		initElems( _vecvar[1], 1 );
	}

	void initElems( std::vector<CommonType>& vec, int i )
	{
		std::vector<Point2d> vecpl1,vecpl2;
		for( auto j = 0; j<3; j++ )
		{
			vecpl1.push_back( vpt[j] );
			vecpl2.push_back( vpt[j+3] );
		}

		for( auto& v: vec )
		{
			if( std::holds_alternative<CPolyline>(v) ) std::get<CPolyline>(v).set( vecpl1 );
			if( std::holds_alternative<OPolyline>(v) ) std::get<OPolyline>(v).set( vecpl2 );
			if( std::holds_alternative<Segment>(v) )   std::get<Segment>(v).set( vpt[6+i*2], vpt[7+i*2] );
			if( std::holds_alternative<FRect>(v) )     std::get<FRect>(v).set( vpt[10+i*2], vpt[11+i*2] );
			if( std::holds_alternative<Circle>(v) )    std::get<Circle>(v).set( vpt[14+i], 60 );
			if( std::holds_alternative<Point2d>(v) )   std::get<Point2d>(v) = vpt[16+i];
		}
	}

	std::string _name[2];        ///< name of current primitive

private:
	size_t                  _current[2] = {0,2}; ///< index of current primitive stored in variant
	std::vector<CommonType> _vecvar[2];          ///< 2 vectors of variants holding all the primitives
};

void action_BB( void* param )
{
	auto& data = *reinterpret_cast<Param_BB*>(param);
	data.clearImage();
	auto style = img::DrawParams().setPointStyle( img::PtStyle::Dot ).showPoints();
	auto style0 = style.setColor(0,250,0);
	auto style1 = style.setColor(250,0,0);
	auto style2 = style.setColor(0,0,250);

	data.initElemsAll();                              // first initialize objects

	fct::DrawFunct vde1( data.img, style1 );        // then draw the current ones
	fct::DrawFunct vde2( data.img, style2 );
	const auto& curr1 = data.getCurrent(0);
	const auto& curr2 = data.getCurrent(1);
	std::visit( vde1, curr1 );
	std::visit( vde2, curr2 );

	auto pp1 = std::visit( fct::PtPairFunct{}, curr1 );      // get their "pseudo" bounding box (as pair of points)
	auto pp2 = std::visit( fct::PtPairFunct{}, curr2 );

	try
	{
		getBB( pp1, pp2 ).draw( data.img, style0 );
	}
	catch( std::runtime_error& err )
	{
		std::cout << "Unable: " << err.what() << '\n';
	}

	data._pt_mouse.draw( data.img );

	int y0=30;
	int dy=30;

	auto l1 = length(curr1);
	auto l2 = length(curr2);
	auto a1 = area(curr1);
	auto a2 = area(curr2);
	data.img.drawText( "[w]->red: "  + data._name[0], Point2d( 20,y0),    style1 );
	data.img.drawText( " length=" + std::to_string(l1) + " area=" + std::to_string(a1), Point2d( 20,y0+dy),  style1 );
	data.img.drawText( "[x]->blue: " + data._name[1], Point2d( 20,y0+2*dy), style2 );
	data.img.drawText( " length=" + std::to_string(l2) + " area=" + std::to_string(a2), Point2d( 20,y0+3*dy),  style2 );

	data.showImage();
}

void demo_BB( int demidx )
{
	Param_BB data( demidx, "Generalized Bounding Box demo", ": Bounding Box demo\n \
	Move the points to see the common bounding box of the two elements. hit [w] and [x] to change." );

	action_BB( &data );
	data.setMouseCB( action_BB );

	KeyboardLoop kbloop;
	kbloop.addKeyAction( 'w', [&](void*){ std::cout << "red: " <<  data.switchToNext(0) << '\n'; },   "Switch to next 1" );
	kbloop.addKeyAction( 'x', [&](void*){ std::cout << "blue: " << data.switchToNext(1) << '\n'; },   "Switch to next 2" );
	kbloop.addCommonAction( action_BB );

	kbloop.start( data );
}

//------------------------------------------------------------------
/// Parameters for the Regular Convex Polygon demo
struct Param_RCP : Data
{
	explicit Param_RCP( int demidx, std::string title ): Data( demidx, title )
	{}
	int    _trans_x = 250;
	int    _trans_y = 200;
	int    _radius = 280;
	int    _radiusStep = 20;
	size_t _nbPts = 5;
	void nbPts_less()
	{
		_nbPts--;
		if( _nbPts < 3 )
			_nbPts = 3;
	}
	void radius_less()
	{
		_radius -= _radiusStep;
		if( _radius<30 )
			_radius = _radiusStep;
	}
};

void action_RCP( void* param )
{
	auto& data = *reinterpret_cast<Param_RCP*>(param);
	data.clearImage();

	Point2d ptCenter( data._trans_x, data._trans_y );
	Line2d lih( Point2d(data._imWidth,data._trans_y), Point2d(0,data._trans_y) );
	Line2d liv( Point2d(data._trans_x,data._imHeight), Point2d(data._trans_x,0) );
	lih.draw( data.img, img::DrawParams().setColor(220,220,220) );
	liv.draw( data.img, img::DrawParams().setColor(220,220,220) );

	Point2d(data._trans_x,data._trans_y).draw( data.img, img::DrawParams().setColor(100,0,100) );
	auto values = data._cpoly.set( data._radius, data._nbPts );
	std::cout << " -Building Regular Convex Polygon with " << data._nbPts << " points\n";

	data._cpoly.moveTo( Point2d(data._trans_x+data._radius,data._trans_y) );
	data._cpoly.draw( data.img );
	{
		Segment s1( ptCenter, data._cpoly.getPts().front() );
		s1.draw( data.img ) ;
		drawText( data.img, std::to_string(int(data._radius)), s1.getCenter() );
	}
	{
		auto s1 = data._cpoly.getSegs().at(0);
		auto spara1 = s1.getParallelSegs(20).second;
		std::ostringstream oss1;
		oss1 << std::fixed << std::setprecision(1) << values.first;
		drawText( data.img, oss1.str(), spara1.getCenter() );
	}
	{
		Segment s1( ptCenter, data._cpoly.getPts().back() );
		Circle c1( ptCenter, values.second );
		auto it1 = c1.intersects(s1);

		Segment ss1( ptCenter, it1.get()[0] );
		ss1.draw( data.img ) ;

		std::ostringstream oss1;
		oss1 << std::fixed << std::setprecision(1) << values.second;
		drawText( data.img, oss1.str(), ss1.getCenter() );
	}
	data.putTextLine( "NbPts="         + std::to_string(data._nbPts)    );
	data.putTextLine( "segment dist="  + std::to_string(values.first)  );
	data.putTextLine( "red circle radius=" + std::to_string(values.second) );

	Circle c1( data._trans_x,data._trans_y,data._radius);
	Circle c2( data._trans_x,data._trans_y,values.second);
	c1.draw( data.img, img::DrawParams().setColor(0,0,250) );
	c2.draw( data.img, img::DrawParams().setColor(250,0,0) );
	data.showImage();
}

void demo_RCP( int demidx )
{
	Param_RCP data( demidx, "Regular Convex Polygon" );

	KeyboardLoop kbloop;
	kbloop.addKeyAction( 'w', [&](void*){ data._nbPts++; },      "more points" );
	kbloop.addKeyAction( 'x', [&](void*){ data.nbPts_less(); }, "less points" );
	kbloop.addKeyAction( 'a', [&](void*){ data._radius += data._radiusStep; }, "increase radius" );
	kbloop.addKeyAction( 'z', [&](void*){ data.radius_less(); },               "decrease radius" );

	kbloop.addCommonAction( action_RCP );
	action_RCP( &data );
	kbloop.start( data );
}

//------------------------------------------------------------------
/// A proxy for the trackbar in polyline minimization demo
struct ProxyTrackBar
{
	int slider;
	int slider_max;
};

void action_polyMinim( void* );

/// Parameters for demo of polyline minimization
struct Param_polyMinim : Data
{
	explicit Param_polyMinim( int demidx, std::string title ): Data( demidx, title )
	{
		createWindows();
		img2.setSize( _imWidth, _imHeight );
	}

	void createWindows()
	{
		cv::destroyAllWindows(); // so that the previous trackbars will be erased
		cv::namedWindow( win1 );
		cv::namedWindow( win2 );
		cv::moveWindow( win2, _imWidth, 50 );
		createTrackbar();
		setMouseCB( action_polyMinim );
	}

	void showImage()
	{
		img.show( win1 );
		img2.show( win2 );
	}
	void clearImage()
	{
		img.clear();
		img2.clear();
	}
	void reset()
	{
		std::cout << "RESET\n";
		Data::reset();
		initPolylines();
	}
	void initPolylines()
	{
		if( _plIsClosed )
		{
			CPolyline p( vpt );
			_polySrc = p;
		}
		else
		{
			OPolyline p( vpt );
			_polySrc = p;
		}
	}
	void switchStopCrit()
	{
		switch( _pmParams._stopCrit )
		{
			case PminimStopCrit::NbPtsRatio:
				_pmParams._stopCrit = PminimStopCrit::NoStop;
			break;
			case PminimStopCrit::NoStop:
				_pmParams._stopCrit = PminimStopCrit::AbsNbPoints;
			break;
			case PminimStopCrit::AbsNbPoints:
				_pmParams._stopCrit = PminimStopCrit::NbPtsRatio;
			break;
			default: assert(0);
		}
		std::cout << "Stop criterion: " << getString( _pmParams._stopCrit ) << '\n';
		createWindows();
	}
	void switchMetric()
	{
		switch( _pmParams._metric )
		{
			case PminimMetric::AbsDistance:
				_pmParams._metric = PminimMetric::RelDistance;
			break;
			case PminimMetric::RelDistance:
				_pmParams._metric = PminimMetric::Angle;
			break;
			case PminimMetric::Angle:
				_pmParams._metric = PminimMetric::TriangleArea;
			break;
			case PminimMetric::TriangleArea:
				_pmParams._metric = PminimMetric::AbsDistance;
			break;
			default: assert(0);
		}
		std::cout << "Metric: " << getString( _pmParams._metric ) << '\n';
		createWindows();
	}

	void switchMode()
	{
		_pminimFileMode = !_pminimFileMode;
		if( _pminimFileMode )
		{
			tinyxml2::XMLDocument doc;
			doc.LoadFile( _region_fn.c_str() );
			svg::Visitor visitor;
			doc.Accept( &visitor );
			auto v_tmp = visitor.get();
			_vecLoaded.clear();
			std::cout << "-loaded " << v_tmp.size() << " elements from file " << _region_fn << '\n';
			for( const auto& elem: v_tmp )
			{
				if( type(elem) == Type::CPolyline )
				{
					CPolyline p = fct::VariantUnwrapper{elem};
					_vecLoaded.push_back( p );
				}
				if( type(elem) == Type::OPolyline )
				{
					OPolyline p = fct::VariantUnwrapper{elem};
					_vecLoaded.push_back( p );
				}
				auto p = _vecLoaded.back();
				auto bb = std::visit( fct::BBFunct{}, p );
				_vecBB.push_back( bb );
				std::cout << "Loaded polyline with BB=" << bb
					<< ", width=" << bb.width()
					<< ", height=" << bb.height()
					<< '\n';
			}
			_vcolors = img::genRandomColors( _vecLoaded.size() );
			auto globalBB = getBB( _vecBB );
			std::cout << "globalBB=" << globalBB << '\n';
// scaling
			auto s_horiz = (_imWidth-100)  / globalBB.width();
			auto s_vert  = (_imHeight-100) / globalBB.height();
			auto scale = std::min( s_horiz, s_vert );
			std::cout << "scale=" << scale << "\n";
			auto pt0 = globalBB.getPts().first;
			auto tx = -pt0.getX()+20;
			auto ty = -pt0.getY()+20;
			_scaling = Homogr().addTranslation(tx,ty).addScale( scale );
		}
	}
	void assignThreshold()
	{
		switch( _pmParams._metric )
		{
			case PminimMetric::Angle:
				_pmParams._metricThres = _maxAngle;
			break;
			case PminimMetric::TriangleArea:
				_pmParams._metricThres = _maxTriangleArea;
			break;
			case PminimMetric::AbsDistance:
				_pmParams._metricThres = _maxAbsDist;
			break;
			case PminimMetric::RelDistance:
				_pmParams._metricThres = _maxRelDistRatio;
			break;
			default: assert(0);
		}
	}
	void switchregions()
	{
		if( _region_fn == "misc/test_files/France_Bretagne.svg" )
			_region_fn ="misc/test_files/France_Normandie.svg";
		else
			_region_fn ="misc/test_files/France_Bretagne.svg";
		std::cout << "Region=" << _region_fn << '\n';
		createWindows();
	}

	void createTrackbar();

	using VarPoly = std::variant<CPolyline,OPolyline>;

/// DATA SECTION
	img::Image<cv::Mat> img2; ///< second window
	std::string win2 = "Processed polyline";

	bool _plIsClosed     = true;  ///< show open or closed polyline in window
	bool _pminimFileMode = false; ///< either load a svg file holding some polylines, or use the mouse to draw a polyline

	double _maxAngle        = 5./180.*M_PI;
	double _maxAbsDist      = 5.0;
	double _maxRelDistRatio = 0.05;
	double _maxTriangleArea = 20; // square pixel


	PolyMinimParams _pmParams;   ///< minimization algorithm parameters
	ProxyTrackBar   _proxyTB_1;    ///< a proxy used for the first TrackBar (needed because only ints are allowed in TrackBars)
	ProxyTrackBar   _proxyTB_2;    ///< a proxy used for the second TrackBar

	VarPoly _polySrc;     ///< holds the source polyline, in "mouse" mode
	VarPoly _polyDst;     ///< holds the minimized polyline
	std::vector<VarPoly>    _vecLoaded; ///< holds the polylines that where loaded from file
	std::vector<FRect>      _vecBB;     ///< holds the bounding boxes of the loaded polylines
	std::vector<img::Color> _vcolors;   ///< colors for the polylines loaded from file
	Homogr                  _scaling;
	std::string             _region_fn = "misc/test_files/France_Normandie.svg";
};

/// Draws the parameters on first image
void drawAlgoParams( int idx, Param_polyMinim& data )
{
	auto currPt = data.vpt[idx];
	currPt.draw( data.img, img::DrawParams().setPointStyle(img::PtStyle::Diam) );
	auto ptPrevious = data.vpt[( idx==0                      ? data.vpt.size()-1 : idx-1 )];
	auto ptNext     = data.vpt[( idx==(int)data.vpt.size()-1 ? 0                 : idx+1 )];
	Segment segPN( ptNext, ptPrevious );

	if( data._pmParams._metric == PminimMetric::Angle )
	{
		auto angle = 180. /M_PI * getAngle( currPt*ptNext, currPt*ptPrevious );
		drawText( data.img, util::toString( angle, 4 )+"deg", currPt );
	}
	if( data._pmParams._metric == PminimMetric::AbsDistance )
		try  // try/catch is needed because at some point, the computation of segment might throw in demo
		{
			segPN.draw( data.img );
			auto orthogSeg = segPN.getLine().getOrthogSegment( currPt );
			auto oseg_pts = orthogSeg.getPts();
			auto pt_int = oseg_pts.first;
			if( pt_int == currPt )
				pt_int = oseg_pts.second;
			orthogSeg.draw( data.img );
//			if( data._pmParams. = PminimMetric::AbsDistance )
				drawText( data.img, util::toString( orthogSeg.length(), 3 ), pt_int );
//			else
//				drawText( data.img, util::toString( orthogSeg.length()/segPN.length(), 4 ), pt_int );
		}
		catch(...){}
	if( data._pmParams._metric == PminimMetric::TriangleArea )
	{
		segPN.draw( data.img );
		std::vector<Point2d> pts{ currPt, ptPrevious, ptNext };
		CPolyline pol( pts );
//		pol.draw( data.img );
		drawText( data.img, util::toString( pol.area(), 5 ), currPt );
	}
}

/// A functor used to call the minimizing operation
/// (needed so it can be used both for a OPolyline and a CPolyline)
struct PolyMinimFunct
{
	PolyMinimFunct( const PolyMinimParams& par ) : _params(par) {}

	template<typename T>
	void operator ()(T& poly)
	{
		poly.minimize(_params);
	}
	const PolyMinimParams& _params;
};

/// Called both by the mouse callback and by the trackbar callback
void action_polyMinim( void* param )
{
	auto& data = *reinterpret_cast<Param_polyMinim*>(param);

	data.clearImage();
	data.initPolylines();
	data.assignThreshold();
	drawText( data.img2, std::string("metric=") + getString( data._pmParams._metric ), Point2d(20,40) );

	auto thres = data._pmParams._metricThres;
	if( data._pmParams._metric == PminimMetric::Angle ) // so we show degrees, even though it stays with radians inside
		thres = thres * 180. / M_PI;
	drawText( data.img2, std::string("thres=") + std::to_string( thres ), Point2d(20,60) );

	drawText( data.img2, std::string("SC=") + getString( data._pmParams._stopCrit ), Point2d(20,80) );

	if( data._pmParams._stopCrit == PminimStopCrit::NbPtsRatio )
		drawText( data.img2, std::string("ratio=") + util::toString( data._pmParams._ptRemovalRatio,2) , Point2d(20,100) );

	auto pos_x_txt = data.img.cols() - 200;
	if( data._pminimFileMode ) // if mode is "show real svg file"
	{
		int i=0;
		for( const auto& e: data._vecLoaded )
		{
			auto color = img::DrawParams().setColor( data._vcolors[i] );
			auto elem = transform( data._scaling, e );
			draw( data.img, elem, color );
			draw( data.img,  std::visit( fct::BBFunct{}, elem ) );
			draw( data.img2, std::visit( fct::BBFunct{}, elem ) );

			auto nbPts1 = std::visit( fct::SizeFunct{}, e );
			drawText( data.img,  "NbPts=" + std::to_string( nbPts1 ), Point2d(pos_x_txt,20+i*18), color );

			if( type(e) == Type::CPolyline )
			{
				CPolyline p1 = fct::VariantUnwrapper{e};
				p1.minimize( data._pmParams );
				draw( data.img2, transform( data._scaling, p1 ), color );
				drawText( data.img2,  "NbPts=" + std::to_string( p1.size() ), Point2d(pos_x_txt,20+i*18), color );
			}
			i++;
		}
	}
	else        // draw polyline with mouse
	{
		auto idx = checkIfPointIsClose( data._pt_mouse, data.vpt );
		if( idx != -1 )
			drawAlgoParams( idx, data );
		data._polyDst = data._polySrc;
		PolyMinimFunct funct( data._pmParams );
		std::visit( funct, data._polyDst );

		draw( data.img,  data._polySrc, img::DrawParams().setColor(0,250,0).showPoints() );
		draw( data.img2, data._polyDst, img::DrawParams().setColor(250,0,0).showPoints() );

		draw( data.img,  getBB(data._polySrc), img::DrawParams().setColor(180,180,180) );
		draw( data.img2, getBB(data._polySrc), img::DrawParams().setColor(180,180,180) );

		auto nbPts1 = std::visit( fct::SizeFunct{}, data._polySrc );
		auto nbPts2 = std::visit( fct::SizeFunct{}, data._polyDst );
		drawText( data.img,  "NbPts=" + std::to_string( nbPts1 ), Point2d(pos_x_txt,20) );
		drawText( data.img2, "NbPts=" + std::to_string( nbPts2 ), Point2d(pos_x_txt,20) );
	}
	data.showImage();
}

/// OpenCv trackbar callback (free function), changes parameter value for the metric
/// according to trackbar value, and calls the corresponding "action" function
void trackbarCallback( int val, void* param )
{
	auto& data = *reinterpret_cast<Param_polyMinim*>(param);

	switch( data._pmParams._metric )
	{
		case PminimMetric::Angle:
			data._maxAngle = M_PI/180.*val/10.;
			std::cout << "angle thres=" << data._maxAngle * 180. / M_PI << " deg.\n";
		break;
		case PminimMetric::AbsDistance:
			data._maxAbsDist = val;
			std::cout << "Abs distance thres=" << val << '\n';
		break;
		case PminimMetric::RelDistance:
			data._maxRelDistRatio = 1.0*val/100;
			std::cout << "Rel distance thres=" << 1.0*val/100 << '\n';
		break;
		case PminimMetric::TriangleArea:
			data._maxTriangleArea = val;
			std::cout << "area thres=" << data._maxTriangleArea << '\n';
		break;
		default: assert(0);
			std::cout << "no handling of trackbar value!\n";
	}

	action_polyMinim( param );
}

/// OpenCv trackbar callback (free function), changes parameter value for the Strop Criterion
void trackbarCallback_2( int val, void* param )
{
	auto& data = *reinterpret_cast<Param_polyMinim*>(param);

	if( data._pmParams._stopCrit == PminimStopCrit::NbPtsRatio )
	{
		data._pmParams._ptRemovalRatio = 1.0*val/100;
		std::cout << "PTS RATIO=" << data._pmParams._ptRemovalRatio << '\n';
	}
	if( data._pmParams._stopCrit == PminimStopCrit::AbsNbPoints )
	{
		data._pmParams._maxNbPoints = val;
		std::cout << "ABS NB PTS=" << val << '\n';
	}

	action_polyMinim( param );
}

void Param_polyMinim::createTrackbar()
{
	std::string tbName;
	switch( _pmParams._metric )
	{
		case PminimMetric::Angle:
			_proxyTB_1.slider_max = 220; // degrees*10
			_proxyTB_1.slider = (int)(_maxAngle * 180. / M_PI);
			tbName = "Angle (deg*10)";
		break;

		case PminimMetric::TriangleArea:
			_proxyTB_1.slider_max = 30; // square pixel
			_proxyTB_1.slider = (int)(_maxTriangleArea );
			tbName = "Triangle area";
		break;

		case PminimMetric::AbsDistance:
			_proxyTB_1.slider_max = 10; // pixels
			_proxyTB_1.slider = (int)_maxAbsDist;
			tbName = "Max Abs dist";
		break;

		case PminimMetric::RelDistance:
			_proxyTB_1.slider_max = 50; // % of the segment length
			_proxyTB_1.slider = (int)(_maxRelDistRatio*100);
			tbName = "rel Dist ratio";
		break;


		default: assert(0);
	}
	cv::createTrackbar( tbName, win2, &_proxyTB_1.slider, _proxyTB_1.slider_max, &trackbarCallback, (void*)(this) );

	if( _pmParams._stopCrit == PminimStopCrit::NbPtsRatio )
	{
		_proxyTB_2.slider = 20; // %
		_proxyTB_2.slider_max = 80; // %
		cv::createTrackbar( "PtsRatio", win2,  &_proxyTB_2.slider, _proxyTB_2.slider_max, &trackbarCallback_2, (void*)(this) );
	}

	if( _pmParams._stopCrit == PminimStopCrit::AbsNbPoints )
	{
		_proxyTB_2.slider = 1; // %
		_proxyTB_2.slider_max = 100; // %
		cv::createTrackbar( "AbsNbPoints", win2,  &_proxyTB_2.slider, _proxyTB_2.slider_max, &trackbarCallback_2, (void*)(this) );
	}
}

void demo_polyMinim( int demidx )
{
	Param_polyMinim data( demidx, "Polygon minimization" );
	data.createWindows();
	std::cout << "Demo " << demidx << ": Polygon minimization\n";
	data.leftClicAddPoint=true;
	KeyboardLoop kbloop;
	kbloop.addKeyAction( 'a', [&](void*){ data.switchMetric(); },   "switch metric" );
	kbloop.addKeyAction( 'c', [&](void*){ data.switchStopCrit(); }, "switch Stop Criterion" );
	kbloop.addKeyAction( 'r', [&](void*){ data.switchregions(); },  "switch Regions" );
	kbloop.addKeyAction( 'l', [&](void*){ data.switchMode(); },     "switch mouse/demo file" );
	kbloop.addKeyAction( 'w', [&](void*){ data.reset(); },          "reset polyline" );
	kbloop.addKeyAction( 'b', [&](void*){ data._plIsClosed = !data._plIsClosed; }, "switch Open/Closed (mouse mode)" );

	kbloop.addCommonAction( action_polyMinim );
//	data.setMouseCB( action_polyMinim );
	action_polyMinim( &data );
	kbloop.start( data );
}


//------------------------------------------------------------------
/// Polygon Offset demo data
struct Param_PO : Data
{
	explicit Param_PO( int demidx, std::string title ): Data( demidx, title )
	{
		vpt = std::vector<Point2d>{ {100,100}, {300,80}, {270,400}, {100,420}, {150,250} };
	}
	OffsetPolyParams _params;
	int _offsetDist = 20;
	bool _showSegs = true;
	bool _side     = true;
	bool _drawBisectorLines = false;
	bool _showPolyAngles = false;
	bool _showPolyIdx    = false;
	bool _closedPol      = true;

	OPolyline _opol;
	CPolyline _cpol;
};

/// Helper function. Only removes duplicates if there are consecutive
std::vector<Point2d> removeDupes( const std::vector<Point2d>& vec )
{
	std::vector<Point2d> out( vec );
	out.erase( std::unique( out.begin(), out.end() ), out.end() );
	if( out.front() == out.back() ) // if first == last, remove last element
		out.pop_back();
	return out;
}

template<typename IM, typename POL>
void process_PO( IM& im, const POL& pol, Param_PO& data )
{
	if( data._drawBisectorLines )
		draw( im, pol.getBisectorLines() );

	if( pol.isSimple() )
	{
		auto cpoly_off = pol.getOffsetPoly( (data._side?1:-1)*data._offsetDist );
		draw( im, cpoly_off , img::DrawParams().showPoints().setColor(0,0,250) );

		auto centr = pol.centroid();
		draw( im, centr, img::DrawParams().showPoints().setColor(0,0,250) );

		draw( im, pol.centroid(), img::DrawParams().showPoints().setColor(0,0,250) );

		if( data._showSegs )
		{
			for( const auto& seg: pol.getSegs() )
			{
				auto mid= seg.getCenter();
				im.draw( Segment(mid, centr), img::DrawParams().setColor(0,150,0) );
			}
		}
	}
	draw( im, pol,
		img::DrawParams().showPoints().setColor(250,0,0).showAngles(data._showPolyAngles).showIndex(data._showPolyIdx) );
}


/// Polygon Offset demo action
void action_PO( void* param )
{
	auto& data = *reinterpret_cast<Param_PO*>(param);
	data.clearImage();

	auto withoutDupes = removeDupes( data.vpt );
	data._cpoly = CPolyline( withoutDupes );
	data._cpol = CPolyline( withoutDupes );
	data._opol = OPolyline( withoutDupes );

	if( data._closedPol )
		process_PO( data.img, data._cpol, data );
	else
		process_PO( data.img, data._opol, data );

/*	data.img.draw( debug.pt1, img::DrawParams().setColor(0,250,0).setPointSize(7) );
	data.img.draw( debug.ptnew, img::DrawParams().setColor(0,250,0).setPointSize(7) );
	data.img.draw( debug.plines, img::DrawParams().setColor(0,250,0) );
	data.img.draw( debug.seg, img::DrawParams().setColor(0,250,0) );
*/
	data.showImage();
}

/// Polygon Offset demo start
void demo_PO( int demidx )
{
	Param_PO data( demidx, "Polygon Offset" );
	data.leftClicAddPoint=true;

//	data._cpol = CPolyline( data.vpt );
//	data._opol = OPolyline( data.vpt );

	data.setMouseCB( action_PO );
	KeyboardLoop kbloop;
	kbloop.addKeyAction( 'w', [&](void*){ data._offsetDist += 2;                                 }, "Increase distance" );
	kbloop.addKeyAction( 'x', [&](void*){ data._offsetDist = std::max(1,data._offsetDist-2);     }, "Reduce distance" );
	kbloop.addKeyAction( 'a', [&](void*){ toggle(data._showSegs,           "showSegs");          }, "Toggle segments to centroid" );
	kbloop.addKeyAction( 'q', [&](void*){ toggle(data._side,               "side");              }, "Reverse side" );
	kbloop.addKeyAction( 'b', [&](void*){ toggle(data._drawBisectorLines,  "drawBisectorLines"); }, "toggle draw bisector lines" );
	kbloop.addKeyAction( 'v', [&](void*){ toggle(data._params._angleSplit, "angleSplit");        }, "switch angles cut" );
	kbloop.addKeyAction( 'f', [&](void*){ toggle(data._showPolyAngles,     "showPolyAngles");    }, "toggle angles" );
	kbloop.addKeyAction( 'g', [&](void*){ toggle(data._showPolyIdx,        "showPolyIdx");       }, "toggle indexes" );
	kbloop.addKeyAction( 'k', [&](void*){ toggle(data._closedPol,          "closedPol");         }, "toggle open/closed" );

	kbloop.addCommonAction( action_PO );
	action_PO( &data );
	kbloop.start( data );
}


//------------------------------------------------------------------
struct Param_OSegAngle : Data
{
	explicit Param_OSegAngle( int demidx, std::string title, std::string txt ): Data( demidx, title, txt )
	{}
	bool _reverseS1 = false;
	bool _reverseS2 = false;
	bool _showParallel = true;
};

void action_OSegAngle( void* param )
{
	auto& data = *reinterpret_cast<Param_OSegAngle*>(param);
	data.clearImage();
	drawText( data.img, "Warning: flipped image on x axis: Left/Right reversed!", Point2d( 170, 20 ) );
	OSegment s1( data.vpt[0], data.vpt[1] );
	OSegment s2( data.vpt[1], data.vpt[2] );

	if( data._reverseS2 )
		s2 = -s2;
	if( data._reverseS1 )
		s1 = -s1;
	auto col1 = img::DrawParams().setColor(200,0,0);
	auto col2 = img::DrawParams().setColor(0,0,200);

	data.img.draw( s1, col1 );
	data.img.draw( s2, col2 );
	draw( data.img, data.vpt, img::DrawParams().setColor(0,200,0).setPointStyle(img::PtStyle::Dot) );

	if( data._showParallel )
	{
		auto psegs = s1.getParallelSegs( 25 );
		draw( data.img, psegs.first,  img::DrawParams().setColor(250,100,0) );
		draw( data.img, psegs.second, img::DrawParams().setColor(250,0,100) );
		drawText( data.img, "L", psegs.first.getCenter()  );
		drawText( data.img, "R", psegs.second.getCenter() );
	}

	auto angle = getAngle( s1, s2 );
	drawText( data.img, std::to_string(angle*180./M_PI), data.vpt[1] );

	drawText( data.img, "S1", s1.getCenter() );
	drawText( data.img, "S2", s2.getCenter() );

	draw( data.img, data._pt_mouse, img::DrawParams().setColor(150,150,0).setPointSize(7) );
	drawText(
		data.img,
		std::string("S1:") + getString( s1.getPointSide(data._pt_mouse) )
		+ " S2:"           + getString( s2.getPointSide(data._pt_mouse) ),
		data._pt_mouse
	);

	data.showImage();
}

void demo_OSegAngle( int demidx )
{
	Param_OSegAngle data( demidx, "OSegment angle", "move the 3 points with mouse" );
	data.setMouseCB( action_OSegAngle );
	data.vpt.resize(3);
	KeyboardLoop kbloop;
	kbloop.addKeyAction( 'a', [&](void*){ toggle(data._reverseS1,"reverse S1"); }, "reverse S1" );
	kbloop.addKeyAction( 'z', [&](void*){ toggle(data._reverseS2,"reverse S2"); }, "reverse S2" );
	kbloop.addKeyAction( 'w', [&](void*){ toggle(data._showParallel,"showParallel lines"); }, "showParallel lines" );

	kbloop.addCommonAction( action_OSegAngle );
	action_OSegAngle( &data );
	kbloop.start( data );
}


//------------------------------------------------------------------
#ifdef HOMOG2D_PRELIMINAR
struct Param_Square : Data
{
	explicit Param_Square( int demidx, std::string title ): Data( demidx, title )
	{}
};

void action_Square( void* param )
{
	auto& data = *reinterpret_cast<Param_Square*>(param);
	data.clearImage();
	for( const auto& pt: data.vpt )
		pt.draw( data.img, img::DrawParams().setPointStyle(img::PtStyle::Dot).setColor(255,0,0) );

	drawText( data.img, "A", data.vpt[0] );
	drawText( data.img, "B", data.vpt[1] );
	drawText( data.img, "C", data.vpt[2] );
	drawText( data.img, "D", data.vpt[3] );

	decltype(buildSquare( data.vpt )) res;
	try {
		res = buildSquare( data.vpt ); // four lines
	}
	catch( std::exception& err )
	{
		std::cout << "unable, msg=" << err.what() << '\n';
	}

	auto poly = res.first;
	poly.draw( data.img );

	auto dbg = res.second;

	dbg.s1.draw( data.img, img::DrawParams().setColor(250,0,0) );
	dbg.line_ortho.draw( data.img, img::DrawParams().setColor(100,100,250) );
	dbg.li_L.draw( data.img, img::DrawParams().setColor(0,150,250) );
	dbg.li_R.draw( data.img, img::DrawParams().setColor(150,0,250) );
	dbg.li0.draw( data.img ); //, img::DrawParams().setColor(0,0,250) );

	data.img.draw( dbg.ppts, img::DrawParams().setColor(0,250,0) );
	drawText( data.img, "E", dbg.ppts.second );

	data.img.draw( dbg.pt_resL, img::DrawParams().setPointStyle(img::PtStyle::Diam) );
	data.img.draw( dbg.pt_resR, img::DrawParams().setPointStyle(img::PtStyle::Diam) );

	std::cout << "dist=" << dbg.dist << "\n";
	data.showImage();
}

void demo_Square( int demidx )
{
	Param_Square data( demidx, "Square computation" );
	data.setMouseCB( action_Square );
	KeyboardLoop kbloop;
	kbloop.addCommonAction( action_Square );
	action_Square( &data );
	kbloop.start( data );
}

<<<<<<< HEAD
=======
#endif // HOMOG2D_PRELIMINAR


>>>>>>> a261d531
//------------------------------------------------------------------
/// Demo program, using Opencv.
/**
- if called with no arguments, will switch through all the demos, with SPC
- if called with an (integer) argument, will launch only that demo
*/
int main( int argc, const char** argv )
{
	std::cout << "homog2d graphical demo using Opencv"
		<< "\n - homog version: " << HOMOG2D_VERSION
		<< "\n - build with OpenCV version: " << CV_VERSION << '\n';

		Point2dF pt1;
		std::cout << "float: size=" << pt1.dsize().first << "-" << pt1.dsize().second << '\n';

		Point2dL pt2;
		std::cout << "long: size=" << pt2.dsize().first << "-" << pt2.dsize().second << '\n';

		Point2dD pt3;
		std::cout << "double: size=" << pt3.dsize().first << "-" << pt3.dsize().second << '\n';

		img::DrawParams dp;
		std::cout << "Default draw parameters: " << dp;

	std::vector<std::function<void(int)>> v_demo{
<<<<<<< HEAD
		demo_polyMinim, // polyline minimization
		demo_SegSide,
=======
#ifdef HOMOG2D_PRELIMINAR
		demo_Square,
#endif
		demo_OSegAngle,
>>>>>>> a261d531
		demo_PO,
		demo_BB,
		demo_RCP,
		demo_orthSeg,   // Perpendicular segment
		demo_NFP,   // Nearest/Farthest Point
		demo_RI,    // rectangle intersection
		demo_CIR,
		demo_CH,    // Convex Hull + Minimum Enclosing Circle (MEC)
		demo_SEG,
		demo_B,
		demo_ELL,
		demo_H,
		demo_PL,
		demo_1,
		demo_C,
		demo_SI,
		demo_6,
		demo_polRot // full step rotation of Polyline and rectangle
	};

	if( argc > 1 )
	{
		int d = std::atoi( argv[1] );
		assert( d>0 && d<=(int)v_demo.size() );
		std:: cout << " - calling demo " << d << "\n";
		v_demo[d-1](d);
		return 0;
	}

	std::cout << " - currently " << v_demo.size() << " demo cases available\n"
		<< " - to switch to next demo, hit [SPC]\n - to exit, hit [ESC]\n";
	for( size_t i=0; i<v_demo.size(); i++ )
	{
		std::cout << "----------------------------------\n";
		v_demo[i](i+1);
	}
	std::cout << "Demo end\n";
}<|MERGE_RESOLUTION|>--- conflicted
+++ resolved
@@ -455,7 +455,7 @@
 	data.vpt[2].set( data._imWidth/n,       data._imHeight/2 );
 	data.vpt[3].set( data._imWidth*(n-1)/n, data._imHeight/2 );
 
-	data.clearImage();
+	data.clearImage();
 	action_1( &data );
 	data.showImage();
 
@@ -1857,7 +1857,7 @@
 	auto pp1 = std::visit( fct::PtPairFunct{}, curr1 );      // get their "pseudo" bounding box (as pair of points)
 	auto pp2 = std::visit( fct::PtPairFunct{}, curr2 );
 
-	try
+	try 	{
 		getBB( pp1, pp2 ).draw( data.img, style0 );
 	}
@@ -2618,7 +2618,6 @@
 	kbloop.start( data );
 }
 
-
 //------------------------------------------------------------------
 #ifdef HOMOG2D_PRELIMINAR
 struct Param_Square : Data
@@ -2679,12 +2678,9 @@
 	kbloop.start( data );
 }
 
-<<<<<<< HEAD
-=======
 #endif // HOMOG2D_PRELIMINAR
 
 
->>>>>>> a261d531
 //------------------------------------------------------------------
 /// Demo program, using Opencv.
 /**
@@ -2710,15 +2706,12 @@
 		std::cout << "Default draw parameters: " << dp;
 
 	std::vector<std::function<void(int)>> v_demo{
-<<<<<<< HEAD
 		demo_polyMinim, // polyline minimization
-		demo_SegSide,
-=======
+
 #ifdef HOMOG2D_PRELIMINAR
 		demo_Square,
 #endif
 		demo_OSegAngle,
->>>>>>> a261d531
 		demo_PO,
 		demo_BB,
 		demo_RCP,

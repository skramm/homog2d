/**************************************************************************

    This file is part of the C++ library "homog2d", dedicated to
    handle 2D lines and points, see https://github.com/skramm/homog2d

    Author & Copyright 2019-2025 Sebastien Kramm

    Contact: firstname.lastname@univ-rouen.fr

    Licence: MPL v2

	This Source Code Form is subject to the terms of the Mozilla Public
	License, v. 2.0. If a copy of the MPL was not distributed with this
	file, You can obtain one at https://mozilla.org/MPL/2.0/.

**************************************************************************/

/**
\file demo_opencv.cpp
\brief demo of interfacing with Opencv.
Try it with <code>$ make demo</code>.

(requires OpenCv)

To run a specific demo, give its number as first argument, i.e.:

<code>$ BUILD/demo_opencv 4</code>.

Each demo is defined by three code blocks:
- a class definition, that inherits from class \c Data (usually named \c Params_something), and that may hold some specific data for the demo.
- a function \c demo_something( int ), that will be run by this program, it must be added in the v_demo vector in main() function.
- a callback function \c action_something( void* ), that may/will be called either by the mouse callback, either after each (valid) keyboard hit.
Its argument will be

To enable the mouse callback, the function \c demo_something( int ) must first instanciate the \c Params_something class
then assign the \c action_something() function to the mouse callback:

\code
void demo_something( int demo_index)
{
	Param_something data( demo_index, "what-is-this-about" );
	action_something( &data );                      // initial call of the "action" stuff
	data.setMouseCB( action_something )             // assign to mouse callback
	...
}
\endcode
*/

//#define HOMOG2D_PRELIMINAR

#define HOMOG2D_USE_OPENCV
#define HOMOG2D_ENABLE_VRTP

//#define HOMOG2D_DEBUGMODE
#include "homog2d.hpp"

// additional Opencv header, needed for GUI stuff
#include "opencv2/highgui.hpp"

using namespace h2d;
//using namespace h2d::img;


// forward declaration
void myMouseCB( int event, int x, int y, int, void* param );

//------------------------------------------------------------------
/// General data struct used in demos, is inherited in each demo
struct Data
{
	friend void myMouseCB( int, int, int, int, void* );

	img::Image<cv::Mat> img;
	int _imWidth = 700;
	int _imHeight = 500;

	std::string win1;   ///< Window name (appears in window title bar)
	int _selected = -1;  ///< Mouse selected point
	std::vector<Point2d> vpt; ///< some points used in demo
	bool leftClicAddPoint = false;

	int       _lineIndex = 0;     ///< used to draw some lines of text inside window
	int       _demo_idx = -1;     ///< index of current demo
	Point2d   _pt_mouse;          ///< Mouse coordinates
	CPolyline _cpoly;             ///< will be saved in SVG file

private:
	std::function<void(void*)> _mouseCB = nullptr;

public:
	explicit Data( int demidx, std::string wname, std::string helpText=std::string() )
		: _demo_idx( demidx )
	{
		if( helpText.empty() )
			helpText = wname;

		std::cout << "Demo " << demidx << ": " << helpText << "\n press 'h' anytime for available keys\n";
		win1 = std::string("Demo ") + std::to_string(demidx) + ": " + wname;
		cv::destroyAllWindows();
		cv::namedWindow( win1 );
		img.setSize( _imWidth, _imHeight );
		img.clear(255);
		vpt.resize(4);
		_pt_mouse.set(10,10); // just to avoid it being 0,0
		reset();
	}
	void reset()
	{
		vpt[0] = Point2d(100,200);
		vpt[1] = Point2d(200,300);
		vpt[2] = Point2d(150,50);
		vpt[3] = Point2d(300,250);
	}

	void setMousePos(int x, int y)
	{
		_pt_mouse.set(x,y);
	}
	void setMouseCB( std::function<void(void*)> cb )
	{
		_mouseCB = cb;
		cv::setMouseCallback( win1, myMouseCB, this );
	}

	void addMousePoint()
	{
		vpt.push_back( _pt_mouse );
	}

	int nbPts() const
	{
		return (int)vpt.size();
	}
	void clearImage()
	{
		img.clear();
		_lineIndex = 0;
	}
	void showImage()
	{
//		cv::Mat dst;
//		cv::flip(img.getReal(), dst, 0 );
		img.show( win1 );
//		cv::imshow( win1, dst );
	}
	void putTextLine( std::string msg, int lineindex=-1 )
	{
		int lineSize = 22;
		if( lineindex == 0 )
			_lineIndex = 0;
		cv::putText( img.getReal(), msg, cv::Point2i( 20, lineSize * ++_lineIndex), 0, 0.6, cv::Scalar( 150,0,0 ), 1 );
	}
	std::string save_SVG( int idx ) const;
	void drawLines()
	{
		for( int i=0; i<nbPts(); i++ )
		{
			if( _selected == i )
				vpt[i].draw( img, img::DrawParams().setColor( 250, 0, 150).setPointStyle( (img::PtStyle)i).selectPoint() );
			else
				vpt[i].draw( img, img::DrawParams().setPointStyle((img::PtStyle)i) );
		}
		Line2d lA( vpt[0], vpt[2] );
		Line2d lB( vpt[0], vpt[3] );
		Line2d lC( vpt[1], vpt[2] );
		Line2d lD( vpt[1], vpt[3] );

		img::DrawParams dp;
		dp.setColor(  250,  50, 100) ;
		lA.draw( img, dp );
		lB.draw( img, dp );
		lC.draw( img, dp );
		lD.draw( img, dp );
		auto rect = getBB( vpt );
		rect.draw( img, img::DrawParams().setColor(0,250,0) );

		auto cbb = rect.getBoundingCircle();
		cbb.draw( img, img::DrawParams().setColor( 0,0,250) );
	}
};

/// Saves the \c CPolyline in a file
/**
\return file name
*/
std::string Data::save_SVG( int demo_idx ) const
{
	static int num;
	static int previous_demo_idx;
	if( previous_demo_idx != demo_idx )
		num = 0;
	previous_demo_idx = demo_idx;
	img::Image<img::SvgImage> im( _imWidth, _imHeight );
	_cpoly.draw( im );

	std::ostringstream oss;
	oss << "BUILD/demo_pol_" << demo_idx << "_" << num++ << ".svg";
	im.write( oss.str() );
	return oss.str();
}

//------------------------------------------------------------------
/// Mouse callback functions, checks if one of the points is selected.
/**
- If so, that point gets moved by the mouse, and the function \c action is called (if it has been assigned)
*/
void
myMouseCB( int event, int x, int y, int, void* param )
{
	auto& data = *reinterpret_cast<Data*>(param);

	data.setMousePos(x,y);
	bool doSomething = true;

	switch( event )
	{
		case cv::EVENT_LBUTTONUP:
			data._selected = -1;
		break;

		case cv::EVENT_LBUTTONDOWN:
			data._selected = -1;
			for( int i=0; i<data.nbPts(); i++ )
				if( data._pt_mouse.distTo( data.vpt[i]) < 10 )  // if mouse is less than 10 pixel away
				{
					data._selected = i;
					data.vpt[i].draw( data.img, img::DrawParams().setPointStyle(img::PtStyle::Diam) );
				}
			if( data._selected == -1 )
				if( data.leftClicAddPoint )
					data.addMousePoint();
		break;

		case cv::EVENT_MOUSEMOVE:
			if( data._selected != -1 )
			{
				data.vpt[data._selected] = data._pt_mouse;
				data.vpt[data._selected].draw( data.img, img::DrawParams().selectPoint() );
			}
		break;

		case cv::EVENT_RBUTTONDOWN:
			data._selected = -1;
			for( int i=0; i<data.nbPts(); i++ )
				if( data._pt_mouse.distTo( data.vpt[i]) < 10 )  // if mouse is less than 10 pixel away
					data._selected = i;
			if( data._selected != -1 )
			{
				data.vpt.erase( std::begin(data.vpt) + data._selected );
				data._selected = -1;
			}
		break;

		default: doSomething = false; break;
	}
	if( doSomething )
	{
		data.clearImage();
		if( data._mouseCB )
		{
			data._mouseCB( param );
		}
		data.showImage();
	}
}

//------------------------------------------------------------------
/// Generic Keyboard loop, build on top of Opencv's \c cv::waitKey(0)
struct KeyboardLoop
{
	using FuncType = void(void*);

/// Holds link between key, function, and description
	struct KbLoopAction
	{
		char                    _key;     ///< what key
		std::function<FuncType> _action;  ///< what do do
		std::string             _msg;     ///< message describing key action
		friend std::ostream& operator << ( std::ostream& f, const KbLoopAction& action )
		{
			if( !action._msg.empty() )
				f << " -" << action._key << ": " << action._msg << '\n';
			return f;
		}
	};

private:
	std::vector<KbLoopAction> _actions;
	std::function<FuncType>   _common = nullptr;
	int                       _index = 0;

public:
/// Call this to add a new action to a given key
	void addKeyAction(
		char key,                              ///< the key
		const std::function<FuncType>& action, ///< the callback function, called on key hit
		std::string text=std::string()         ///< the message that will be printed
	)
	{
		auto it = std::find_if(
			_actions.begin(),
			_actions.end(),
			[&]
			( const KbLoopAction& elem )
			{
				return key == elem._key;
			}
		);
		if( it != _actions.end() )
			throw std::runtime_error( std::string("Error, key '") + key + "' already registered" );
		_actions.push_back( KbLoopAction{ key, action, text } );
	}
/// Add common \c action when a valid key is hit
	void addCommonAction( const std::function<FuncType>& action )
	{
		_common = action;
	}
	void showAvailableKeys() const
	{
		if( !_actions.empty() )
		{
			std::cout << "Available keys: " << _actions.size() << '\n';
			for( const auto& elem: _actions )
				std::cout << elem;
		}
		else
			std::cout << "No user keys defined, but 'h' (help), ESC (quit) and SPC (switch to next) available\n";
	}

	void start( Data& data );
};

void KeyboardLoop::start( Data& data )
{
	showAvailableKeys();

	char key=0;
	do
	{
		switch( key = cv::waitKey(0) )
		{
			case 27:
				std::cout << "ESC => terminate\n";
				std::exit(0);

			case 32:
				std::cout << "SPC: switch to next\n";
				return;
			case 'H':
			case 'h':
				showAvailableKeys();
				break;
			case 's':
			{
				auto fn = data.save_SVG( data._demo_idx );
				std::cout << "Saved Polyline to file '" << fn << "'\n";
				break;
			}
			default:
			{
				auto it = std::find_if(
					_actions.begin(),
					_actions.end(),
					[&]
					( const KbLoopAction& elem )
					{
						return key == elem._key;
					}
				);

				if( it != _actions.end() )
				{
					std::cout << "Action " << _index++;
					if( !it->_msg.empty() )
						std::cout << ": " << it->_msg;
					std::cout << '\n';

					it->_action(&data);
					if( _common )
						_common(&data);
					data.showImage();
				}
			}
		}
	}
	while( key != 32 ); // SPC
}

//------------------------------------------------------------------
void toggle( bool& b, std::string msg )
{
	b = !b;
	std::cout << "toogle " << msg << "=" << b << '\n';
}
//------------------------------------------------------------------
void action_1( void* param )
{
	auto& data = *reinterpret_cast<Data*>(param);
	data.drawLines();

	Line2d l_mouse  = data._pt_mouse * Point2d();
	auto p_lines = l_mouse.getParallelLines( 30 );

	auto ppts = l_mouse.getPoints( Point2d(), 200 );
	Line2d l_mouse_o = l_mouse.getOrthogLine( ppts.second );
	l_mouse.draw( data.img );
	l_mouse_o.draw( data.img );

	auto p_lines_o = l_mouse_o.getParallelLines( 10 );


	img::DrawParams dp;
	dp.setColor(100,250,100);
	p_lines.first.draw(  data.img, dp );
	p_lines.second.draw( data.img, dp );

	p_lines_o.first.draw(  data.img, dp );
	p_lines_o.second.draw( data.img, dp );
}

void demo_1( int demidx )
{
	Data data( demidx, "lines" );
	std::cout << "Demo " << demidx << ": click on points and move them\n";

	data.setMouseCB( action_1 );

	int n=5;
	data.vpt[0].set( data._imWidth/2,       data._imHeight/n );
	data.vpt[1].set( data._imWidth/2,       data._imHeight*(n-1)/n );
	data.vpt[2].set( data._imWidth/n,       data._imHeight/2 );
	data.vpt[3].set( data._imWidth*(n-1)/n, data._imHeight/2 );

	data.clearImage();
	action_1( &data );
	data.showImage();

	auto k = cv::waitKey(0);
	if( k == 27 )
		std::exit(0);
}
//------------------------------------------------------------------
struct Param_B: public Data
{
	explicit Param_B( int demidx, std::string wname, std::string text ): Data( demidx, wname, text )
	{}
	void initPts()
	{
		int a=50;
		int b=150;
		vpt[0].set( a, a );
		vpt[1].set( b, b );
		vpt[2].set( b, a );
		vpt[3].set( a, b );
	}
};

/// Build H from R,T,S (no mouse)
void demo_B( int demidx )
{
	Param_B data( demidx, "build Homography", "build Homography from Rotation, Translation, Scale \
		Hit a key: scale:[op], angle:[lm], translation:[gh,yb], reset: r" );

	double angle = 0.;
	double angle_delta = 5.;
	double scale = 1.;
	double scale_delta = 1.2;
	double tx = 0;
	double ty = 0;
	double trans_delta = 20;
	double K = M_PI/180.;

	data.clearImage();
	data.initPts();
	data.drawLines();
	data.showImage();

	KeyboardLoop kbloop;
	kbloop.addKeyAction( 'r', [&](void*){ scale = 1.; angle = tx = ty = 0.; }, "reset" );
	kbloop.addKeyAction( 'm', [&](void*){ angle += angle_delta; }, "increment angle" );
	kbloop.addKeyAction( 'l', [&](void*){ angle -= angle_delta; }, "decrement angle" );
	kbloop.addKeyAction( 'z', [&](void*){ tx += trans_delta;    }, "increment tx" );
	kbloop.addKeyAction( 'a', [&](void*){ tx -= trans_delta;    }, "decrement tx" );
	kbloop.addKeyAction( 'b', [&](void*){ ty += trans_delta;    }, "increment ty" );
	kbloop.addKeyAction( 'y', [&](void*){ ty -= trans_delta;    }, "decrement ty" );
	kbloop.addKeyAction( 'p', [&](void*){ scale *= scale_delta; }, "increment scale" );
	kbloop.addKeyAction( 'o', [&](void*){ scale /= scale_delta; }, "reduce scale" );
	kbloop.addCommonAction( [&](void*)
		{
			data.clearImage();
			Homogr H;
			H.addRotation( angle*K ).addTranslation( tx, ty ).addScale( scale );
			data.initPts();
			H.applyTo(data.vpt);
			data.drawLines();
			data.showImage();
		}
	);

	kbloop.start( data );
}
//------------------------------------------------------------------
struct Param_C: public Data
{
	explicit Param_C( int demidx, std::string wname, std::string txt ): Data( demidx, wname, txt )
	{
		rect.set( Point2d( 180,120), Point2d( 380,280) );
		vpt[0] = Point2d( 70,70 );
		vpt[1] = Point2d( 480,380 );
	}

	int radius = 50;
	std::array<Line2d,3> li;
	FRect rect;

	void drawLines()
	{
		for( size_t i=0; i<li.size(); i++ )
			li[i].draw( img );
	}
};

void action_C( void* param )
{
	auto& data = *reinterpret_cast<Param_C*>(param);
	data.clearImage();
	data.drawLines();

	Circle c1( data.vpt[0], data.radius );
	Circle c2( data.vpt[1], 100 );

	img::DrawParams dpc2;
	dpc2.setColor(150,0,150);
	if( c2.isInside( c1 ) )
		dpc2.setColor(250,100,0);
	c2.draw( data.img, dpc2 );

	img::DrawParams dp;
	dp.setColor(150,0,150);
	if( data.rect.isInside( c1 ) )
		dp.setColor(250,100,0);
	data.rect.draw( data.img, dp );

	img::DrawParams dpc1;
	dpc1.setColor(0,250,0);
	if( c1.isInside( data.rect ) )
		dpc1.setColor(250,100,0);
	if( c1.isInside( c2 ) )
		dpc1.setColor(250,100,0);
	c1.draw( data.img, dpc1 );

	data._pt_mouse.draw( data.img, img::DrawParams().setColor(250,50,20) );

// circle - circle intersections
	auto cci = c1.intersects( c2 );
	if( cci() )
		draw( data.img, cci.get(), img::DrawParams().setColor(0,150,0).setPointStyle(img::PtStyle::Diam) );


// circle - rectangle intersections
	auto cr1 = c1.intersects( data.rect );
	auto cr2 = c2.intersects( data.rect );
	if( cr1() )
		draw( data.img, cr1.get(), img::DrawParams().setColor(0,20,220).setPointStyle(img::PtStyle::Diam) );
	if( cr2() )
		draw( data.img, cr2.get(), img::DrawParams().setColor(0,20,220).setPointStyle(img::PtStyle::Diam) );

// circle - lines intersections
	for( size_t i=0; i<data.li.size(); i++ )
	{
		auto ri = data.li[i].intersects( c1 );
		if( ri() )
		{
			auto inter = ri.get();
			inter.first.draw(  data.img, img::DrawParams().setColor(250, 0, 0) );
			inter.second.draw( data.img, img::DrawParams().setColor(250, 0, 0) );
		}
	}

	auto seg = getSegment( c1, c2 );
	seg.draw( data.img, img::DrawParams().setColor(250, 0, 0) );

	auto pseg = getTanSegs( c1, c2 );
	pseg.first.draw(  data.img, img::DrawParams().setColor(250, 250, 0) );
	pseg.second.draw( data.img, img::DrawParams().setColor(0, 250, 250) );
	data.showImage();
}

void demo_C( int demidx )
{
	Param_C data( demidx, "circle demo", "move circle over line, hit [lm] to change circle radius" );

	data.li[0] = Point2d() * Point2d(200,100);
	data.li[1] = Point2d(200,0) * Point2d(200,200);
	data.li[2] = Point2d(0,200) * Point2d(200,200);

	data.clearImage();
	data.drawLines();
	action_C( &data );
	data.showImage();

	data.setMouseCB( action_C );

	KeyboardLoop kbloop;
	kbloop.addKeyAction( 'l', [&](void*){ data.radius += 10; }, "increment radius" );
	kbloop.addKeyAction( 'm', [&](void*){ data.radius -= 10; }, "decrement radius" );
	kbloop.addKeyAction( 'r', [&](void*){ data.radius = 80;  }, "reset radius" );
	kbloop.start( data );
}

//------------------------------------------------------------------
struct Param_SI: Data
{
	explicit Param_SI( int demidx, std::string wname, std::string txt ): Data( demidx, wname, txt )
	{}

	Segment seg1,seg2;
};

double action_SI_drawDist( const Segment& seg, void* param )
{
	auto& data = *reinterpret_cast<Param_SI*>(param);

	int segDistCase;
	auto segDist = seg.distTo( data._pt_mouse, &segDistCase );

	auto col_A = img::DrawParams().setColor( 0,200,200 );
	auto col_B = img::DrawParams().setColor( 200,200,0 );
	switch( segDistCase )
	{
		case -1:
			draw( data.img, Segment( data._pt_mouse, seg.getPts().first ), col_B );
		break;
		case +1:
			draw( data.img, Segment( data._pt_mouse, seg.getPts().second ), col_B );
		break;
		default:
			if( data._pt_mouse.distTo( seg.getLine() ) > 3. )
			{
				auto orthog_seg = seg.getLine().getOrthogSegment( data._pt_mouse );
				orthog_seg.draw( data.img, col_A );
			}
	}
	return segDist;
}
void action_SI( void* param )
{
	auto& data = *reinterpret_cast<Param_SI*>(param);

	data.clearImage();
	data.seg1.set( data.vpt[0], data.vpt[1] );
	data.seg2.set( data.vpt[2], data.vpt[3] );

	data.seg1.draw( data.img, img::DrawParams().setColor( 0,0,250).setThickness(2) );
	data.seg2.draw( data.img, img::DrawParams().setColor( 250,0,0).setThickness(2) );
	data.seg1.getLine().draw( data.img, img::DrawParams().setColor( 200,200,200) );
	data.seg2.getLine().draw( data.img, img::DrawParams().setColor( 200,200,200) );
	draw( data.img, data.vpt );

	auto psegs = data.seg1.getParallelSegs( 40 );
	draw( data.img, psegs.first,  img::DrawParams().setColor( 0,250,200) );
	draw( data.img, psegs.second, img::DrawParams().setColor( 200,0,250) );


	if( data._selected != -1 )
		data.vpt[data._selected].draw( data.img, img::DrawParams().selectPoint() );

	auto inters = data.seg1.intersects( data.seg2 );
	if( inters() )
	{
		auto pti = inters.get();
		pti.draw( data.img );
		Line2d l1 = data.seg1.getLine().getOrthogLine( pti );
		l1.draw( data.img, img::DrawParams().setColor( 0,0,100) );

		Line2d l2 = data.seg2.getLine().getOrthogLine( pti );
		l2.draw( data.img, img::DrawParams().setColor( 100,0,0) );
	}

	Line2d li2( Point2d(350,120),Point2d(20,50));
	li2.draw( data.img );

	auto inters1 = data.seg1.intersects( li2 );
	if( inters1() )
		 inters1.get().draw( data.img, img::DrawParams().setPointStyle(img::PtStyle::Diam).setColor( 250,0,0));
	auto inters2 = data.seg2.intersects( li2 );
	if( inters2() )
		 inters2.get().draw( data.img, img::DrawParams().setPointStyle(img::PtStyle::Diam).setColor( 250,0,0));

	auto segDist1 = action_SI_drawDist( data.seg1, param );
	auto segDist2 = action_SI_drawDist( data.seg2, param );
	data.putTextLine( "distance mouse/s1=" + std::to_string(segDist1) + " mouse/s2=" + std::to_string(segDist2) ,0 );
	data.showImage();
}

/// Segment intersection demo
void demo_SI( int demidx )
{
	Param_SI data( demidx, "segment_intersection",
		"Intersection of segments\n Select a point and move it around.  \
		When they intersect, you get the orthogonal lines of the two segments, at the intersection point.\n \
		Also shows parallel segments" );

	data.vpt[0] = Point2d(100,200);
	data.vpt[1] = Point2d(200,300);
	data.vpt[2] = Point2d(150,50);
	data.vpt[3] = Point2d(300,250);

	action_SI( &data );
	data.setMouseCB( action_SI );

	if( 27 == cv::waitKey(0) )
		std::exit(0);
}

//------------------------------------------------------------------
struct Param_6 : Data
{
	explicit Param_6( int demidx, std::string wname, std::string txt ): Data( demidx, wname, txt )
	{}

	float angle = 20;
};

void action_6( void* param )
{
	auto& data = *reinterpret_cast<Param_6*>(param);

	data.clearImage();
	double K = M_PI / 180.;
	auto tx = data._pt_mouse.getX();
	auto ty = data._pt_mouse.getY();

	auto mouse_pos = std::make_pair(
		Line2d( LineDir::H, ty ),
		Line2d( LineDir::V, tx )
	);
	draw( data.img, mouse_pos, img::DrawParams().setColor( 200,200,200) );

/*	auto org = std::make_pair(
		Line2d( LineDir::H, ty ),
		Line2d( LineDir::V, tx )
	);
	draw( data.img, org );
*/
	Homogr H = Homogr().addTranslation(-tx,-ty).addRotation( data.angle * K ).addTranslation(tx,ty);

	draw( data.img, data.vpt[0] );
	draw( data.img, data.vpt[1] );
	Line2d l1( data.vpt[0], data.vpt[1] );
	Line2d l2 = l1.getRotatedLine( data.vpt[0], data.angle * K );

	auto dpar = img::DrawParams();
	l1.draw( data.img, dpar.setColor( 250,0,0) );
	l2.draw( data.img, dpar.setColor( 0,250,0) );

	Segment s1( data.vpt[2], data.vpt[3] );
	Segment s2 = H*s1;
	s1.draw( data.img, dpar.setColor( 250,0,0) );
	s2.draw( data.img, dpar.setColor( 0,0,250) );
	s1.getPts().first.draw( data.img, dpar.selectPoint() );
	s1.getPts().second.draw( data.img, dpar.selectPoint() );
}

void demo_6( int demidx )
{
	Param_6 data( demidx, "homography_lines_seg",
	"Apply homography to lines and segments\n Hit [lm] to change angle, \
	and select points of blue segment with mouse" );

	double angle_delta = 5.; // degrees

	data.setMouseCB( action_6 );
	action_6( &data );

	data.showImage();

	KeyboardLoop kbloop;
	kbloop.addKeyAction( 'm', [&](void*){ data.angle += angle_delta; std::cout << "val=" <<data.angle<<'\n'; }, "increment angle" );
	kbloop.addKeyAction( 'l', [&](void*){ data.angle -= angle_delta; std::cout << "val=" <<data.angle<<'\n'; }, "decrement angle" );
	kbloop.addCommonAction( [&](void*){ action_6(&data);} );
	kbloop.start( data );
}
//------------------------------------------------------------------
/// This one has two windows
struct Param_H: public Data
{
	int hmethod = 1;
	img::Image<cv::Mat> img2;
	std::string win2 = "Computed projection";

	explicit Param_H( int demidx, std::string wname ): Data( demidx, wname )
	{
		cv::namedWindow( win2 );
		cv::moveWindow( win2, _imWidth, 50 );
		img2.setSize( _imHeight, _imWidth );
	}
	void showImage()
	{
		img.show( win1 );
		img2.show( win2 );
	}
	void clearImage()
	{
		img.clear();
		img2.clear();
	}
	void reset()
	{
		auto pa1 = Point2d(100,100);
		auto pa2 = Point2d(400,300);
		auto v1 = get4Pts( FRect(pa1, pa2) );

		auto pb1 = Point2d(80,150);
		auto pb2 = Point2d(450,350);
		auto v2 = get4Pts( FRect(pb1, pb2) );
		std::copy( v1.begin(), v1.end(), vpt.begin() );
		std::copy( v2.begin(), v2.end(), vpt.begin()+4 );
	}
};


void action_H( void* param )
{
	auto& data = *reinterpret_cast<Param_H*>(param);

	data.clearImage();

	std::vector<Point2d> v1(4);
	std::vector<Point2d> v2(4);
	std::copy( data.vpt.begin(),   data.vpt.begin()+4, v1.begin() );
	std::copy( data.vpt.begin()+4, data.vpt.end(),     v2.begin() );
	for( int i=0; i<4; i++ )
	{
		Segment s1( v1[i], v1[i==3?0:i+1] );
		Segment s2( v2[i], v2[i==3?0:i+1] );
		s1.draw( data.img, img::DrawParams().setColor( 0,0,250) );
		s2.draw( data.img, img::DrawParams().setColor( 250,0,0) );

		s1.draw( data.img2, img::DrawParams().setColor( 0,0,250) );

		Segment( v1[i], v2[i] ).draw( data.img );

		v1[i].draw( data.img );
		v2[i].draw( data.img );
	}

	std::vector<Point2d> vseg;
	auto center_x = 160;
	auto center_y = 220;
	auto size_v = 40;
	auto size_h = 60;
	vseg.emplace_back( Point2d(center_x+size_h, center_y) );
	vseg.emplace_back( Point2d(center_x-size_h, center_y) );
	vseg.emplace_back( Point2d(center_x,        center_y+size_v) );
	vseg.emplace_back( Point2d(center_x,        center_y-size_v) );

	Segment sa1( vseg[0], vseg[1] );
	Segment sb1( vseg[2], vseg[3] );

	sa1.draw( data.img, img::DrawParams().setColor( 0,100,100) );
	sb1.draw( data.img, img::DrawParams().setColor( 0,100,100) );

	cv::putText( data.img.getReal(), "source points", cv::Point2i( v1[0].getX(), v1[0].getY() ), 0, 0.8, cv::Scalar( 250,0,0 ), 2 );
	cv::putText( data.img.getReal(), "dest points",   cv::Point2i( v2[0].getX(), v2[0].getY() ), 0, 0.8, cv::Scalar( 0,0,250 ), 2 );

	Homogr H;
	H.buildFrom4Points( v1, v2, data.hmethod );
	std::cout << "Computed Homography:\n" << H << '\n';

	std::vector<Point2d> vpt3;
	for( int i=0; i<4; i++ )
		vpt3.push_back( H * data.vpt[i] );

	for( int i=0; i<4; i++ )
	{
		Segment s1( vpt3[i], vpt3[i==3?0:i+1] );
		s1.draw( data.img2, img::DrawParams().setColor( 0,250,0) );
	}

	auto vsegH  = H * vseg;
	Segment sa2( vsegH[0], vsegH[1] );
	Segment sb2( vsegH[2], vsegH[3] );

	sa2.draw( data.img2, img::DrawParams().setColor( 0,100,100) );
	sb2.draw( data.img2, img::DrawParams().setColor( 0,100,100) );


	FRect rect( Point2d(200,160), Point2d(330,250));
	rect.draw( data.img );
	auto rect2 = H * rect;
	rect2.draw( data.img2 );

	auto e_x = 320.;
	auto e_y = 360.;
	auto e_h = 70.;

	Circle c_ell( e_x, e_y, e_h );
	c_ell.draw( data.img );
	auto ell = H * c_ell;
	ell.draw( data.img2 );
	auto ecenter = ell.getCenter();
	ecenter.draw( data.img2 );

	auto ell_bb = ell.getBB();
	ell_bb.draw( data.img2 );

	data.showImage();
}

/// Demo of computing a homography from two sets of 4 points
void demo_H( int demidx )
{
	Param_H data( demidx, "Compute Homography from 4 points" );
	data.vpt.resize(8);
	data.reset();
	std::cout << "Demo " << demidx << ": compute homography from two sets of 4 points\n"
		<< " - usage: move points with mouse in left window, right window will show source rectangle (blue)\n"
		<< "and computed projected rectangle (green)\n"
		<< " - keys:\n  -a: switch backend computing library\n  -r: reset points\n";

	data.setMouseCB( action_H );
	action_H( &data );

	KeyboardLoop kbloop;
	kbloop.addKeyAction( 'r', [&](void*){ data.reset(); } );
	kbloop.addKeyAction( 'a', [&](void*)
		{
			data.hmethod = data.hmethod?0:1;
#if !defined(HOMOG2D_USE_EIGEN)
			if( data.hmethod == 0 )
			{
				std::cout << "Unable, build without Eigen support, see manual, switch to Opencv\n";
				data.hmethod = 1;
			}
#endif
		}
	);
	kbloop.start( data );
}
//------------------------------------------------------------------
/// This datatype holds two Polyline objects, one closed, one open. They are both edited the same way and
/// we switch drawing
struct Param_PL : Data
{
	explicit Param_PL( int demidx, std::string title, std::string txt ):Data( demidx, title, txt )
	{
		v_po.push_back( &polyline_o );
		v_po.push_back( &polyline_c );
	}
	OPolyline polyline_o;
	CPolyline polyline_c;
	std::vector<detail::Common<double>*> v_po; ///< both are stored here, so we can easily switch between them
	bool showClosedPoly = false;
};

void action_PL( void* param )
{
	auto& data = *reinterpret_cast<Param_PL*>(param);

	data.clearImage();
	data.polyline_o.set( data.vpt );
	data.polyline_c.set( data.vpt );

	auto color = img::DrawParams().setColor( 0,10,200);
	if( data.polyline_c.isSimple() )
		color = img::DrawParams().setColor( 250,10,20);

	auto len = data.showClosedPoly ? data.polyline_c.length() : data.polyline_o.length();
	if( data.showClosedPoly )
		data.polyline_c.draw( data.img, color );
	else
		data.polyline_o.draw( data.img, color );

	auto col_green = img::DrawParams().setColor(10,250,10);
	Line2d li( Point2d( 10,60), Point2d( 400,270) );
	li.draw( data.img, col_green );

	data.putTextLine( std::string("Nb pts=") + std::to_string( data.polyline_c.size() ), 0 );
	data.putTextLine( std::string("length=") + std::to_string(len)                         );

	auto intersPts_o = li.intersects(data.polyline_o).get();
	auto intersPts_c = li.intersects(data.polyline_c).get();;

	auto intersPts = ( data.showClosedPoly ? intersPts_c : intersPts_o );
	for( const auto& pt: intersPts )
		pt.draw( data.img  );

	Circle cir( 350,180,85);
	cir.draw( data.img, col_green );
	auto i_cir_o = cir.intersects( data.polyline_o );
	auto i_cir_c = cir.intersects( data.polyline_c );

	FRect rect( 90,160,205,245);
	rect.draw( data.img, col_green );
	auto i_rect_o = rect.intersects( data.polyline_o );
	auto i_rect_c = rect.intersects( data.polyline_c );

	std::string str_ispoly{"Polygon: N"};
	if( data.showClosedPoly )
	{
		draw( data.img, i_cir_c.get() );
		draw( data.img, i_rect_c.get() );
		if( data.polyline_c.isSimple() )
			str_ispoly = "Polygon: Y";
	}
	else
	{
		draw( data.img, i_cir_o.get() );
		draw( data.img, i_rect_o.get() );
	}
	data.putTextLine( str_ispoly );
	auto bb = data.polyline_c.getBB();
	bb.draw( data.img );

	if( data.showClosedPoly && data.polyline_c.isSimple() )
	{
		auto centroid = data.polyline_c.centroid();
		centroid.draw( data.img, img::DrawParams().setColor(40,20,250) );
		cv::putText(
			data.img.getReal(),
			"centroid",
			centroid.getCvPti(),
			0, 0.6,
			cv::Scalar( 250,0,0 )
		);

		data.putTextLine( std::string("area=") + std::to_string(data.polyline_c.area()) );

		auto isC = "Convex: Y";
		if( !data.polyline_c.isConvex() )
			isC = "Convex: N";
		data.putTextLine( isC );

		auto isInside = data._pt_mouse.isInside(data.polyline_c);
		data.putTextLine( std::string("IsInside=") + std::string( isInside?"Y":"N" ) );
		if( isInside )
			drawText( data.img, "Inside", data._pt_mouse );
		else
			drawText( data.img, "Outside", data._pt_mouse );
	}
	data._pt_mouse.draw( data.img, img::DrawParams().setPointStyle( img::PtStyle::Dot ).setColor(0,220,0) );
	data.showImage();
	data._cpoly = data.polyline_c;
}

void demo_PL( int demidx )
{
	Param_PL data( demidx, "Polyline demo",
		"polyline\n-Colors\n -Red: polygon (needs to be closed)\n -Blue: intersections\n \
		Lclick to add point, Rclick to remove" );

	data.leftClicAddPoint=true;
	data.setMouseCB( action_PL );

	action_PL( &data );

	KeyboardLoop kbloop;
	kbloop.addKeyAction( 'a', [&](void*) { toggle(data.showClosedPoly, "IsOpen="); }, "switch open/close" );
//	kbloop.addCommonAction( [&] { action_PL(&data); } );
	kbloop.start( data );
}


//------------------------------------------------------------------
/// This datatype holds two Polyline objects, one closed, one open. They are both edited the same way and
/// we switch drawing
struct Param_polysplit : Data
{
	explicit Param_polysplit( int demidx, std::string title, std::string txt ):Data( demidx, title, txt )
	{
//		v_po.push_back( &polyline_o );
//		v_po.push_back( &polyline_c );
		vpt.push_back( Point2d(154,175) );

		cv::namedWindow( win2 );
		cv::moveWindow( win2, _imWidth, 50 );
<<<<<<< HEAD
		img2.setSize( _imWidth, _imHeight );
		vcolors = img::genRandomColors( maxcolors );

=======
		img2.setSize( _imHeight, _imWidth );
>>>>>>> 6a5f209c
	}
	void showImage()
	{
		img.show( win1 );
		img2.show( win2 );
<<<<<<< HEAD
	}
	void clearImage()
	{
		img.clear();
		img2.clear();
	}
=======
	}
	void clearImage()
	{
		img.clear();
		img2.clear();
	}
>>>>>>> 6a5f209c
	img::Image<cv::Mat> img2;
	std::string win2 ="split";
	OPolyline polyline_o;
	CPolyline polyline_c;
<<<<<<< HEAD
	std::vector<img::Color> vcolors;
	size_t maxcolors = 20;
//	std::vector<detail::Common<double>*> v_po; ///< both are stored here, so we can easily switch between them
	bool showClosedPoly = true;
=======
//	std::vector<detail::Common<double>*> v_po; ///< both are stored here, so we can easily switch between them
//	bool showClosedPoly = false;
>>>>>>> 6a5f209c
};

void action_polysplit( void* param )
{
	auto& data = *reinterpret_cast<Param_polysplit*>(param);

	data.clearImage();
	std::vector<Point2d> v_polpts( data.vpt.size()-2 );

	std::copy(
		std::begin(data.vpt)+2,
		std::end(data.vpt),
		std::begin(v_polpts)
	);

	data.polyline_c.set(v_polpts);

	Line2d li( data.vpt[0], data.vpt[1] );
	li.draw( data.img, img::DrawParams().setColor(0,0,250) );

	data.vpt[0].draw( data.img, img::DrawParams().setPointStyle( img::PtStyle::Dot ) );
	data.vpt[1].draw( data.img, img::DrawParams().setPointStyle( img::PtStyle::Dot ) );

<<<<<<< HEAD
=======

>>>>>>> 6a5f209c
	auto vpol = data.polyline_c.split(li);
	data.polyline_c.draw( data.img, img::DrawParams().showPoints().showIndex() );
	drawText( data.img, std::string("Nb polygons=") + std::to_string(vpol.size()), Point2d( 20,20 ) );

<<<<<<< HEAD
	auto i=0;
	for( auto p: vpol )
	{
		p.translate(
			std::rand()*20./RAND_MAX,
			std::rand()*20./RAND_MAX
		);
		p.draw( data.img2, img::DrawParams().setColor( data.vcolors[i++%data.maxcolors] ) );
	}
=======
	auto vcolors = img::genRandomColors( vpol.size() );

	auto it_col= std::begin(vcolors);
	for( const auto& p: vpol )
		p.draw( data.img2, img::DrawParams().setColor( *it_col++ ) );
>>>>>>> 6a5f209c
	data.showImage();
}


void demo_polysplit( int demidx )
{
	Param_polysplit data( demidx, "Polyline split demo", "move the line" );

	data.leftClicAddPoint=true;
	data.setMouseCB( action_polysplit );

	action_polysplit( &data );

	KeyboardLoop kbloop;
	kbloop.addKeyAction( 'a', [&](void*) { toggle(data.showClosedPoly, "Isclosed="); }, "switch open/close" );
	kbloop.addCommonAction( action_polysplit );
	kbloop.start( data );
}


//------------------------------------------------------------------
struct Param_ELL : Data
{
	explicit Param_ELL(  int demidx, std::string title, std::string txt ):Data( demidx, title, txt )
	{}
	void draw()
	{
		clearImage();
		ell = Ellipse_<float>( x0, y0, major, major*ratio_mm, 0. ) ;
		auto ell2 = H * ell;
		ell2.draw( img );

		auto bb1 = ell2.getOBB();
		bb1.draw( img, img::DrawParams().setColor(0,0,250) );

		auto bb2 = ell2.getBB();
		bb2.draw( img, img::DrawParams().setColor(0,250,0) );

		auto axis = ell2.getAxisLines();
		h2d::draw( img, axis );

		putTextLine( std::string("Major length=")       + std::to_string( major ),       0 );
		putTextLine( std::string("ratio Mm=")           + std::to_string( ratio_mm )       );
		putTextLine( std::string("Ellipse area=")       + std::to_string( ell.area()   )   );
		putTextLine( std::string("Ellipse perimeter=")  + std::to_string( ell.length() )   );
		putTextLine( std::string("Green BB area=")      + std::to_string( bb2.area()   )   );
		putTextLine( std::string("Green BB perimeter=") + std::to_string( bb2.length() )   );
		putTextLine( std::string("Blue BB area=")       + std::to_string( bb1.area()   )   );
		putTextLine( std::string("Blue BB perimeter=")  + std::to_string( bb1.length() )   );

		showImage();
	}
	Ellipse_<double> ell;
	Homogr H;
	double angle = 5.;
	double tx = 0;
	double ty = 0;
	double x0=200;
	double y0=250;
	double major = 120.;
	double ratio_mm = .5;
};

/// action for Ellipse demo (run on keyboard hit)
void action_ELL( void* param )
{
	auto& data = *reinterpret_cast<Param_ELL*>(param);
	data.H.init();
	data.H.addTranslation(-data.x0, -data.y0).addRotation( data.angle * M_PI/180.).addTranslation(data.x0+data.tx, data.y0+data.ty);
	data.draw();
}

/// Ellipse demo
void demo_ELL( int demidx )
{
	Param_ELL data( demidx, "Ellipse demo",
		"Ellipse (no mouse, enter 'h' for valid keys)\n \
		 -blue rectangle: ellipse bounding box\n \
		 -green rectangle: blue rectangle bounding box" );

	double trans_delta = 20;
	double angle_delta = 5.;

	KeyboardLoop kbloop;
	kbloop.addKeyAction( 'z', [&](void*){ data.tx += trans_delta;    }, "increment tx" );
	kbloop.addKeyAction( 'a', [&](void*){ data.tx -= trans_delta;    }, "decrement tx" );
	kbloop.addKeyAction( 'b', [&](void*){ data.ty += trans_delta;    }, "increment ty" );
	kbloop.addKeyAction( 'y', [&](void*){ data.ty -= trans_delta;    }, "decrement ty" );
	kbloop.addKeyAction( 'm', [&](void*){ data.angle += angle_delta; }, "increment angle" );
	kbloop.addKeyAction( 'l', [&](void*){ data.angle -= angle_delta; }, "decrement angle" );
	kbloop.addKeyAction( 'o', [&](void*){ data.ratio_mm = std::min(data.ratio_mm*1.1, 1.00); }, "inc ratio" );
	kbloop.addKeyAction( 'p', [&](void*){ data.ratio_mm = std::max(data.ratio_mm/1.1, 0.05); }, "dec ratio" );

	kbloop.addCommonAction( action_ELL );
	action_ELL( &data );
	kbloop.start( data );
}

//------------------------------------------------------------------
/// Circle demo
struct Param_CIR : Data
{
	explicit Param_CIR( int demidx, std::string title, std::string txt ): Data( demidx, title, txt )
	{
		vpt = std::vector<Point2d>{
			{150,120}, {220,240},            // initial rectangle
			{100,100}, {300,100}, {300,200}  // initial circle
		};
		_variant = _cir2;
	}
	void setAndDraw()
	{
		if( _buildFrom3Pts )
		{
			try
			{
				_cir1.set( vpt[2], vpt[3], vpt[4] );
			}
			catch( std::exception& err )
			{
				std::cout << "unable to build circle from the 3 points given:\n=> " << err.what() << '\n';
			}
			_cpoly.setParallelogram( vpt[2], vpt[3], vpt[4] );
			_cpoly.draw( img, img::DrawParams().setColor(120,200,0) );
		}
		else
			_cir1.set( vpt[2], vpt[3] );
		try
		{
			_rect.set( vpt[0], vpt[1] );
			_cir2.set( vpt[0], vpt[1] );
		}
		catch( std::exception& err )
		{
			std::cout << "unable to build rectangle, invalid points\n=> "<< err.what() << '\n';
			return;
		}
		_variant = _cir2;
		if( _drawRect )
			_variant = _rect;

		auto par_c = img::DrawParams().setColor(0,120,250);
		auto par_r = img::DrawParams().setColor(120,0,250);
		if( _cir1.isInside( _rect ) )
			par_c.setColor( 0,250,0);
		if( _rect.isInside( _cir1 ) )
			par_r.setColor( 0,250,0);

		_cir1.draw( img, par_c );
//		rect.draw( img, par_r );

		fct::DrawFunct dfunc( img, par_r );
		std::visit( dfunc, _variant );

		auto par_pt = img::DrawParams().setColor(250,20,50).setPointSize(3).setPointStyle(img::PtStyle::Dot);
		if( _buildFrom3Pts )
			draw( img, vpt, par_pt );
		else                                  // draw only 4 points
			for( int i=0; i<4; i++ )
				vpt[i].draw( img, par_pt );

// intersection points
// TODO: replace this by: 		auto it = cir.intersects( *ptr_cr );
// once we have set a unique function for all intersections types
		auto it_c = _cir1.intersects( _cir2 );
		auto it_r = _cir1.intersects( _rect );
		if( _drawRect )
		{
			if( it_r() )
				draw( img, it_r.get(), img::DrawParams().setColor(120,0,0) );
		}
		else
			if( it_c() )
				draw( img, it_c.get(), img::DrawParams().setColor(120,0,0) );
	}

// DATA SECTION
	CommonType _variant;
	Circle _cir1;
	Circle _cir2;
	FRect  _rect;
	bool   _buildFrom3Pts = true;
	bool   _drawRect  = true;

};

void action_CIR( void* param )
{
	auto& data = *reinterpret_cast<Param_CIR*>(param);
	data.clearImage();
	data.setAndDraw();
	data.showImage();
}

void demo_CIR( int demidx )
{
	Param_CIR data( demidx, "Circle demo", "Compute circle from 3 points/2 points\n \
		Colors: green if inside, blue if not\n \
		if 3 points, also computes the corresponding parallelogram" );

	action_CIR( &data );
	data.setMouseCB( action_CIR );

	KeyboardLoop kbloop;
	kbloop.addCommonAction( action_CIR );

	kbloop.addKeyAction( 'a', [&](void*)
		{
			data._buildFrom3Pts = !data._buildFrom3Pts;
		},
		"switch circle from 2 pts / 3 pts"
	);
	kbloop.addKeyAction( 'w', [&](void*)
		{
			data._drawRect = !data._drawRect;
		},
		"switch circle/rectangle"
	);

	kbloop.start( data ); // blocking function
}

//------------------------------------------------------------------
/// Convex hull + Minimum Enclosing Circle demo
struct Param_CH : Data
{
	explicit Param_CH( int demidx, std::string title, std::string txt ): Data( demidx, title, txt )
	{
		vpt = std::vector<Point2d>{ {100,100}, {300,80}, {270,400}, {100,420},{150,250} };
	}
	std::vector<img::Color> vcol;
	bool _mode = false;  ///< drawing mode: convex hull or hull lines
};

void action_CH( void* param )
{
	static size_t old_size = 0;
	auto& data = *reinterpret_cast<Param_CH*>(param);

	data.clearImage();
	draw( data.img, data.vpt, img::DrawParams().showIndex() );

	data._cpoly = convexHull( data.vpt );
	Circle cir;
	cir.set( data.vpt );

	auto vlines = getLines( data._cpoly.getSegs() );
	if( old_size != vlines.size() )
	{
		data.vcol = img::genRandomColors( vlines.size() );
		old_size = vlines.size();
	}

	auto func = [&](int i)   // lambda, needed to fetch color from index
		{
			return img::DrawParams().setColor(data.vcol[i]);
		};
	std::function<img::DrawParams(int)> f(func);

	if( data._mode )
		draw( data.img, vlines, f );
	if( !data._mode )
		data._cpoly.draw( data.img, img::DrawParams().setColor(250,0,0) );
	cir.draw( data.img, img::DrawParams().setColor(0,0,250) );

	auto dp = img::DrawParams().setColor(0,0,0).setPointStyle( img::PtStyle::Dot ).setPointSize(5).setThickness(2);
	data._cpoly.getLmPoint().draw( data.img, dp );
	data._cpoly.getRmPoint().draw( data.img, dp );
	data._cpoly.getTmPoint().draw( data.img, dp );
	data._cpoly.getBmPoint().draw( data.img, dp );
	data.showImage();
}

void demo_CH( int demidx )
{
	Param_CH data( demidx, "Convex Hull + MEC demo",
		"Convex hull + Minimum Enclosing Circle. Lclick to add points, Rclick to remove" );
	action_CH( &data );
	data.setMouseCB( action_CH );

	data.leftClicAddPoint=true;

	KeyboardLoop kbloop;
	kbloop.addKeyAction( 'a', [&](void*){ data._mode  = !data._mode; }, "Toggle drawing mode (Hull, or hull lines)" );
	kbloop.addCommonAction( action_CH );
	action_CH( &data );
	kbloop.start( data );
}

//------------------------------------------------------------------
/// Rectangle intersection demo
struct Param_RI : Data
{
	explicit Param_RI( int demidx, std::string title ):Data( demidx, title )
	{}
	bool doUnion = true;
};

void action_RI( void* param )
{
	auto& data = *reinterpret_cast<Param_RI*>(param);

	data.clearImage();
	draw( data.img, data.vpt );
	try
	{
		FRect r1( data.vpt[0], data.vpt[1] );
		FRect r2( data.vpt[2], data.vpt[3] );
		r1.draw( data.img, img::DrawParams().setColor(250,0,0) );
		r2.draw( data.img, img::DrawParams().setColor(0,250,0) );
		auto c1a = r1.getBoundingCircle();
		auto c1b = r1.getInscribedCircle();
		c1a.draw( data.img );
		c1b.draw( data.img );
		if( data.doUnion )
		{
			auto res = r1 & r2;
			if( res() )
				res.get().draw( data.img, img::DrawParams().setColor(0,0,250) );
		}
		else
		{
			auto res = r1 | r2;
			res.draw( data.img, img::DrawParams().setColor(0,0,250) );
		}
	}
	catch( std::exception& err )
	{
		std::cout << "Unable, points do not define a rectangle\n";
	}
	data.showImage();
}

void demo_RI( int demidx )
{
	Param_RI data( demidx, "Rectangle intersection demo" );

	data.setMouseCB( action_RI );
	KeyboardLoop kbloop;
	kbloop.addKeyAction( 'a', [&](void*){ data.doUnion  = !data.doUnion; }, "Toggle union/intersection" );
	kbloop.addCommonAction( action_RI );
	action_RI( &data );
	kbloop.start( data );
}

//------------------------------------------------------------------
/// Segments demo
struct Param_SEG : Data
{
	explicit Param_SEG( int demidx, std::string title ):Data( demidx, title )
	{}
	bool showIndexes      = false;
	bool showIntersection = false;
	bool showMiddlePoint  = false;
	bool showBisector     = false;
	bool regen = false;
	std::vector<Segment>          vseg;
	std::vector<img::Color> vcol;

	int nbSegs = 100;
	int delta = 40;
	int width2  = _imWidth-delta;
	int height2 = _imHeight-delta;
	int k_col  = 200;
	int k_min  = 15;
	void generateSegments()
	{
//		std::cout << "generating " << nbSegs << " segments\n";
		std::srand( time(nullptr) );
		vseg.clear();
		vcol.clear();
		for( auto i=0; i<nbSegs; i++ )
		{
			auto len = 1.0*rand() / RAND_MAX * 40 + 10;
			auto p1x = 1.0*rand() / RAND_MAX * width2 + 20;
			auto p2x = 1.0*rand() / RAND_MAX * width2 + 20;;
			auto p1y = 1.0*rand() / RAND_MAX * height2 + 20;
			auto p2y = 1.0*rand() / RAND_MAX * height2 + 20;
			auto line = Line2d( p1x, p1y, p2x, p2y );
			auto ppts = line.getPoints( Point2d( p1x, p1y) , len );
			vseg.push_back( Segment( ppts ) );
		}
		vcol = img::genRandomColors( nbSegs );
		regen = false;
	}
};
void action_SEG( void* param )
{
	auto& data = *reinterpret_cast<Param_SEG*>(param);

	data.clearImage();
	if( data.regen )
		data.generateSegments();

	auto func = [&](int i)   // lambda, needed to fetch color from index
		{
			return img::DrawParams().showIndex(data.showIndexes).setColor(data.vcol[i]);
		};
	std::function<img::DrawParams(int)> f(func);
	draw( data.img, data.vseg, f );

	if( data.showIntersection )
	{
		size_t c_intersect = 0;
		for( size_t i=0; i<data.vseg.size()-1; i++ )
		{
			auto s1 = data.vseg[i];
			for( size_t j=i+1; j<data.vseg.size(); j++ )
			{
				auto s2 = data.vseg[j];
				auto pi = s1.intersects( s2 );
				if( pi() )
				{
					draw( data.img, pi.get(), img::DrawParams().setColor( 250,0,0) );
					c_intersect++;
				}
			}
		}
		std::cout << "- # intersection points=" << c_intersect << '\n';
	}
	if( data.showMiddlePoint )
	{
		for( const auto& seg: data.vseg )
			seg.getCenter().draw( data.img, img::DrawParams().setColor( 0,0,250) );
	}
	if( data.showBisector )
	{
		std::vector<Line2d> v_bisect( data.vseg.size() );
		std::transform(                               // To draw bisector lines with the same
			data.vseg.begin(),                        //  color as the segments,
			data.vseg.end(),                          //  we need to store them in a vector.
			v_bisect.begin(),
			[](const Segment& s){ return s.getBisector(); }
		);
		draw( data.img, v_bisect, f );
	}
	data.showImage();
}

void demo_SEG( int demidx )
{
	Param_SEG data( demidx, "Segments demo" );
	data.generateSegments();

	KeyboardLoop kbloop;
	kbloop.addKeyAction( 'm', [&](void*){ data.showMiddlePoint  = !data.showMiddlePoint; }, "show middle point" );
	kbloop.addKeyAction( 'n', [&](void*){ data.showIndexes      = !data.showIndexes; }, "show indexes" );
	kbloop.addKeyAction( 'i', [&](void*){ data.showIntersection = !data.showIntersection; }, "show intersection points" );
	kbloop.addKeyAction( 'b', [&](void*){ data.showBisector     = !data.showBisector; }, "show bisector lines" );

	kbloop.addKeyAction( 'r', [&](void*){ data.regen = true; }, "Re-generate" );
	kbloop.addKeyAction( 'w', [&](void*){ data.nbSegs = data.nbSegs*2; data.regen = true; }, "double nb points" );
	kbloop.addKeyAction( 'x', [&](void*){ data.nbSegs = data.nbSegs/2; data.regen = true; }, "half nb points" );

	kbloop.addCommonAction( action_SEG );
	action_SEG( &data );

	kbloop.start( data );
}

//------------------------------------------------------------------
/// Polyline full step rotate demo parameters
struct Param_polRot : Data
{
	explicit Param_polRot( int demidx, std::string title, std::string txt ): Data( demidx, title, txt )
	{
		_cpoly.set(
			std::vector<Point2d>{
				{0,0}, {100,0}, {100,100}, {50,150}, {0,100}
			}
		);
		_cpoly.translate( 180,180); // so it lies in the window
		_rect.set(0,0,160,100);
		_rect.translate( 220,230); // so it lies in the window

	}
	void nextRefPt()
	{
		if( _item )
		{
			_refPt_p++;
			if( _refPt_p >= _cpoly.size() )
				_refPt_p = 0;
			std::cout << "move to next ref pt: poly" << _refPt_p << ": " << _cpoly.getPoint( _refPt_p ) <<  '\n';
		}
/*		else
		{
			_refPt_r++;
			if( _refPt_r >= 4 )
				_refPt_r = 0;
			std::cout << "move to next ref pt: " << _refPt_r <<  '\n';
		}*/
	}
	void doIt( bool b = true )
	{
		_doIt = b;
	}

//	CPolyline _poly;
	FRect     _rect;
	Rotate    _rotateType = Rotate::CW;
	size_t    _refPt_p = 0;                 ///< default index of center point (Polyline)
//	size_t    _refPt_r = 0;                 ///< default index of center point (Rectangle)
	bool      _doIt = false;
	bool      _item = true;
};

void action_polRot( void* param )
{
	auto& data = *reinterpret_cast<Param_polRot*>(param);
	data.clearImage();

	if( data._doIt )
	{
		if( data._item )
			data._cpoly.rotate( data._rotateType, data._cpoly.getPoint( data._refPt_p ) );
		else
			data._rect.rotate( data._rotateType, data._pt_mouse );
		 data._doIt = false;
	}

	if( data._item )
	{
		data._cpoly.draw( data.img, img::DrawParams().setColor(250,0,0).showPoints() );
		data._cpoly.getPoint( data._refPt_p ).draw( data.img, img::DrawParams().setColor(0,0,250).setPointStyle(img::PtStyle::Dot) );
	}
	else
	{
		data._rect.draw( data.img, img::DrawParams().setColor(0,0,250).showPoints() );
		draw( data.img, data._pt_mouse, img::DrawParams().setColor(250,0,0).setPointStyle(img::PtStyle::Dot) );
	}
	data.showImage();
}

void demo_polRot( int demidx )
{
	Param_polRot data( demidx, "Polyline/Rectangle full step rotate demo",
		"Polyline/Rectangle full step rotate demo\n \
		- Polyline: center point is one of the points\n \
		- Rectangle: center point is free, use mouse\n \
		Warning: as images as shown here with vertical axis reversed, what appears as a CW is actually a CCW rotation!" );

	data.setMouseCB( action_polRot );

	KeyboardLoop kbloop;
	kbloop.addKeyAction( 'a', [&](void*){ data._rotateType=Rotate::CW;       data.doIt(); }, "rotate CW" );
	kbloop.addKeyAction( 'z', [&](void*){ data._rotateType=Rotate::CCW;      data.doIt(); }, "rotate CCW" );
	kbloop.addKeyAction( 'e', [&](void*){ data._rotateType=Rotate::Full;     data.doIt(); }, "rotate Full" );
	kbloop.addKeyAction( 'o', [&](void*){ data._rotateType=Rotate::VMirror;  data.doIt(); }, "VMirror" );
	kbloop.addKeyAction( 'p', [&](void*){ data._rotateType=Rotate::HMirror;  data.doIt(); }, "HMirror" );
	kbloop.addKeyAction( 'w', [&](void*){ data.nextRefPt();                  data.doIt(false); }, "move to next reference point" );
	kbloop.addKeyAction( 'r', [&](void*){ data._item = !data._item;          data.doIt(false); }, "toggle poly/rectangle" );

	kbloop.addCommonAction( action_polRot );
	action_polRot( &data );

	kbloop.start( data );
}
//------------------------------------------------------------------
/// Polyline full step rotate demo parameters
struct Param_NFP : Data
{
	explicit Param_NFP( int demidx, std::string title ): Data( demidx, title )
	{
		genRandomPoints();
	}
	int _mode = 0;

	void genRandomPoints()
	{
		vpt.clear();
/*		std::cout << "generating " << nbSegs << " segments\n";
		vseg.clear();
		vcol.clear();*/
		int nbPts = 1.0*rand() / RAND_MAX * 100 + 10;
		for( auto i=0; i<nbPts; i++ )
		{
			auto x = 1.0*rand() / RAND_MAX * (_imWidth-120) + 50;
			auto y = 1.0*rand() / RAND_MAX * (_imHeight-120) + 50;
			vpt.push_back( Point2d(x,y) );
		}
//		vcol = genRandomColors( nbSegs );
	}
};

void action_NFP( void* param )
{
	auto& data = *reinterpret_cast<Param_NFP*>(param);
	data.clearImage();
	draw( data.img, data.vpt );
	data._pt_mouse.draw( data.img, img::DrawParams().setColor( 250,0,0) );
	switch( data._mode )
	{
		case 0:
		{
			auto idx = findNearestPoint( data._pt_mouse, data.vpt );
			Segment(data.vpt[idx], data._pt_mouse).draw( data.img, img::DrawParams().setColor( 250,0,0) );
		}
		break;
		case 1:
		{
			auto idx = findFarthestPoint( data._pt_mouse, data.vpt );
			Segment(data.vpt[idx], data._pt_mouse).draw( data.img, img::DrawParams().setColor( 0,250,0) );
		}
		break;
		case 2:
		{
			auto pidx = findNearestFarthestPoint( data._pt_mouse, data.vpt );
			Segment(data.vpt[pidx.first], data._pt_mouse).draw( data.img, img::DrawParams().setColor( 250,0,0) );
			Segment(data.vpt[pidx.second], data._pt_mouse).draw( data.img, img::DrawParams().setColor( 0,250,0) );
		}
		break;
		default: assert(0);
	}

	data.showImage();
}

void demo_NFP( int demidx )
{
	Param_NFP data( demidx, "Closest/Farthest Point" );

	KeyboardLoop kbloop;
	kbloop.addKeyAction( 'a', [&](void*){ data._mode==2? data._mode=0: data._mode++; }, "switch mode (nearest/farthest/both)" );
	kbloop.addKeyAction( 'b', [&](void*){ data.genRandomPoints(); }, "Re-generate random points" );

	kbloop.addCommonAction( action_NFP );
	action_NFP( &data );
	data.setMouseCB( action_NFP );

	kbloop.start( data );
}
//------------------------------------------------------------------
/// Demo of pts/segments perpendicular to a segment
struct Param_ORS : Data
{
	explicit Param_ORS( int demidx, std::string title, std::string text ): Data( demidx, title, text )
	{
		_vcol[0]=img::Color(0,250,125);
		_vcol[1]=img::Color(0,125,250);
		_vcol[2]=img::Color(125,0,250);
		_vcol[3]=img::Color(250,0,125);
	}
	bool _ptsOrSegs = false;
	bool _drawPolyg = false;
	std::array<img::Color,4> _vcol;
};

void action_ORS( void* param )
{
	auto& data = *reinterpret_cast<Param_ORS*>(param);
	data.clearImage();

	auto fl = [&](int i)   // lambda
	{
		return img::DrawParams().setPointStyle(img::PtStyle::Dot).setColor( data._vcol[i] );
	};
	std::function<img::DrawParams(int)> style(fl);

	Segment seg( data.vpt[0], data.vpt[1] );
	seg.draw( data.img, img::DrawParams().setColor( 250,0,0) );
	if( data._ptsOrSegs )
		draw( data.img, seg.getOrthogSegs(), style );
	else
	{
		auto opts = seg.getOrthogPts();
		draw( data.img, opts, style );
		if( data._drawPolyg )
			CPolyline( opts ).draw( data.img, img::DrawParams().setColor( 125,125,0) );
	}
	data._pt_mouse.draw( data.img, img::DrawParams().setColor( 250,0,0) );
	data.showImage();
}

void demo_orthSeg( int demidx )
{
	Param_ORS data( demidx, "Orthogonal segments", "Orthogonal segments\n(Move the segment with mouse)" );

	KeyboardLoop kbloop;
	kbloop.addKeyAction( 'a', [&](void*){ data._ptsOrSegs=!data._ptsOrSegs; }, "switch mode: points or segments" );
	kbloop.addKeyAction( 'w', [&](void*){ data._drawPolyg=!data._drawPolyg; }, "switch mode: draw polygon in points mode" );

	kbloop.addCommonAction( action_ORS );
	action_ORS( &data );
	data.setMouseCB( action_ORS );

	kbloop.start( data );
}

//------------------------------------------------------------------
/// Parameters for points Bounding Box demo
struct Param_BB : Data
{
	explicit Param_BB( int demidx, std::string title, std::string text ): Data( demidx, title, text )
	{
		init( _vecvar[0], 0 );
		init( _vecvar[1], 1 );
		std::srand( time(nullptr) );
		vpt.resize( 20 );
		for( auto& pt: vpt )
			pt.set(
				1.0*rand()*300/RAND_MAX+50,
				1.0*rand()*250/RAND_MAX+60
			);
	}

/// Fills vector of variants with elements
	void init( std::vector<CommonType>& vecvar, int idx )
	{
		vecvar.push_back( CommonType( OPolyline() ) );
		vecvar.push_back( CommonType( CPolyline() ) );
		vecvar.push_back( CommonType( Segment()   ) );
		vecvar.push_back( CommonType( Point2d()   ) );
		vecvar.push_back( CommonType( Circle()    ) );
		vecvar.push_back( CommonType( FRect()     ) );

		_name[idx] = getString( type( _vecvar[idx][_current[idx]] ) );
	}

	CommonType getCurrent( int i ) const
	{
		return _vecvar[i][_current[i]];
	}

	std::string switchToNext( int i )
	{
		_current[i]++;
		if( _current[i] == _vecvar[i].size() )
			_current[i] = 0;
		_name[i] = getString( type( _vecvar[i][_current[i]] ) );
		return _name[i];
	}

	void initElemsAll()
	{
		initElems( _vecvar[0], 0 );
		initElems( _vecvar[1], 1 );
	}

	void initElems( std::vector<CommonType>& vec, int i )
	{
		std::vector<Point2d> vecpl1,vecpl2;
		for( auto j = 0; j<3; j++ )
		{
			vecpl1.push_back( vpt[j] );
			vecpl2.push_back( vpt[j+3] );
		}

		for( auto& v: vec )
		{
			if( std::holds_alternative<CPolyline>(v) ) std::get<CPolyline>(v).set( vecpl1 );
			if( std::holds_alternative<OPolyline>(v) ) std::get<OPolyline>(v).set( vecpl2 );
			if( std::holds_alternative<Segment>(v) )   std::get<Segment>(v).set( vpt[6+i*2], vpt[7+i*2] );
			if( std::holds_alternative<FRect>(v) )     std::get<FRect>(v).set( vpt[10+i*2], vpt[11+i*2] );
			if( std::holds_alternative<Circle>(v) )    std::get<Circle>(v).set( vpt[14+i], 60 );
			if( std::holds_alternative<Point2d>(v) )   std::get<Point2d>(v) = vpt[16+i];
		}
	}

	std::string _name[2];        ///< name of current primitive

private:
	size_t                  _current[2] = {0,2}; ///< index of current primitive stored in variant
	std::vector<CommonType> _vecvar[2];          ///< 2 vectors of variants holding all the primitives
};

void action_BB( void* param )
{
	auto& data = *reinterpret_cast<Param_BB*>(param);
	data.clearImage();
	auto style = img::DrawParams().setPointStyle( img::PtStyle::Dot ).showPoints();
	auto style0 = style.setColor(0,250,0);
	auto style1 = style.setColor(250,0,0);
	auto style2 = style.setColor(0,0,250);

	data.initElemsAll();                              // first initialize objects

	fct::DrawFunct vde1( data.img, style1 );        // then draw the current ones
	fct::DrawFunct vde2( data.img, style2 );
	const auto& curr1 = data.getCurrent(0);
	const auto& curr2 = data.getCurrent(1);
	std::visit( vde1, curr1 );
	std::visit( vde2, curr2 );

	auto pp1 = std::visit( fct::PtPairFunct{}, curr1 );      // get their "pseudo" bounding box (as pair of points)
	auto pp2 = std::visit( fct::PtPairFunct{}, curr2 );

	try
	{
		getBB( pp1, pp2 ).draw( data.img, style0 );
	}
	catch( std::runtime_error& err )
	{
		std::cout << "Unable: " << err.what() << '\n';
	}

	data._pt_mouse.draw( data.img );

	int y0=30;
	int dy=30;

	auto l1 = length(curr1);
	auto l2 = length(curr2);
	auto a1 = area(curr1);
	auto a2 = area(curr2);
	data.img.drawText( "[w]->red: "  + data._name[0], Point2d( 20,y0),    style1 );
	data.img.drawText( " length=" + std::to_string(l1) + " area=" + std::to_string(a1), Point2d( 20,y0+dy),  style1 );
	data.img.drawText( "[x]->blue: " + data._name[1], Point2d( 20,y0+2*dy), style2 );
	data.img.drawText( " length=" + std::to_string(l2) + " area=" + std::to_string(a2), Point2d( 20,y0+3*dy),  style2 );

	data.showImage();
}

void demo_BB( int demidx )
{
	Param_BB data( demidx, "Generalized Bounding Box demo", ": Bounding Box demo\n \
	Move the points to see the common bounding box of the two elements. hit [w] and [x] to change." );

	action_BB( &data );
	data.setMouseCB( action_BB );

	KeyboardLoop kbloop;
	kbloop.addKeyAction( 'w', [&](void*){ std::cout << "red: " <<  data.switchToNext(0) << '\n'; },   "Switch to next 1" );
	kbloop.addKeyAction( 'x', [&](void*){ std::cout << "blue: " << data.switchToNext(1) << '\n'; },   "Switch to next 2" );
	kbloop.addCommonAction( action_BB );

	kbloop.start( data );
}

//------------------------------------------------------------------
struct Param_RCP : Data
{
	explicit Param_RCP( int demidx, std::string title ): Data( demidx, title )
	{}
	int    _trans_x = 250;
	int    _trans_y = 200;
	int    _radius = 280;
	int    _radiusStep = 20;
	size_t _nbPts = 5;
	void nbPts_less()
	{
		_nbPts--;
		if( _nbPts < 3 )
			_nbPts = 3;
	}
	void radius_less()
	{
		_radius -= _radiusStep;
		if( _radius<30 )
			_radius = _radiusStep;
	}
};

void action_RCP( void* param )
{
	auto& data = *reinterpret_cast<Param_RCP*>(param);
	data.clearImage();

	Point2d ptCenter( data._trans_x, data._trans_y );
	Line2d lih( Point2d(data._imWidth,data._trans_y), Point2d(0,data._trans_y) );
	Line2d liv( Point2d(data._trans_x,data._imHeight), Point2d(data._trans_x,0) );
	lih.draw( data.img, img::DrawParams().setColor(220,220,220) );
	liv.draw( data.img, img::DrawParams().setColor(220,220,220) );

	Point2d(data._trans_x,data._trans_y).draw( data.img, img::DrawParams().setColor(100,0,100) );
	auto values = data._cpoly.set( data._radius, data._nbPts );
	std::cout << " -Building Regular Convex Polygon with " << data._nbPts << " points\n";

	data._cpoly.moveTo( Point2d(data._trans_x+data._radius,data._trans_y) );
	data._cpoly.draw( data.img );
	{
		Segment s1( ptCenter, data._cpoly.getPts().front() );
		s1.draw( data.img ) ;
		drawText( data.img, std::to_string(int(data._radius)), s1.getCenter() );
	}
	{
		auto s1 = data._cpoly.getSegs().at(0);
		auto spara1 = s1.getParallelSegs(20).second;
		std::ostringstream oss1;
		oss1 << std::fixed << std::setprecision(1) << values.first;
		drawText( data.img, oss1.str(), spara1.getCenter() );
	}
	{
		Segment s1( ptCenter, data._cpoly.getPts().back() );
		Circle c1( ptCenter, values.second );
		auto it1 = c1.intersects(s1);

		Segment ss1( ptCenter, it1.get()[0] );
		ss1.draw( data.img ) ;

		std::ostringstream oss1;
		oss1 << std::fixed << std::setprecision(1) << values.second;
		drawText( data.img, oss1.str(), ss1.getCenter() );
	}
	data.putTextLine( "NbPts="         + std::to_string(data._nbPts)    );
	data.putTextLine( "segment dist="  + std::to_string(values.first)  );
	data.putTextLine( "red circle radius=" + std::to_string(values.second) );

	Circle c1( data._trans_x,data._trans_y,data._radius);
	Circle c2( data._trans_x,data._trans_y,values.second);
	c1.draw( data.img, img::DrawParams().setColor(0,0,250) );
	c2.draw( data.img, img::DrawParams().setColor(250,0,0) );
	data.showImage();
}

void demo_RCP( int demidx )
{
	Param_RCP data( demidx, "Regular Convex Polygon" );

	KeyboardLoop kbloop;
	kbloop.addKeyAction( 'w', [&](void*){ data._nbPts++; },      "more points" );
	kbloop.addKeyAction( 'x', [&](void*){ data.nbPts_less(); }, "less points" );
	kbloop.addKeyAction( 'a', [&](void*){ data._radius += data._radiusStep; }, "increase radius" );
	kbloop.addKeyAction( 'z', [&](void*){ data.radius_less(); },               "decrease radius" );

	kbloop.addCommonAction( action_RCP );
	action_RCP( &data );
	kbloop.start( data );
}

//------------------------------------------------------------------
/// Polygon Offset demo data
struct Param_PO : Data
{
	explicit Param_PO( int demidx, std::string title ): Data( demidx, title )
	{
		vpt = std::vector<Point2d>{ {100,100}, {300,80}, {270,400}, {100,420}, {150,250} };
	}
	OffsetPolyParams _params;
	int _offsetDist = 20;
	bool _showSegs = false;
	bool _side     = true;
	bool _drawBisectorLines = false;
	bool _showPolyAngles = false;
	bool _showPolyIdx    = false;
	bool _closedPol      = true;

	OPolyline _opol;
	CPolyline _cpol;
};

/// Helper function. Only removes duplicates if there are consecutive
std::vector<Point2d> removeDupes( const std::vector<Point2d>& vec )
{
	std::vector<Point2d> out( vec );
	out.erase( std::unique( out.begin(), out.end() ), out.end() );
	if( out.front() == out.back() ) // if first == last, remove last element
		out.pop_back();
	return out;
}

template<typename IM, typename POL>
void process_PO( IM& im, const POL& pol, Param_PO& data )
{
	if( data._drawBisectorLines )
		draw( im, pol.getBisectorLines() );

	if( pol.isSimple() )
	{
		auto cpoly_off = pol.getOffsetPoly( (data._side?1:-1)*data._offsetDist, data._params );
		draw( im, cpoly_off , img::DrawParams().showPoints(false).setColor(0,0,250) );

//		draw( im, dbg.psegs );
		auto centr = pol.centroid();
		draw( im, centr, img::DrawParams().showPoints().setColor(0,0,250) );

		draw( im, pol.centroid(), img::DrawParams().showPoints().setColor(0,0,250) );

		if( data._showSegs )
		{
			for( const auto& seg: pol.getSegs() )
			{
				auto mid= seg.getCenter();
				im.draw( Segment(mid, centr), img::DrawParams().setColor(0,150,0) );
			}
		}
	}
	draw( im, pol,
		img::DrawParams().showPoints().setColor(250,0,0).showAngles(data._showPolyAngles).showIndex(data._showPolyIdx) );
}


/// Polygon Offset demo action
void action_PO( void* param )
{
	auto& data = *reinterpret_cast<Param_PO*>(param);
	data.clearImage();

	auto withoutDupes = removeDupes( data.vpt );
	data._cpoly = CPolyline( withoutDupes );
	data._cpol = CPolyline( withoutDupes );
	data._opol = OPolyline( withoutDupes );

	if( data._closedPol )
		process_PO( data.img, data._cpol, data );
	else
		process_PO( data.img, data._opol, data );

/*	data.img.draw( debug.pt1, img::DrawParams().setColor(0,250,0).setPointSize(7) );
	data.img.draw( debug.ptnew, img::DrawParams().setColor(0,250,0).setPointSize(7) );
	data.img.draw( debug.plines, img::DrawParams().setColor(0,250,0) );
	data.img.draw( debug.seg, img::DrawParams().setColor(0,250,0) );
*/
	data.showImage();
}

/// Polygon Offset demo start
void demo_PO( int demidx )
{
	Param_PO data( demidx, "Polygon Offset" );
	data.leftClicAddPoint=true;

	data.setMouseCB( action_PO );
	KeyboardLoop kbloop;
	kbloop.addKeyAction( 'w', [&](void*){ data._offsetDist += 2;                                 }, "Increase distance" );
	kbloop.addKeyAction( 'x', [&](void*){ data._offsetDist = std::max(1,data._offsetDist-2);     }, "Reduce distance" );
	kbloop.addKeyAction( 'a', [&](void*){ toggle(data._showSegs,           "showSegs");          }, "Toggle segments to centroid" );
	kbloop.addKeyAction( 'q', [&](void*){ toggle(data._side,               "side");              }, "Reverse side" );
	kbloop.addKeyAction( 'b', [&](void*){ toggle(data._drawBisectorLines,  "drawBisectorLines"); }, "toggle draw bisector lines" );
	kbloop.addKeyAction( 'v', [&](void*){ toggle(data._params._angleSplit, "angleSplit");        }, "switch angles cut" );
	kbloop.addKeyAction( 'f', [&](void*){ toggle(data._showPolyAngles,     "showPolyAngles");    }, "toggle angles" );
	kbloop.addKeyAction( 'g', [&](void*){ toggle(data._showPolyIdx,        "showPolyIdx");       }, "toggle indexes" );
	kbloop.addKeyAction( 'k', [&](void*){ toggle(data._closedPol,          "closedPol");         }, "toggle open/closed" );

	kbloop.addCommonAction( action_PO );
	action_PO( &data );
	kbloop.start( data );
}


//------------------------------------------------------------------
struct Param_OSegAngle : Data
{
	explicit Param_OSegAngle( int demidx, std::string title, std::string txt ): Data( demidx, title, txt )
	{}
	bool _reverseS1 = false;
	bool _reverseS2 = false;
	bool _showParallel = true;
};

void action_OSegAngle( void* param )
{
	auto& data = *reinterpret_cast<Param_OSegAngle*>(param);
	data.clearImage();
	drawText( data.img, "Warning: flipped image on x axis: Left/Right reversed!", Point2d( 170, 20 ) );
	OSegment s1( data.vpt[0], data.vpt[1] );
	OSegment s2( data.vpt[1], data.vpt[2] );

	if( data._reverseS2 )
		s2 = -s2;
	if( data._reverseS1 )
		s1 = -s1;
	auto col1 = img::DrawParams().setColor(200,0,0);
	auto col2 = img::DrawParams().setColor(0,0,200);

	data.img.draw( s1, col1 );
	data.img.draw( s2, col2 );
	draw( data.img, data.vpt, img::DrawParams().setColor(0,200,0).setPointStyle(img::PtStyle::Dot) );

	if( data._showParallel )
	{
		auto psegs = s1.getParallelSegs( 25 );
		draw( data.img, psegs.first,  img::DrawParams().setColor(250,100,0) );
		draw( data.img, psegs.second, img::DrawParams().setColor(250,0,100) );
		drawText( data.img, "L", psegs.first.getCenter()  );
		drawText( data.img, "R", psegs.second.getCenter() );
	}

	auto angle = getAngle( s1, s2 );
	drawText( data.img, std::to_string(angle*180./M_PI), data.vpt[1] );

	drawText( data.img, "S1", s1.getCenter() );
	drawText( data.img, "S2", s2.getCenter() );

	draw( data.img, data._pt_mouse, img::DrawParams().setColor(150,150,0).setPointSize(7) );
	drawText(
		data.img,
		std::string("S1:") + getString( s1.getPointSide(data._pt_mouse) )
		+ " S2:"           + getString( s2.getPointSide(data._pt_mouse) ),
		data._pt_mouse
	);

	data.showImage();
}

void demo_OSegAngle( int demidx )
{
	Param_OSegAngle data( demidx, "OSegment angle", "move the 3 points with mouse" );
	data.setMouseCB( action_OSegAngle );
	data.vpt.resize(3);
	KeyboardLoop kbloop;
	kbloop.addKeyAction( 'a', [&](void*){ toggle(data._reverseS1,"reverse S1"); }, "reverse S1" );
	kbloop.addKeyAction( 'z', [&](void*){ toggle(data._reverseS2,"reverse S2"); }, "reverse S2" );
	kbloop.addKeyAction( 'w', [&](void*){ toggle(data._showParallel,"showParallel lines"); }, "showParallel lines" );

	kbloop.addCommonAction( action_OSegAngle );
	action_OSegAngle( &data );
	kbloop.start( data );
}


//------------------------------------------------------------------
#ifdef HOMOG2D_PRELIMINAR
struct Param_Square : Data
{
	explicit Param_Square( int demidx, std::string title ): Data( demidx, title )
	{}
};

void action_Square( void* param )
{
	auto& data = *reinterpret_cast<Param_Square*>(param);
	data.clearImage();
	for( const auto& pt: data.vpt )
		pt.draw( data.img, img::DrawParams().setPointStyle(img::PtStyle::Dot).setColor(255,0,0) );

	drawText( data.img, "A", data.vpt[0] );
	drawText( data.img, "B", data.vpt[1] );
	drawText( data.img, "C", data.vpt[2] );
	drawText( data.img, "D", data.vpt[3] );

	decltype(buildSquare( data.vpt )) res;
	try {
		res = buildSquare( data.vpt ); // four lines
	}
	catch( std::exception& err )
	{
		std::cout << "unable, msg=" << err.what() << '\n';
	}

	auto poly = res.first;
	poly.draw( data.img );

	auto dbg = res.second;

	dbg.s1.draw( data.img, img::DrawParams().setColor(250,0,0) );
	dbg.line_ortho.draw( data.img, img::DrawParams().setColor(100,100,250) );
	dbg.li_L.draw( data.img, img::DrawParams().setColor(0,150,250) );
	dbg.li_R.draw( data.img, img::DrawParams().setColor(150,0,250) );
	dbg.li0.draw( data.img ); //, img::DrawParams().setColor(0,0,250) );

	data.img.draw( dbg.ppts, img::DrawParams().setColor(0,250,0) );
	drawText( data.img, "E", dbg.ppts.second );

	data.img.draw( dbg.pt_resL, img::DrawParams().setPointStyle(img::PtStyle::Diam) );
	data.img.draw( dbg.pt_resR, img::DrawParams().setPointStyle(img::PtStyle::Diam) );

	std::cout << "dist=" << dbg.dist << "\n";
	data.showImage();
}

void demo_Square( int demidx )
{
	Param_Square data( demidx, "Square computation" );
	data.setMouseCB( action_Square );
	KeyboardLoop kbloop;
	kbloop.addCommonAction( action_Square );
	action_Square( &data );
	kbloop.start( data );
}

#endif // HOMOG2D_PRELIMINAR


//------------------------------------------------------------------
/// Demo program, using Opencv.
/**
- if called with no arguments, will switch through all the demos, with SPC
- if called with an (integer) argument, will launch only that demo
*/
int main( int argc, const char** argv )
{
	std::cout << "homog2d graphical demo using Opencv"
		<< "\n - homog version: " << HOMOG2D_VERSION
		<< "\n - build with OpenCV version: " << CV_VERSION << '\n';

		Point2dF pt1;
		std::cout << "float: size=" << pt1.dsize().first << "-" << pt1.dsize().second << '\n';

		Point2dL pt2;
		std::cout << "long: size=" << pt2.dsize().first << "-" << pt2.dsize().second << '\n';

		Point2dD pt3;
		std::cout << "double: size=" << pt3.dsize().first << "-" << pt3.dsize().second << '\n';

		img::DrawParams dp;
		std::cout << "Default draw parameters: " << dp;

	std::vector<std::function<void(int)>> v_demo{
#ifdef HOMOG2D_PRELIMINAR
		demo_Square,
#endif
		demo_polysplit,
		demo_OSegAngle,
		demo_PO,
		demo_BB,
		demo_RCP,
		demo_orthSeg,   // Perpendicular segment
		demo_NFP,   // Nearest/Farthest Point
		demo_RI,    // rectangle intersection
		demo_CIR,
		demo_CH,    // Convex Hull + Minimum Enclosing Circle (MEC)
		demo_SEG,
		demo_B,
		demo_ELL,
		demo_H,
		demo_PL,
		demo_1,
		demo_C,
		demo_SI,
		demo_6,
		demo_polRot // full step rotation of Polyline and rectangle
	};

	if( argc > 1 )
	{
		int d = std::atoi( argv[1] );
		assert( d>0 && d<=(int)v_demo.size() );
		std:: cout << " - calling demo " << d << "\n";
		v_demo[d-1](d);
		return 0;
	}

	std::cout << " - currently " << v_demo.size() << " demo cases available\n"
		<< " - to switch to next demo, hit [SPC]\n - to exit, hit [ESC]\n";
	for( size_t i=0; i<v_demo.size(); i++ )
	{
		std::cout << "----------------------------------\n";
		v_demo[i](i+1);
	}
	std::cout << "Demo end\n";
}<|MERGE_RESOLUTION|>--- conflicted
+++ resolved
@@ -431,7 +431,7 @@
 	data.vpt[2].set( data._imWidth/n,       data._imHeight/2 );
 	data.vpt[3].set( data._imWidth*(n-1)/n, data._imHeight/2 );
 
-	data.clearImage();
+	data.clearImage();
 	action_1( &data );
 	data.showImage();
 
@@ -1075,46 +1075,30 @@
 
 		cv::namedWindow( win2 );
 		cv::moveWindow( win2, _imWidth, 50 );
-<<<<<<< HEAD
+
 		img2.setSize( _imWidth, _imHeight );
 		vcolors = img::genRandomColors( maxcolors );
 
-=======
-		img2.setSize( _imHeight, _imWidth );
->>>>>>> 6a5f209c
 	}
 	void showImage()
 	{
 		img.show( win1 );
 		img2.show( win2 );
-<<<<<<< HEAD
 	}
 	void clearImage()
 	{
 		img.clear();
 		img2.clear();
 	}
-=======
-	}
-	void clearImage()
-	{
-		img.clear();
-		img2.clear();
-	}
->>>>>>> 6a5f209c
 	img::Image<cv::Mat> img2;
 	std::string win2 ="split";
 	OPolyline polyline_o;
 	CPolyline polyline_c;
-<<<<<<< HEAD
+
 	std::vector<img::Color> vcolors;
 	size_t maxcolors = 20;
 //	std::vector<detail::Common<double>*> v_po; ///< both are stored here, so we can easily switch between them
 	bool showClosedPoly = true;
-=======
-//	std::vector<detail::Common<double>*> v_po; ///< both are stored here, so we can easily switch between them
-//	bool showClosedPoly = false;
->>>>>>> 6a5f209c
 };
 
 void action_polysplit( void* param )
@@ -1138,15 +1122,11 @@
 	data.vpt[0].draw( data.img, img::DrawParams().setPointStyle( img::PtStyle::Dot ) );
 	data.vpt[1].draw( data.img, img::DrawParams().setPointStyle( img::PtStyle::Dot ) );
 
-<<<<<<< HEAD
-=======
-
->>>>>>> 6a5f209c
 	auto vpol = data.polyline_c.split(li);
 	data.polyline_c.draw( data.img, img::DrawParams().showPoints().showIndex() );
 	drawText( data.img, std::string("Nb polygons=") + std::to_string(vpol.size()), Point2d( 20,20 ) );
 
-<<<<<<< HEAD
+
 	auto i=0;
 	for( auto p: vpol )
 	{
@@ -1156,13 +1136,6 @@
 		);
 		p.draw( data.img2, img::DrawParams().setColor( data.vcolors[i++%data.maxcolors] ) );
 	}
-=======
-	auto vcolors = img::genRandomColors( vpol.size() );
-
-	auto it_col= std::begin(vcolors);
-	for( const auto& p: vpol )
-		p.draw( data.img2, img::DrawParams().setColor( *it_col++ ) );
->>>>>>> 6a5f209c
 	data.showImage();
 }
 
@@ -1950,7 +1923,7 @@
 	auto pp1 = std::visit( fct::PtPairFunct{}, curr1 );      // get their "pseudo" bounding box (as pair of points)
 	auto pp2 = std::visit( fct::PtPairFunct{}, curr2 );
 
-	try
+	try 	{
 		getBB( pp1, pp2 ).draw( data.img, style0 );
 	}

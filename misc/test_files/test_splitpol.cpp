/**
\file
\brief This is a test file for polygon splitting



Build and run with <code>$ make test-splitpol</code>
*/

//#define HOMOG2D_NOCHECKS

#include "../../homog2d.hpp"

using namespace h2d;
template<typename PTS, typename LI>
void process( const PTS& vpts, const LI& li )
{
<<<<<<< HEAD
	static int c;
	std::cout << "\n** TEST " << ++c << '\n';
	CPolyline pol(vpts);
	auto res = pol.split(li);
	std::cout << "\n* RESULTAT, size=" << res.size() << '\n';
	for( const auto& p: res )
		std::cout << p << '\n';
}

int main()
{
	{
		std::vector<Point2d> vpts{
			{0,0},{10,10},{20,0}
		};
		Line2d li( LineDir::H, 5 );
		process( vpts, li );
	}
	{
		std::vector<Point2d> vpts{
			{0,0},{10,10},{20,0}
		};
//		Line2d li;           // vertical line at x=0
		Line2d li( LineDir::V, 5 );
		process( vpts, li );
	}
	{
		std::vector<Point2d> vpts{
			{-2,0},{-1,1},{1,1},{2,0},{1,-1},{-1,-1}
		};
		Line2d li;           // vertical line at x=0
		process( vpts, li );
	}
	{
		std::vector<Point2d> vpts{
			{ 2,-3},
			{ 2, 3},
			{ 1, 3},
			{ 1, 1},
			{-1, 1},
			{-1, 3},
			{-2, 3},
			{-2, -3},
			{-1, -3},
			{-1, -1},
			{ 1, -1},
			{ 1, -3}
		};
		Line2d li( LineDir::H, 2 );           // horizontal line at y=1
		process( vpts, li );
	}
	{
		std::vector<Point2d> vpts{
			{0,0},{4,4},{6,4},{6,0}
		};
		Line2d li( LineDir::H, 2 );
		process( vpts, li );
	}
	{
		std::vector<Point2d> vpts{
			{4,0},{0,4},{6,4},{6,0}
		};
		Line2d li( LineDir::H, 2 );
		process( vpts, li );
	}
=======
	std::vector<Point2d> vpts{
		{0,0},{10,10},{20,0}
	};

/*
	std::vector<Point2d> vpts{
		{-2,0},{-1,1},{1,1},{2,0},{1,-1},{-1,-1}
	};

	std::vector<Point2d> vpts{
		{ 2,-3},
		{ 2, 3},
		{ 1, 3},
		{ 1, 1},
		{-1, 1},
		{-1, 3},
		{-2, 3},
		{-2, -3},
		{-1, -3},
		{-1, -1},
		{ 1, -1},
		{ 1, -3}
	};
*/

	CPolyline pol(vpts);
//	Line2d li;           // vertical line at x=0
	Line2d li( LineDir::H, 5 );           // horizontal line at y=1

	auto res = pol.split(li);
	std::cout << "\n* RESULTATsize=" << res.size() << '\n';
	for( const auto& p: res )
		std::cout << p << '\n';
>>>>>>> 6a5f209c

}<|MERGE_RESOLUTION|>--- conflicted
+++ resolved
@@ -15,7 +15,6 @@
 template<typename PTS, typename LI>
 void process( const PTS& vpts, const LI& li )
 {
-<<<<<<< HEAD
 	static int c;
 	std::cout << "\n** TEST " << ++c << '\n';
 	CPolyline pol(vpts);
@@ -81,40 +80,4 @@
 		Line2d li( LineDir::H, 2 );
 		process( vpts, li );
 	}
-=======
-	std::vector<Point2d> vpts{
-		{0,0},{10,10},{20,0}
-	};
-
-/*
-	std::vector<Point2d> vpts{
-		{-2,0},{-1,1},{1,1},{2,0},{1,-1},{-1,-1}
-	};
-
-	std::vector<Point2d> vpts{
-		{ 2,-3},
-		{ 2, 3},
-		{ 1, 3},
-		{ 1, 1},
-		{-1, 1},
-		{-1, 3},
-		{-2, 3},
-		{-2, -3},
-		{-1, -3},
-		{-1, -1},
-		{ 1, -1},
-		{ 1, -3}
-	};
-*/
-
-	CPolyline pol(vpts);
-//	Line2d li;           // vertical line at x=0
-	Line2d li( LineDir::H, 5 );           // horizontal line at y=1
-
-	auto res = pol.split(li);
-	std::cout << "\n* RESULTATsize=" << res.size() << '\n';
-	for( const auto& p: res )
-		std::cout << p << '\n';
->>>>>>> 6a5f209c
-
 }
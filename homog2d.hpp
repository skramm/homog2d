--- conflicted
+++ resolved
@@ -100,12 +100,7 @@
 
 #ifdef HOMOG2D_DEBUGMODE
 	#define HOMOG2D_START std::cout << "START: line:" << __LINE__ \
-<<<<<<< HEAD
-		<< ", func=" << __FUNCTION__ << "()\n"
-=======
 		<< " func=\n" << HOMOG2D_PRETTY_FUNCTION << "\n"
->>>>>>> 8a1bdf2c
-//	#define HOMOG2D_START std::cout << __FUNCTION__ << "()\n"
 #else
 	#define HOMOG2D_START
 #endif

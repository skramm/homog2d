--- conflicted
+++ resolved
@@ -83,10 +83,7 @@
 #ifdef HOMOG2D_DEBUGMODE
 	#define HOMOG2D_LOG(a) \
 		std::cout << '-' << __FUNCTION__ << "(), line " << __LINE__ << ": " \
-<<<<<<< HEAD
-=======
 		<< std::scientific << std::setprecision(10) \
->>>>>>> 963f361a
 		<< a << std::endl;
 #else
 	#define HOMOG2D_LOG(a) {;}
@@ -8170,16 +8167,6 @@
 
 template<typename FPT>
 FPT getY( const Point2d_<FPT>& pt ) { return pt.getY(); }
-
-//------------------------------------------------------------------
-/// Free function, returns -1 or +1 depending on the side of \c pt, related to \c li
-template<typename FPT1,typename FPT2>
-int
-side( const Point2d_<FPT1>& pt, const Line2d_<FPT2>& li )
-{
-	const auto& arr = li.get();
-	return (std::signbit( arr[0] * pt.getX() + arr[1] * pt.getY() + arr[2] ) ? -1 : +1);
-}
 
 //------------------------------------------------------------------
 /// Free function, returns -1 or +1 depending on the side of \c pt, related to \c li

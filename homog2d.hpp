/**************************************************************************

    This file is part of the C++ library "homog2d", dedicated to
    handle 2D lines and points, see https://github.com/skramm/homog2d

    Author & Copyright 2019-2023 Sebastien Kramm

    Contact: firstname.lastname@univ-rouen.fr

    Licence: MPL v2

	This Source Code Form is subject to the terms of the Mozilla Public
	License, v. 2.0. If a copy of the MPL was not distributed with this
	file, You can obtain one at https://mozilla.org/MPL/2.0/.

**************************************************************************/

/**
\file homog2d.hpp
\brief single header file, implements some 2D homogeneous stuff.
See https://github.com/skramm/homog2d
*/

#ifndef HG_HOMOG2D_HPP
#define HG_HOMOG2D_HPP

#define _USE_MATH_DEFINES
#include <cmath>

#ifndef M_PI
#define M_PI 3.14159265358979323846
#endif

#include <iostream>
#include <fstream>
#include <algorithm>
#include <numeric>
#include <array>
#include <set>
#include <list>
#include <vector>
#include <map>
#include <stack>
#include <iomanip>
#include <cassert>
#include <sstream>
#include <type_traits>
#include <functional>
#include <limits>

#ifdef HOMOG2D_USE_EIGEN
	#include <Eigen/Dense>
#endif

#ifdef HOMOG2D_USE_TTMATH
	#include <ttmath/ttmath.h>
#endif

#ifdef HOMOG2D_USE_SVG_IMPORT
	#include <cctype>
	#include "tinyxml2.h"
	#define HOMOG2D_ENABLE_RTP
#endif

#define HOMOG2D_VERSION "2.9.1"


#ifdef HOMOG2D_USE_OPENCV
	#include "opencv2/imgproc.hpp"
	#include "opencv2/highgui.hpp"
#endif

#ifdef _MSC_VER
	#define HOMOG2D_PRETTY_FUNCTION __FUNCSIG__
#else
	#define HOMOG2D_PRETTY_FUNCTION __PRETTY_FUNCTION__
#endif

#ifdef HOMOG2D_DEBUGMODE
	#define HOMOG2D_START std::cout << HOMOG2D_PRETTY_FUNCTION << "() line:" << __LINE__ << "\n"
//	#define HOMOG2D_START std::cout << __FUNCTION__ << "()\n"
#else
	#define HOMOG2D_START
#endif

//		<< std::scientific << std::setprecision(10)

#ifdef HOMOG2D_DEBUGMODE
	#define HOMOG2D_LOG(a) \
		std::cout << '-' << __FUNCTION__ << "(), line " << __LINE__ << ": " \
		<< std::scientific << std::setprecision(10) \
		<< a << std::endl;
#else
	#define HOMOG2D_LOG(a) {;}
#endif

#define HOMOG2D_ASSERT( a ) \
	if( !(a) ) \
	{ \
		std::cerr << "ASSERT FAILURE, line=" << __LINE__ << std::endl; \
		std::exit(1); \
	}

/// Assert debug macro, used internally if \c HOMOG2D_DEBUGMODE is defined
#define HOMOG2D_DEBUG_ASSERT(a,b) \
	{ \
		if( (a) == false ) \
		{ \
			std::cerr << "Homog2d assert failure, version:" << HOMOG2D_VERSION \
				<< ", line:" << __LINE__ << "\n -details: " << b << '\n'; \
			std::cout << "homog2d: internal failure, please check stderr and report this on https://github.com/skramm/homog2d/issues\n"; \
			std::exit(1); \
		} \
	}

#define HOMOG2D_CHECK_ROW_COL \
	if( r > 2 ) \
		throw std::runtime_error( "Error: invalid row value: r=" + std::to_string(r) ); \
	if( c > 2 ) \
		throw std::runtime_error( "Error: invalid col value: r=" + std::to_string(r) )

#ifdef HOMOG2D_USE_TTMATH
#	define HOMOG2D_CHECK_IS_NUMBER(T)
#else
#	define HOMOG2D_CHECK_IS_NUMBER(T) \
		static_assert( (std::is_arithmetic<T>::value && !std::is_same<T, bool>::value), "Type of value must be numerical" )
#endif

/**
\todo 20230212 ttmath support: this defintion does not work, I don't know why !!! see namespace \ref trait
\verbatim
#define HOMOG2D_CHECK_IS_NUMBER(T) \
	static_assert( \
	((std::is_arithmetic<T>::value && !std::is_same<T, bool>::value) || trait::IsBigNumType<T>::value), \
	"Type of value must be numerical" )
\endverbatim
*/

/// Internal type used for numerical computations, possible values: \c double, <code>long double</code>
#if !defined(HOMOG2D_INUMTYPE)
	#define HOMOG2D_INUMTYPE double
#endif

#if !defined(HOMOG2D_BIND_X)
	#define HOMOG2D_BIND_X x
#endif
#if !defined(HOMOG2D_BIND_Y)
	#define HOMOG2D_BIND_Y y
#endif

/// Error throw wrapper macro
#define HOMOG2D_THROW_ERROR_1( msg ) \
	{ \
		std::ostringstream oss; \
		oss << "homog2d: line " <<  __LINE__  << ", function:" << __FUNCTION__ << "(): " \
			<< msg << "\n -full function name: " << HOMOG2D_PRETTY_FUNCTION \
			<< "\n -Error count=" << ++errorCount(); \
		throw std::runtime_error( oss.str() ); \
	}

/// Error throw wrapper macro, first arg is the function name
#define HOMOG2D_THROW_ERROR_2( func, msg ) \
	{ \
		std::ostringstream oss; \
		oss << "homog2d: line " <<  __LINE__  << ", function:" << func << "(): " \
			<< msg << "\n -full function name: " << HOMOG2D_PRETTY_FUNCTION \
			<< "\n -Error count=" << ++errorCount(); \
		throw std::runtime_error( oss.str() ); \
	}


#define HOMOG2D_SVG_CHECK_INIT( im ) \
	if( !im.isInit() ) \
		im.svgInit();

///////////////////////////////////////
// Default values for thresholds
#ifndef HOMOG2D_THR_ZERO_DIST
	#define HOMOG2D_THR_ZERO_DIST 1E-10
#endif

#ifndef HOMOG2D_THR_ZERO_ORTHO_DIST
	#define HOMOG2D_THR_ZERO_ORTHO_DIST 1E-8
#endif

// default value: 1 thousand of a radian (tan = 0.001 too)
#ifndef HOMOG2D_THR_ZERO_ANGLE
	#define HOMOG2D_THR_ZERO_ANGLE 0.001
#endif

#ifndef HOMOG2D_THR_ZERO_DENOM
	#define HOMOG2D_THR_ZERO_DENOM 1E-10
#endif

#ifndef HOMOG2D_THR_ZERO_DETER
	#define HOMOG2D_THR_ZERO_DETER 1E-15
#endif
///////////////////////////////////////

/// Max number of iterations for "Point inside Polygon" algorithm.
/// May be adjusted, see manual
#ifndef HOMOG2D_MAXITER_PIP
	#define HOMOG2D_MAXITER_PIP 5
#endif

namespace h2d {

/// Use to count the errors
inline size_t& errorCount()
{
	static size_t c;
	return c;
}

/// Holds the types needed for policy based design
namespace type {

struct IsLine   {};
struct IsPoint  {};
struct IsHomogr {};
struct IsEpipmat {};
struct IsClosed {};
struct IsOpen {};
} // namespace type


namespace detail {

	template<typename FPT> class Matrix_;

	/// Helper class for Root (Point/Line) type, used as a trick to allow partial specialization of member functions
	template<typename> struct BaseHelper {};

	/// Helper class for used to get the underlying floating-point type, see Dtype and Common::dtype()
	template<typename> struct DataFpType {};

	/// Helper class for PolylineBase, used as a trick to allow partial specialization of member functions
	template<typename> struct PlHelper {};

#ifdef HOMOG2D_FUTURE_STUFF
	/// Helper class for Matrix type
	template<typename T1>
	struct HelperMat {};

	template<>
	struct HelperMat<type::IsHomogr>
	{
		using M_OtherType = IsEpipmat;
	};

	template<>
	struct HelperMat<type::IsEpipmat>
	{
		using M_OtherType = IsHomogr;
	};
#endif

    template<typename> struct HelperPL;

    template<>
    struct HelperPL<type::IsPoint>
    {
        using OtherType = type::IsLine;
    };

    template<>
    struct HelperPL<type::IsLine>
    {
        using OtherType = type::IsPoint;
    };

	/// A trick used in static_assert, so it aborts only if function is instanciated
	template<typename T>
	struct AlwaysFalse {
		enum { value = false };
	};

} // namespace detail

/// Holds base classes, not part of API
namespace base {
	template<typename PLT,typename FPT> class PolylineBase;
	template<typename LP, typename FPT> class LPBase;
}

template<typename LP,typename FPT> class Hmatrix_;

template<typename T>
using Homogr_  =  Hmatrix_<type::IsHomogr,T>;
#ifdef HOMOG2D_FUTURE_STUFF
template<typename T>
using Epipmat_ =  Hmatrix_<type::IsEpipmat,T>;
#endif

template<typename FPT> class Segment_;
template<typename FPT> class Circle_;
template<typename FPT> class FRect_;
template<typename FPT> class Ellipse_;

namespace img {
struct SvgImage;
}

template<typename T>
using Point2d_ = base::LPBase<type::IsPoint,T>;
template<typename T>
using Line2d_  = base::LPBase<type::IsLine,T>;

template<typename T>
using CPolyline_ = base::PolylineBase<type::IsClosed,T>;
template<typename T>
using OPolyline_ = base::PolylineBase<type::IsOpen,T>;

//------------------------------------------------------------------
/// Holds drawing related code, independent of back-end library
namespace img {

// forward declaration
class DrawParams;

/// Color type , see DrawParams
struct Color
{
	uint8_t r = 80;
	uint8_t g = 80;
	uint8_t b = 80;
	Color( uint8_t rr, uint8_t gg, uint8_t bb ): r(rr),g(gg),b(bb) {}
	Color() = default;

	friend std::ostream& operator << ( std::ostream& f, const Color& c )
	{
		f << "Color:" << (int)c.r << '-' << (int)c.g << '-' << (int)c.b;
		return f;
	}
};

/// A svg image as a wrapper around a string, see manual, "Drawing things" section
struct SvgImage
{
	std::ostringstream _svgString;
};

//------------------------------------------------------------------
/// Opaque data structure, will hold the image type, depending on back-end library.
/// This type is the one used in all the drawing functions.
/**
At present the two allowed types are cv::Mat
(external Opencv library, requires the symbol HOMOG2D_USE_OPENCV to be defined)
or SvgImage (no dependency)
*/
template<typename T>
class Image
{
private:
	T      _realImg;
	size_t _width  = 500;
	size_t _height = 500;
	bool   _isInitialized = false;

public:
	Image() = default;
	Image( T& m ): _realImg(m)
	{}
/// Returns a reference on the underlying image
	T& getReal()
	{
		return _realImg;
	}
/// Returns a const reference on the underlying image
	const T& getReal() const
	{
		return _realImg;
	}
	bool isInit() const
	{
		return _isInitialized;
	}

	std::pair<size_t,size_t> getSize() const
	{
		return std::make_pair( _width, _height );
	}
	Image( size_t, size_t )
	{
		assert(0);
//		static_assert( detail::AlwaysFalse<std::false_type>::value, "no concrete implementation available" );
//		static_assert( std::false_type, "no concrete implementation available" );
	}

	void svgInit()
	{
		_isInitialized = true; // default implementation, for opencv
	}

	void setSize( size_t width, size_t height );

	void write( std::string ) const // will be specialized
	{
		assert(0);
	}

	int cols() const { return _width; }
	int rows() const { return _height; }
	void clear( Color c=Color(255,255,255) )                  { clear(c.r,c.g,c.b); }

	void clear( uint8_t, uint8_t, uint8_t )
	{
		assert(0);
	}
	void clear( uint8_t )
	{
		assert(0);
	}
	void drawText( std::string, Point2d_<float>, img::DrawParams dp );

#ifdef HOMOG2D_USE_OPENCV
/// Show image on window \c wname (not available for SVG !)
	void show( std::string wname )
	{
		cv::imshow( wname, _realImg );
	}
private:
	void p_setSize( size_t width, size_t height )
	{
		_width  = width;
		_height = height;
		_realImg.create( (int)height, (int)width, CV_8UC3 );
		clear();
	}
#endif
};

#ifdef HOMOG2D_USE_OPENCV
template <>
inline
Image<cv::Mat>::Image( size_t width, size_t height )
{
	p_setSize( width, height );
}

template <>
inline
void
Image<cv::Mat>::setSize( size_t width, size_t height )
{
	p_setSize( width, height );
}
#endif

template <typename T>
void
Image<T>::setSize( size_t width, size_t height )
{
	_width = width;
	_height = height;
}


template <>
inline
void
Image<SvgImage>::svgInit()
{
	_realImg._svgString << "<svg version=\"1.1\" width=\"" << _width
		<< "\" height=\"" << _height
		<< "\" style=\"background-color:white;\" xmlns=\"http://www.w3.org/2000/svg\">\n"
		<< "<style>\n"
		<< ".txt1 { font: bold 12px sans-serif; };\n"   // text style, you can change or add classes as required
		<< "</style>\n";
/*		<< "<defs>\n"
		<< "<marker id=\"dot\" viewBox=\"0 0 10 10\" refX=\"5\" refY=\"5\" "  // marker for polyline points drawing
		<< "markerWidth=\"5\" markerHeight=\"5\">"
		<< "<circle cx=\"5\" cy=\"5\" r=\"3\" fill=\"red\" />"
		<< "</marker>\n</defs>\n";*/
	_isInitialized = true;
}

template <>
inline
Image<SvgImage>::Image( size_t width, size_t height )
{
	setSize( width, height );
}

template <>
inline
void
Image<SvgImage>::write( std::string fname ) const
{
	assert( isInit() );
	std::ofstream file( fname );
	if( !file.is_open() )
	{
		HOMOG2D_THROW_ERROR_1( "unable to open output file '" + fname + "'" );
	}
	file << _realImg._svgString.str();
	file << "</svg>\n";
}

template <>
inline
void
Image<SvgImage>::clear( uint8_t, uint8_t, uint8_t )
{
	_realImg._svgString.str("");
	_realImg._svgString.clear();
	_isInitialized = false;
}

#ifdef HOMOG2D_USE_OPENCV
template <>
inline
void
Image<cv::Mat>::clear( uint8_t r, uint8_t g, uint8_t b )
{
	_realImg = cv::Scalar(b,g,r);
}
template <>
inline
void
Image<cv::Mat>::clear( uint8_t col )
{
	_realImg = cv::Scalar(col,col,col);
}

template <>
inline
void
Image<cv::Mat>::write( std::string fname ) const
{
	cv::imwrite( fname, _realImg );
}
#endif

//------------------------------------------------------------------
/// Point drawing style, see DrawParams
/**
\warning Check nextPointStyle() in case of added values here!
*/
enum class PtStyle: uint8_t
{
	Plus,   ///< "+" symbol
	Times,  ///< "times" symbol
	Star,   ///< "*" symbol
	Diam,   ///< diamond
	Dot     ///< dot (circle)
};

//------------------------------------------------------------------
/// Draw parameters, independent of back-end library
class DrawParams
{

/// Inner struct, holds the values. Needed so we can assign a default value as static member
	struct Dp_values
	{
		Color       _color;
		int         _lineThickness = 1;
		int         _pointSize     = 4;
		int         _lineType      = 1; /// if OpenCv: 1 for cv::LINE_AA, 2 for cv::LINE_8
		uint8_t     _ptDelta       = 5;           ///< pixels, used for drawing points
		PtStyle     _ptStyle       = PtStyle::Plus;
		bool        _enhancePoint  = false;     ///< to draw selected points
		bool        _showPoints    = false;     ///< show the points (useful only for Segment_ and Polyline_)
		bool        _showIndex     = false;     ///< show the index as number
		int         _fontSize      = 20;        ///< font size for drawText()
/// Returns the point style following the current one
		PtStyle nextPointStyle() const
		{
			if( _ptStyle == PtStyle::Dot )
				return PtStyle::Plus;
			auto curr = static_cast<int>(_ptStyle);
			return static_cast<PtStyle>(curr+1);
		}
	};


public:
	Dp_values _dpValues;

private:
	static Dp_values& p_getDefault()
	{
		static Dp_values s_defValue;
		return s_defValue;
	}

public:
	DrawParams()
	{
		_dpValues = p_getDefault();
	}
	void setDefault()
	{
		p_getDefault() = this->_dpValues;
	}
	static void resetDefault()
	{
		p_getDefault() = Dp_values();
	}
	DrawParams& setPointStyle( PtStyle ps )
	{
		if( (int)ps > (int)PtStyle::Dot )
			throw std::runtime_error( "Error: invalid value for point style");
		_dpValues._ptStyle = ps;
		return *this;
	}
	DrawParams& setPointSize( uint8_t ps )
	{
		_dpValues._ptDelta = ps;
		return *this;
	}
	DrawParams& setThickness( uint8_t t )
	{
		_dpValues._lineThickness = t;
		return *this;
	}
	DrawParams& setColor( uint8_t r, uint8_t g, uint8_t b )
	{
		_dpValues._color = Color{r,g,b};
		return *this;
	}
	DrawParams& setColor( Color col )
	{
		_dpValues._color = col;
		return *this;
	}
	DrawParams& selectPoint()
	{
		_dpValues._enhancePoint = true;
		return *this;
	}
/// Set or unset the drawing of points (useful only for Segment_ and Polyline_)
	DrawParams& showPoints( bool b=true )
	{
		_dpValues._showPoints = b;
		return *this;
	}
/// Set font size for drawText()
	DrawParams& setFontSize( int value /* pixels */ )
	{
		assert( value > 1 );
		_dpValues._fontSize = value;
		return *this;
	}
/// Set or unset the drawing of points (useful only for Segment_ and Polyline_)
	DrawParams& showIndex( bool b=true )
	{
		_dpValues._showIndex = b;
		return *this;
	}

	std::string getSvgRgbColor() const
	{
		std::ostringstream oss;
		oss << "rgb("
			<< (int)_dpValues._color.r << ','
			<< (int)_dpValues._color.g << ','
			<< (int)_dpValues._color.b
			<< ')';
		return oss.str();
	}

	Color color() const
	{
		return _dpValues._color;
	}

#ifdef HOMOG2D_USE_OPENCV
	cv::Scalar cvColor() const
	{
		return cv::Scalar( _dpValues._color.b, _dpValues._color.g, _dpValues._color.r );
	}
#endif // HOMOG2D_USE_OPENCV

}; // class DrawParams


} // namespace img

/////////////////////////////////////////////////////////////////////////////
// SECTION  - PUBLIC ENUM DECLARATIONS
/////////////////////////////////////////////////////////////////////////////

/// Used in Line2d::getValue() and getOrthogonalLine()
enum class GivenCoord: uint8_t { X, Y };

/// Used in line constructor, to instanciate a H or V line, see base::LPBase( LineDir, T )
enum class LineDir: uint8_t { H, V };

/// Type of Root object, see detail::Root::type()
enum class Type: uint8_t { Line2d, Point2d, Segment, FRect, Circle, Ellipse, OPolyline, CPolyline };

/// Type of underlying floating point, see LPBase::dtype()
enum class Dtype: uint8_t { Float, Double, LongDouble };

inline
const char* getString( Type t )
{
	const char* s=0;
	switch( t )
	{
		case Type::Line2d:     s="Line2d";    break;
		case Type::Point2d:    s="Point2d";   break;
		case Type::Segment:    s="Segment";   break;
		case Type::FRect:      s="FRect";     break;
		case Type::Circle:     s="Circle";    break;
		case Type::Ellipse:    s="Ellipse";   break;
		case Type::OPolyline:  s="OPolyline"; break;
		case Type::CPolyline:  s="CPolyline"; break;
		assert(0);
	}
	return s;
}


//------------------------------------------------------------------
/// Holds private stuff
namespace priv {

	inline
	Dtype impl_dtype( const detail::DataFpType<float>& )
	{
		return Dtype::Float;
	}
	inline
	Dtype impl_dtype( const detail::DataFpType<double>& )
	{
		return Dtype::Double;
	}
	inline
	Dtype impl_dtype( const detail::DataFpType<long double>& )
	{
		return Dtype::LongDouble;
	}

/// abs() function. This is required to avoid a lot of conditional compilation statements, when integrating support for ttmath
	template<typename T>
	T abs( const T& value )
	{
#ifdef HOMOG2D_USE_TTMATH
		return ttmath::Abs(value);
#else
		return std::abs(value);
#endif
	}

/// sqrt() function. This is required to avoid a lot of conditional compilation statements, when integrating support for ttmath
	template<typename T>
	T sqrt( const T& value )
	{
#ifdef HOMOG2D_USE_TTMATH
		return ttmath::Sqrt(value);
#else
		return std::sqrt(value);
#endif
	}

} // namespace priv


//------------------------------------------------------------------
/// Holds threshold values and api to access these
namespace thr {

static HOMOG2D_INUMTYPE& nullDistance()
{
	static HOMOG2D_INUMTYPE s_zeroDistance = HOMOG2D_THR_ZERO_DIST;
	return s_zeroDistance;
}
static HOMOG2D_INUMTYPE& nullOrthogDistance()
{
	static HOMOG2D_INUMTYPE s_zeroOrthoDistance = HOMOG2D_THR_ZERO_ORTHO_DIST;
	return s_zeroOrthoDistance;
}
static HOMOG2D_INUMTYPE& nullAngleValue()
{
	static HOMOG2D_INUMTYPE s_zeroAngleValue = HOMOG2D_THR_ZERO_ANGLE;
	return s_zeroAngleValue;
}

static HOMOG2D_INUMTYPE& nullDenom()
{
	static HOMOG2D_INUMTYPE _zeroDenom = HOMOG2D_THR_ZERO_DENOM;
	return _zeroDenom;
}

static HOMOG2D_INUMTYPE& nullDeter()
{
	static HOMOG2D_INUMTYPE _zeroDeter = HOMOG2D_THR_ZERO_DETER;
	return _zeroDeter;
}

/// Helper function, could be needed
inline
void printThresholds( std::ostream& f )
{
	f << "homog2d: current threshold values:"
		<< "\n  -nullDistance()="       << nullDistance()
		<< "\n  -nullOrthogDistance()=" << nullOrthogDistance()
		<< "\n  -nullAngleValue()="     << nullAngleValue()
		<< "\n  -nullDenom()="          << nullDenom()
		<< "\n  -nullDeter()="          << nullDeter()
		<< '\n';
}

} // namespace thr

// forward declaration
namespace base {
template<typename LP,typename FPT>
auto
operator << ( std::ostream&, const h2d::base::LPBase<LP,FPT>& )
-> std::ostream&;
}

// forward declaration, related to https://github.com/skramm/homog2d/issues/2
template<typename T,typename U>
Line2d_<T>
operator * ( const Homogr_<U>&, const Line2d_<T>& );

namespace detail {

// forward declaration
template<typename FPT1,typename FPT2,typename FPT3>
void
product( Matrix_<FPT1>&, const Matrix_<FPT2>&, const Matrix_<FPT3>& );


//------------------------------------------------------------------
/// Private free function, get top-left and bottom-right points from two arbitrary points
template<typename FPT>
std::pair<Point2d_<FPT>,Point2d_<FPT>>
getCorrectPoints( const Point2d_<FPT>& p0, const Point2d_<FPT>& p1 )
{
#ifndef HOMOG2D_NOCHECKS
	if(
		   std::fabs( p0.getX() - p1.getX() ) < thr::nullOrthogDistance()
		|| std::fabs( p0.getY() - p1.getY() ) < thr::nullOrthogDistance()
	)
		HOMOG2D_THROW_ERROR_1(
			"a coordinate of the 2 points is identical, does not define a rectangle:\n p0=" << p0 << " p1=" << p1
		);
#endif
	Point2d_<FPT> p00( std::min(p0.getX(), p1.getX()), std::min(p0.getY(), p1.getY()) );
	Point2d_<FPT> p11( std::max(p0.getX(), p1.getX()), std::max(p0.getY(), p1.getY()) );
	return std::make_pair( p00, p11 );
}

template<typename T>
using matrix_t = std::array<std::array<T,3>,3>;


//------------------------------------------------------------------
/// Common templated class for all the geometric primitives
template<typename FPT>
class Common
{
public:
	Dtype dtype() const
	{
		return priv::impl_dtype( detail::DataFpType<FPT>() );
	}
/// This function is a fallback for all sub-classes that do not provide such a method.
/**
It is necessary in a run-time polymorphism context, as we would have build failures if a given type disallows providing such a method
(for example, when trying to check if some object is inside an open polyline).
*/
	template<typename T>
	constexpr bool isInside( const Common<T>& ) const
	{
		return false;
	}
};

//------------------------------------------------------------------
#ifdef HOMOG2D_ENABLE_RTP
/// Non-templated root class, to achieve dynamic (runtime) polymorphism
/**
Only exists if symbol HOMOG2D_ENABLE_RTP is defined
*/
class Root
{
public:
	virtual void draw( img::Image<img::SvgImage>&, img::DrawParams dp=img::DrawParams() ) const = 0;
	virtual HOMOG2D_INUMTYPE length() const = 0;
	virtual HOMOG2D_INUMTYPE area()   const = 0;
	virtual Type type()               const = 0;
//	virtual void translate( double, double ) = 0;

	friend std::ostream& operator << ( std::ostream& f, const Root& p );
	virtual ~Root() {}
};
#endif
//------------------------------------------------------------------
/// A simple wrapper over a 3x3 matrix, provides root functionalities
/**
Homogeneous (thus the 'mutable' attribute).
*/
template<typename FPT>
class Matrix_: public Common<FPT>
{
	template<typename T> friend class Matrix_;

	template<typename T1,typename T2,typename FPT1,typename FPT2>
	friend void
	product( base::LPBase<T1,FPT1>&, const detail::Matrix_<FPT2>&, const base::LPBase<T2,FPT1>& );

	template<typename FPT1,typename FPT2,typename FPT3>
	friend void
	product( Matrix_<FPT1>&, const Matrix_<FPT2>&, const Matrix_<FPT3>& );

//private:
//	static HOMOG2D_INUMTYPE _zeroDeterminantValue; /// Used in matrix inversion
//	static HOMOG2D_INUMTYPE _zeroDenomValue;       /// The value under which e wont divide

protected:
	mutable matrix_t<FPT> _mdata;
	mutable bool          _isNormalized = false;

public:
/// Constructor
	Matrix_()
	{
		p_fillZero();
	}

/// Copy-Constructor
	template<typename FPT2>
	Matrix_( const Matrix_<FPT2>& other )
	{
		for( int i=0; i<3; i++ )
			for( int j=0; j<3; j++ )
				_mdata[i][j] = other._mdata[i][j];
		_isNormalized = other._isNormalized;
	}

	matrix_t<FPT>&       getRaw()       { return _mdata; }
	const matrix_t<FPT>& getRaw() const { return _mdata; }

/*	template<typename T>
	void set( size_t r, size_t c, T v )
	{
		#ifndef HOMOG2D_NOCHECKS
			HOMOG2D_CHECK_ROW_COL;
		#endif
		_mdata[r][c] = v;
	}*/

	const FPT& value( size_t r, size_t c ) const
	{
		#ifndef HOMOG2D_NOCHECKS
			HOMOG2D_CHECK_ROW_COL;
		#endif
		return _mdata[r][c];
	}
	FPT& value( size_t r, size_t c )
	{
		#ifndef HOMOG2D_NOCHECKS
			HOMOG2D_CHECK_ROW_COL;
		#endif
		return _mdata[r][c];
	}

/// Return determinant of matrix
/**
See https://en.wikipedia.org/wiki/Determinant
*/
	HOMOG2D_INUMTYPE determ() const
	{
		auto det = _mdata[0][0] * p_det2x2( {1,1, 1,2, 2,1, 2,2} );
		det     -= _mdata[0][1] * p_det2x2( {1,0, 1,2, 2,0, 2,2} );
		det     += _mdata[0][2] * p_det2x2( {1,0, 1,1, 2,0, 2,1} );
		return det;
	}

/// Transpose and return matrix
	Matrix_& transpose()
	{
		matrix_t<FPT> out;
		for( int i=0; i<3; i++ )
			for( int j=0; j<3; j++ )
				out[i][j] = _mdata[j][i];
		_mdata = out;
		_isNormalized = false;
		return *this;
	}

/// Inverse matrix
	Matrix_& inverse()
	{
		auto det = determ();
		if( priv::abs(det) < thr::nullDeter() )
			HOMOG2D_THROW_ERROR_1( "matrix is not invertible, det=" << std::scientific << priv::abs(det) );

		auto adjugate = p_adjugate();
		p_divideAll(adjugate, det);
		_mdata = adjugate._mdata;
		_isNormalized = false;
		return *this;
	}
	bool isNormalized() const { return _isNormalized; }

protected:
	void p_normalize( int r, int c ) const
	{
#ifndef HOMOG2D_NOCHECKS
		if( std::fabs(_mdata[r][c]) < thr::nullDenom() )
			HOMOG2D_THROW_ERROR_1(
				"Unable to normalize matrix, value at ("
					<< r << ',' << c << ") less than " << thr::nullDenom()
			);
#endif
		p_divideBy( r, c );
		if( std::signbit( _mdata[r][c] ) )
			for( auto& li: _mdata )
				for( auto& e: li )
					e = -e;
		_isNormalized = true;
	}

/// Divide all elements by the value at (r,c), used for normalization.
/** No need to check value, done by caller */
	void p_divideBy( size_t r, size_t c ) const
	{
//		assert( std::fabs( _mdata[r][c] ) > 1000*std::numeric_limits<FPT>::epsilon() );
		for( auto& li: _mdata )
			for( auto& e: li )
				e /= _mdata[r][c];
	}

	void p_fillZero()
	{
		for( auto& li: _mdata )
			for( auto& e: li )
				e = 0.;
	}
	void p_fillEye()
	{
		p_fillZero();
		_mdata[0][0] = 1.;
		_mdata[1][1] = 1.;  // "eye" matrix => unit transformation
		_mdata[2][2] = 1.;
	}

	template<typename T>
	void p_fillWith( const T& in )
	{
		for( auto i=0; i<3; i++ )
			for( auto j=0; j<3; j++ )
				_mdata[i][j] = in[i][j];
		_isNormalized = false;
	}

/// Divide all elements of \c mat by \c value
	template<typename FPT2>
	void p_divideAll( detail::Matrix_<FPT>& mat, FPT2 value ) const
	{
		for( int i=0; i<3; i++ )
			for( int j=0; j<3; j++ )
				mat._mdata[i][j] /= value;
		_isNormalized = false;
	}
	template<typename T1,typename T2>
	friend Matrix_<T1> operator * ( const Matrix_<T1>&, const Matrix_<T2>& );

private:
	HOMOG2D_INUMTYPE p_det2x2( const std::vector<int>& v ) const
	{
		auto det = static_cast<HOMOG2D_INUMTYPE>( _mdata[v[0]][v[1]] ) * _mdata[v[6]][v[7]];
		det -=     static_cast<HOMOG2D_INUMTYPE>( _mdata[v[2]][v[3]] ) * _mdata[v[4]][v[5]];
		return det;
	}
/// Computes adjugate matrix, see https://en.wikipedia.org/wiki/Adjugate_matrix#3_%C3%97_3_generic_matrix
	detail::Matrix_<FPT> p_adjugate() const
	{
		detail::Matrix_<FPT> mat_out;
		matrix_t<FPT>& out = mat_out._mdata;

		out[ 0 ][ 0 ] =  p_det2x2( {1,1, 1,2, 2,1, 2,2} );
		out[ 0 ][ 1 ] = -p_det2x2( {0,1, 0,2, 2,1, 2,2} );
		out[ 0 ][ 2 ] =  p_det2x2( {0,1, 0,2, 1,1, 1,2} );

		out[ 1 ][ 0 ] = -p_det2x2( {1,0, 1,2, 2,0, 2,2} );
		out[ 1 ][ 1 ] =  p_det2x2( {0,0, 0,2, 2,0, 2,2} );
		out[ 1 ][ 2 ] = -p_det2x2( {0,0, 0,2, 1,0, 1,2} );

		out[ 2 ][ 0 ] =  p_det2x2( {1,0, 1,1, 2,0, 2,1} );
		out[ 2 ][ 1 ] = -p_det2x2( {0,0, 0,1, 2,0, 2,1} );
		out[ 2 ][ 2 ] =  p_det2x2( {0,0, 0,1, 1,0, 1,1} );

		return mat_out;
	}

	friend std::ostream&
	operator << ( std::ostream& f, const Matrix_& h )
	{
		for( const auto& li: h._mdata )
		{
			f << "| ";
			for( const auto& e: li )
				f << std::setw(6) << e << ' ';
			f << " |\n";
		}
		return f;
	}

}; // class Matrix_

template<typename T1,typename T2,typename FPT1,typename FPT2>
void
product( base::LPBase<T1,FPT1>&, const detail::Matrix_<FPT2>&, const base::LPBase<T2,FPT1>& );

template<typename T1,typename T2>
Matrix_<T1> operator * ( const Matrix_<T1>& h1, const Matrix_<T2>& h2 )
{
//	HOMOG2D_START;
	Matrix_<T1> out;
	product( out, h1, h2 );
	return out;
}

} // namespace detail

namespace trait {
template<typename> struct IsBigNumType : std::false_type {};
#ifdef HOMOG2D_USE_TTMATH
template<int T1,int T2> struct IsBigNumType<ttmath::Big<T1,T2>> : std::true_type {};
#endif
} // namespace trait

//------------------------------------------------------------------
/// A 2D homography, defining a planar transformation
/**
To define an affine or rigid transformation, you can use:
- setRotation()
- setTranslation()
- setScale()

To add an affine or rigid transformation to the current one, you can use:
- addRotation()
- addTranslation()
- addScale()

To return to unit transformation, use init()

Implemented as a 3x3 matrix

Templated by Floating-Point Type (FPT) and by type M (type::IsEpipmat or type::IsHomogr)
 */
template<typename M,typename FPT>
class Hmatrix_ : public detail::Matrix_<FPT>
{
	template<typename T1,typename T2> friend class LPBase;

	template<typename T,typename U>
	friend Line2d_<T>
	operator * ( const Homogr_<U>&, const Line2d_<T>& );

	template<typename T,typename U>
	friend Point2d_<T>
	operator * ( const Homogr_<U>&, const Point2d_<T>& );

	template<typename T,typename U,typename V>
	friend base::LPBase<typename detail::HelperPL<T>::OtherType,V>
	operator * ( const Hmatrix_<type::IsEpipmat,U>& h, const base::LPBase<T,V>& in );

public:

/// \name Constructors
///@{

	/// Default constructor, initialize to unit transformation
	Hmatrix_()
	{
		init();
	}

/// Constructor, set homography to a rotation matrix of angle \c val
	template<typename T>
	explicit Hmatrix_( T val )
	{
		HOMOG2D_CHECK_IS_NUMBER(T);
		init();
		setRotation( val );
	}

/// Constructor, set homography to a translation matrix ( see Hmatrix_( T ) )
	template<typename T1,typename T2>
	explicit Hmatrix_( T1 tx, T2 ty )
	{
		HOMOG2D_CHECK_IS_NUMBER(T1);
		HOMOG2D_CHECK_IS_NUMBER(T2);
		init();
		setTranslation( tx, ty );
	}

/// Constructor, used to fill with a vector of vector matrix
/** \warning
- Input matrix \b must be 3 x 3, but type can be anything that can be copied to \c double
- no checking is done on validity of matrix as an homography.
Thus some assert can get triggered elsewhere.
*/
	template<typename T>
	Hmatrix_( const std::vector<std::vector<T>>& in )
	{
#ifndef HOMOG2D_NOCHECKS
		HOMOG2D_CHECK_IS_NUMBER(T);
		if( in.size() != 3 )
			HOMOG2D_THROW_ERROR_1( "Invalid line size for input: " << in.size() );
		for( auto li: in )
			if( li.size() != 3 )
				HOMOG2D_THROW_ERROR_1( "Invalid column size for input: " << li.size() );
#endif
		detail::Matrix_<FPT>::p_fillWith( in );
		normalize();
	}

/// Constructor, used to fill with a std::array
	template<typename T>
	Hmatrix_( const std::array<std::array<T,3>,3>& in )
	{
		HOMOG2D_CHECK_IS_NUMBER(T);
		detail::Matrix_<FPT>::p_fillWith( in );
		normalize();
	}

/// Copy-constructor
	Hmatrix_( const Hmatrix_<M,FPT>& other )
		: detail::Matrix_<FPT>( other)
		, _hasChanged   ( true )
		, _hmt          (  nullptr )
	{
		detail::Matrix_<FPT>::getRaw() = other.getRaw();
	}

#ifdef HOMOG2D_USE_OPENCV
/// Constructor used to initialise with a cv::Mat, call the assignment operator
	Hmatrix_( const cv::Mat& mat )
	{
		*this = mat;
	}
#endif
///@}

/// Assignment operator
	Hmatrix_& operator = ( const Hmatrix_<M,FPT>& other )
	{
		if( this != &other )
			detail::Matrix_<FPT>::getRaw() = other.getRaw();
		_hasChanged = true;
		return *this;
	}

/// Inverse matrix
	Hmatrix_& inverse()
	{
		detail::Matrix_<FPT>::inverse();
		normalize();
		return *this;
	}

#if 0
/// Setter \warning No normalization is done, as this can be done
/// several times to store values, we therefore must not normalize in between
	template<typename T>
	void set(
		size_t r, ///< row
		size_t c, ///< col
		T      v  ///< value
	)
	{
		#ifndef HOMOG2D_NOCHECKS
			HOMOG2D_CHECK_ROW_COL;
		#endif
		_data[r][c] = v;
		_isNormalized = false;
		_hasChanged = true;
	}

/// Getter
	FPT get( size_t r, size_t c ) const
	{
		#ifndef HOMOG2D_NOCHECKS
			HOMOG2D_CHECK_ROW_COL;
		#endif
		return _data[r][c];
	}

	detail::Matrix_<FPT>&       getMat()       { return static_cast<detail::Matrix_<FPT>>(*this); }
	const detail::Matrix_<FPT>& getMat() const { return static_cast<detail::Matrix_<FPT>>(*this); }
#endif // 0

	void init()
	{
		impl_mat_init0( detail::BaseHelper<M>() );
	}

/// \name Adding/assigning a transformation
///@{

/// Adds a translation \c tx,ty to the matrix
	template<typename T>
	Hmatrix_& addTranslation( T tx, T ty )
	{
		HOMOG2D_CHECK_IS_NUMBER(T);
		Hmatrix_ out;
		out.setTranslation( tx, ty );
		*this = out * *this;
		return *this;
	}
/// Sets the matrix as a translation \c tx,ty
	template<typename T1,typename T2>
	Hmatrix_& setTranslation( T1 tx, T2 ty )
	{
		HOMOG2D_CHECK_IS_NUMBER(T1);
		HOMOG2D_CHECK_IS_NUMBER(T2);
		init();
		auto& mat = detail::Matrix_<FPT>::_mdata;
		mat[0][2] = tx;
		mat[1][2] = ty;
		detail::Matrix_<FPT>::_isNormalized = true;
		_hasChanged = true;
		return *this;
	}
/// Adds a rotation with an angle \c theta (radians) to the matrix
	template<typename T>
	Hmatrix_& addRotation( T theta )
	{
		HOMOG2D_CHECK_IS_NUMBER(T);
		Hmatrix_ out;
		out.setRotation( theta );
		*this = out * *this;
		return *this;
	}
/// Sets the matrix as a rotation with an angle \c theta (radians)
	template<typename T>
	Hmatrix_& setRotation( T theta )
	{
		HOMOG2D_CHECK_IS_NUMBER(T);
		auto& mat = detail::Matrix_<FPT>::_mdata;
		init();
		mat[0][0] = mat[1][1] = std::cos(theta);
		mat[1][0] = std::sin(theta);
		mat[0][1] = -mat[1][0];
		detail::Matrix_<FPT>::_isNormalized = true;
		_hasChanged = true;
		return *this;
	}
/// Adds the same scale factor to the matrix
	template<typename T>
	Hmatrix_& addScale( T k )
	{
		HOMOG2D_CHECK_IS_NUMBER(T);
		return this->addScale( k, k );
	}
/// Adds a scale factor to the matrix
	template<typename T1,typename T2>
	Hmatrix_& addScale( T1 kx, T2 ky )
	{
		HOMOG2D_CHECK_IS_NUMBER(T1);
		HOMOG2D_CHECK_IS_NUMBER(T2);
		Hmatrix_ out;
		out.setScale( kx, ky );
		*this = out * *this;
		_hasChanged = true;
		return *this;
	}
/// Sets the matrix as a scaling transformation (same on two axis)
	template<typename T>
	Hmatrix_& setScale( T k )
	{
		HOMOG2D_CHECK_IS_NUMBER(T);
		return setScale( k, k );
	}
/// Sets the matrix as a scaling transformation
	template<typename T1,typename T2>
	Hmatrix_& setScale( T1 kx, T2 ky )
	{
		HOMOG2D_CHECK_IS_NUMBER(T1);
		HOMOG2D_CHECK_IS_NUMBER(T2);
		init();
		auto& mat = detail::Matrix_<FPT>::_mdata;
		mat[0][0] = kx;
		mat[1][1] = ky;
		detail::Matrix_<FPT>::_isNormalized = true;
		_hasChanged = true;
		return *this;
	}
///@}

	template<typename T>
	void applyTo( T& ) const;

#ifdef HOMOG2D_USE_OPENCV
	void copyTo( cv::Mat&, int type=CV_64F ) const;
	Hmatrix_& operator = ( const cv::Mat& );
#endif

/// Homography normalisation
	void normalize() const
	{
		detail::Matrix_<FPT>::p_normalize(2,2);
		_hasChanged = true;
	}

	void buildFrom4Points( const std::vector<Point2d_<FPT>>&, const std::vector<Point2d_<FPT>>&, int method=1 );

/// Matrix multiplication, call the base class product
	friend Hmatrix_ operator * ( const Hmatrix_& h1, const Hmatrix_& h2 )
	{
		Hmatrix_ out;
		detail::product( out, static_cast<detail::Matrix_<FPT>>(h1), static_cast<detail::Matrix_<FPT>>(h2) ) ;
		out.normalize();
		out._hasChanged = true;
		return out;
	}

/// Comparison operator. Does normalization if required
/**
This does an absolute comparison of all matrix elements, one by one,
and if one differs more than the threshold, it will return false
*/
	bool operator == ( const Hmatrix_& h ) const
	{
		auto& data = detail::Matrix_<FPT>::_mdata;

		if( !detail::Matrix_<FPT>::isNormalized() )
			normalize();
		if( !h.isNormalized() )
			h.normalize();

		for( int i=0; i<3; i++ )
			for( int j=0; j<3; j++ )
				if( std::fabs(
					static_cast<HOMOG2D_INUMTYPE>( data[i][j] ) - h.value(i,j) )
					>= thr::nullDeter()
				)
					return false;
		return true;
	}

/// Comparison operator. Does normalization if required
	bool operator != ( const Hmatrix_& h ) const
	{
		return !(*this == h);
	}

//////////////////////////
//   PRIVATE FUNCTIONS  //
//////////////////////////

private:
#ifdef HOMOG2D_FUTURE_STUFF
/// Implementation for epipolar matrices: initialize to aligned axis
	void impl_mat_init0( const detail::BaseHelper<type::IsEpipmat>& )
	{
		_data.fillZero();
		_data[2][1] = 1.;
		_data[1][2] = 1.;
		_isNormalized = true;
	}
#endif

/// Implementation for homographies: initialize to unit transformation
	void impl_mat_init0( const detail::BaseHelper<type::IsHomogr>& )
	{
		detail::Matrix_<FPT>::p_fillEye();
		detail::Matrix_<FPT>::_isNormalized = true;
	}

//////////////////////////
//      DATA SECTION    //
//////////////////////////
private:
	mutable bool _hasChanged   = true;
	mutable std::unique_ptr<detail::Matrix_<FPT>> _hmt; ///< used to store \f$ H^{-1} \f$, but only if required

	friend std::ostream& operator << ( std::ostream& f, const Hmatrix_& h )
	{
		f << "Hmatrix:\n"
			<< static_cast<const detail::Matrix_<FPT>&>(h);
		return f;
	}

}; // class Hmatrix_

//------------------------------------------------------------------
namespace detail {

/// Holds 9 parameters of Ellipse_
template<typename T>
struct EllParams
{
	template<typename U> friend struct EllParams;

	EllParams() = default;

	/// Copy-constructor is needed when converting from one type to another type
	template<typename U>
	EllParams( const EllParams<U>& p )
	{
		x0   = p.x0;
		y0   = p.y0;
		theta= p.theta;
		sint = p.sint;
		cost = p.cost;
		a    = p.a;
		b    = p.b;
		a2   = p.a2;
		b2   = p.b2;
	}

	T x0, y0;     ///< center
	T theta = 0.; ///< angle
	T sint, cost; ///< \f$ \sin( \theta), \cos( \theta) \f$
	T a, b;
	T a2, b2;     ///< squared values of a and b

	template<typename U>
	friend std::ostream& operator << ( std::ostream& f, const EllParams<U>& par );
};

template<typename U>
std::ostream& operator << ( std::ostream& f, const EllParams<U>& par )
{
	f << "EllParams: origin=" << par.x0 << "," << par.y0
		<< " angle=" << par.theta *180./M_PI
		<< " a=" << par.a << " b=" << par.b
		<< '\n';
	return f;
}

} // namespace detail

//------------------------------------------------------------------
/// Ellipse as a conic in matrix form.
/**
This enables its projection using homography

See:
- https://en.wikipedia.org/wiki/Ellipse#General_ellipse
- https://en.wikipedia.org/wiki/Matrix_representation_of_conic_sections

General equation of an ellipse:
\f[
A x^2 + B x y + C y^2 + D x + E y + F = 0
\f]
It can be written as a 3 x 3 matrix:
\f[
\begin{bmatrix}
  A & B/2 & D/2 \\
  B/2 & C & E/2 \\
  D/2 & E/2 & F
\end{bmatrix}
\f]

Matrix coefficients computed from center x0,y0, major and minor distances (a,b) and angle theta:
\f[
\begin{aligned}
  A &=   a^2 \sin^2\theta + b^2 \cos^2\theta \\
  B &=  2\left(b^2 - a^2\right) \sin\theta \cos\theta \\
  C &=   a^2 \cos^2\theta + b^2 \sin^2\theta \\
  D &= -2A x_\circ   -  B y_\circ \\
  E &= - B x_\circ   - 2C y_\circ \\
  F &=   A x_\circ^2 +  B x_\circ y_\circ + C y_\circ^2 - a^2 b^2
\end{aligned}
\f]

Homography projection: https://math.stackexchange.com/a/2320082/133647

\f[
Q' = H^{-T} \cdot Q \cdot H^{-1}
\f]

*/
template<typename FPT>
class Ellipse_: public detail::Matrix_<FPT>
#ifdef HOMOG2D_ENABLE_RTP
, public detail::Root
#endif
{
public:
	using FType = FPT;
	using detail::Common<FPT>::isInside;

	Type type() const
	{
		return Type::Ellipse;
	}

	template<typename T> friend class Ellipse_;

	template<typename FPT1,typename FPT2>
	friend Ellipse_<FPT1>
	operator * ( const Homogr_<FPT2>&, const Circle_<FPT1>& );

	template<typename FPT1,typename FPT2>
	friend Ellipse_<FPT1>
	operator * ( const Homogr_<FPT2>&, const Ellipse_<FPT1>& );

public:
/// \name Constructors
///@{

/// Default constructor: centered at (0,0), major=2, minor=1
	Ellipse_(): Ellipse_( 0., 0., 2., 1., 0. )
	{}

/// Constructor 1
	template<typename T1,typename T2=double,typename T3=double>
	Ellipse_( const Point2d_<T1>& pt, T2 major=2., T2 minor=1., T3 angle=0. )
		: Ellipse_( pt.getX(), pt.getY(), major, minor, angle )
	{}

/// Constructor 2
	template<typename T1,typename T2=double,typename T3=double>
	explicit Ellipse_( T1 x, T1 y, T2 major=2., T2 minor=1., T3 angle=0. )
	{
		HOMOG2D_CHECK_IS_NUMBER(T1);
		HOMOG2D_CHECK_IS_NUMBER(T2);
		HOMOG2D_CHECK_IS_NUMBER(T3);
		if( major<minor )
			std::swap( major, minor );
		p_init( x, y, major, minor, angle );
	}

/// Constructor 3, import from circle
	explicit Ellipse_( const Circle_<FPT>& cir )
	{
		p_init( cir.center().getX(), cir.center().getY(), cir.radius(), cir.radius(), 0. );
	}

/// Copy-Constructor
	template<typename FPT2>
	Ellipse_( const Ellipse_<FPT2>& other )
		: detail::Matrix_<FPT>( other )
	{}
///@}

	template<typename T1, typename T2>
	void translate( T1 dx, T2 dy )
	{
		HOMOG2D_CHECK_IS_NUMBER( T1 );
		HOMOG2D_CHECK_IS_NUMBER( T2 );
		auto par = p_getParams<HOMOG2D_INUMTYPE>();
		p_init( par.x0+dx, par.y0+dy, par.a, par.b, par.theta );
	}

/// \name attributes
///@{
	bool isCircle( HOMOG2D_INUMTYPE thres=1.E-10 )           const;
	Point2d_<FPT>                                getCenter() const;
	CPolyline_<FPT>                              getOBB()    const;
	FRect_<FPT>                                  getBB()     const;
	HOMOG2D_INUMTYPE                             angle()     const;
	std::pair<HOMOG2D_INUMTYPE,HOMOG2D_INUMTYPE> getMajMin() const;
///@}

/// Area of ellipse
	HOMOG2D_INUMTYPE area() const
	{
		auto par = p_getParams<HOMOG2D_INUMTYPE>();
		return M_PI * par.a * par.b;
	}
// Circumference
	HOMOG2D_INUMTYPE length() const;

	std::pair<Line2d_<FPT>,Line2d_<FPT>> getAxisLines() const;

	template<typename FPT2>
	bool pointIsInside( const Point2d_<FPT2>& ) const;

//////////////////////////
//       OPERATORS      //
//////////////////////////

	template<typename T>
	friend std::ostream&
	operator << ( std::ostream& f, const Ellipse_<T>& ell );

/// Comparison operator. Does normalization if required
	bool operator == ( const Ellipse_& h ) const
	{
		auto& data = detail::Matrix_<FPT>::_mdata;

		if( !detail::Matrix_<FPT>::isNormalized() )
			detail::Matrix_<FPT>::p_normalize(2,2);
		if( !h.isNormalized() )
			h.p_normalize(2,2);

		for( int i=0; i<3; i++ )
			for( int j=0; j<3; j++ )
				if( std::fabs(
					static_cast<HOMOG2D_INUMTYPE>( data[i][j] ) - h.value(i,j) )
					>= thr::nullDeter()
				)
					return false;
		return true;
	}

/// Comparison operator. Does normalization if required
	bool operator != ( const Ellipse_& e ) const
	{
		return !(*this == e);
	}

//////////////////////////
//   PRIVATE FUNCTIONS  //
//////////////////////////
private:
/// private constructor, needed in friend function only
/**
This is not public, because: 1-useless, 2-no guarantee would be given that the input
is indeed a valid ellipse
*/
	explicit Ellipse_( const detail::Matrix_<FPT>& mat ): detail::Matrix_<FPT>( mat )
	{}

	template<typename T>
	detail::EllParams<T> p_getParams() const;
	template<typename T>
	detail::EllParams<T> p_computeParams() const;

/// Called by all the constructors, fills the matrix.
	void p_init( double x0, double y0, double a, double b, double theta=0. )
	{
		auto& data = detail::Matrix_<FPT>::_mdata;
		HOMOG2D_INUMTYPE sin1 = std::sin(theta);
		HOMOG2D_INUMTYPE cos1 = std::cos(theta);
		HOMOG2D_INUMTYPE sin2 = sin1 * sin1;
		HOMOG2D_INUMTYPE cos2 = cos1 * cos1;
		HOMOG2D_INUMTYPE a2   = a*a;
		HOMOG2D_INUMTYPE b2   = b*b;

		HOMOG2D_INUMTYPE A = a2*sin2 + b2*cos2;
		HOMOG2D_INUMTYPE B = (HOMOG2D_INUMTYPE)2.*(b2-a2) * std::sin(theta) * std::cos(theta);
		HOMOG2D_INUMTYPE C = a2 * cos2 + b2 * sin2;
		HOMOG2D_INUMTYPE D = (HOMOG2D_INUMTYPE)(-2.)*A * x0 -    B * y0;
		HOMOG2D_INUMTYPE E =   - B * x0 - (HOMOG2D_INUMTYPE)2.*C * y0;
		HOMOG2D_INUMTYPE F = A*x0*x0 + B*x0*y0 + C*y0*y0 - a2*b2;

		data[0][0] = A;
		data[1][1] = C;
		data[2][2] = F;

		data[0][1] = data[1][0] = B / 2.;
		data[0][2] = data[2][0] = D / 2.;
		data[1][2] = data[2][1] = E / 2.;

#ifdef HOMOG2D_OPTIMIZE_SPEED
		_epHasChanged = false;
		_par.a = a;
		_par.b = b;
		_par.a2 = a2;
		_par.b2 = b2;
		_par.theta = theta;
		_par.sint = sin1;
		_par.cost = cos1;
		_par.x0 = x0;
		_par.y0 = y0;
#endif
	}

public:
#ifdef HOMOG2D_USE_OPENCV
	void draw( img::Image<cv::Mat>&,       img::DrawParams dp=img::DrawParams() ) const;
#endif
	void draw( img::Image<img::SvgImage>&, img::DrawParams dp=img::DrawParams() ) const;

//////////////////////////
//      DATA SECTION    //
//////////////////////////
private:
// (matrix holding the data is inherited from base class)
#ifdef HOMOG2D_OPTIMIZE_SPEED
	mutable bool _epHasChanged = true;   ///< if true, means we need to recompute parameters
	mutable detail::EllParams<FPT> _par;
#endif
}; // class Ellipse


//------------------------------------------------------------------
namespace detail {

// forward declaration of template instanciation
template<typename T1,typename T2,typename FPT1,typename FPT2>
base::LPBase<T1,FPT1> crossProduct( const base::LPBase<T2,FPT1>&, const base::LPBase<T2,FPT2>& );

class Inters_1 {};
class Inters_2 {};

/// Common stuff for intersection code
struct IntersectCommon
{
protected:
	bool _doesIntersect = false;
public:
	bool operator()() const
	{
		return _doesIntersect;
	}
};

/// Base class for intersection, gets specialized
template<typename T,typename FPT>
class Intersect {};

//------------------------------------------------------------------
/// One point intersection
template<typename FPT>
class Intersect<Inters_1,FPT>: public IntersectCommon
{
	template<typename U>
	friend class ::h2d::Segment_;

	public:
		Point2d_<FPT>
		get() const
		{
			if( !_doesIntersect )
				HOMOG2D_THROW_ERROR_1( "No intersection points" );
			return _ptIntersect;
		}
		void set( const Point2d_<FPT>& pt )
		{
			_ptIntersect = pt;
			_doesIntersect = true;
		}
		size_t size() const { return _doesIntersect?1:0; }

		Intersect() {}
		Intersect( const Point2d_<FPT>& ptInter )
			: _ptIntersect(ptInter)
		{
			_doesIntersect = true;
		}
/// To enable conversions from different floating-point types
		template<typename FPT2>
		Intersect( const Intersect<Inters_1,FPT2>& other )
			: IntersectCommon( other )
		{
			_ptIntersect   = other._ptIntersect;
		}

	private:
		Point2d_<FPT> _ptIntersect;
};

//------------------------------------------------------------------
/// Two points intersection
template<typename FPT>
class Intersect<Inters_2,FPT>: public IntersectCommon
{
	template<typename U,typename V>
	friend class ::h2d::base::LPBase;

	public:
		Intersect() {}
		Intersect( const Point2d_<FPT>& p1, const Point2d_<FPT>& p2 )
			: _ptIntersect_1(p1), _ptIntersect_2(p2)
		{
				_doesIntersect = true;
		}
/// To enable conversions from different floating-point types
		template<typename FPT2>
		Intersect( const Intersect<Inters_2,FPT2>& other )
			: IntersectCommon( other )
		{
			auto ppts = other.get();
			_ptIntersect_1 = ppts.first;
			_ptIntersect_2 = ppts.second;
		}
		size_t size() const { return _doesIntersect?2:0; }

		std::pair<Point2d_<FPT>,Point2d_<FPT>>
		get() const
		{
			if( !_doesIntersect )
				HOMOG2D_THROW_ERROR_1( "No intersection points" );
			return std::make_pair( _ptIntersect_1, _ptIntersect_2 );
		}

	private:
		Point2d_<FPT> _ptIntersect_1, _ptIntersect_2;

	friend std::ostream& operator << ( std::ostream& f, const Intersect<Inters_2,FPT>& inters )
	{
		f << "bool=" << inters._doesIntersect
			<< " p1:" << inters._ptIntersect_1
			<< " p2:" << inters._ptIntersect_2;
		return f;
	}
};

//------------------------------------------------------------------
/// Multiple points intersections
template<typename FPT>
class IntersectM
{
private:
	mutable std::vector<Point2d_<FPT>> _vecInters; ///< mutable, because it can get sorted in const functions
public:
	IntersectM() {}
/// To enable conversions from different floating-point types
	template<typename FPT2>
	IntersectM( const IntersectM<FPT2>& other )
	{
		_vecInters.resize( other.size() );
		auto it = _vecInters.begin();
		for( const auto& elem: other.get() )
			*it++ = elem; // automatic type conversion
	}

	bool operator()() const
	{
		return !_vecInters.empty();
	}
	size_t size() const { return _vecInters.size(); }
	void add( const Point2d_<FPT>& pt )
	{
		_vecInters.push_back(pt);
	}

	void add( const std::vector<Point2d_<FPT>>& vpt )
	{
		for( const auto& pt: vpt )
			_vecInters.push_back(pt);
	}

/// Returns the intersection points, sorted
	std::vector<Point2d_<FPT>> get() const
	{
		std::sort( std::begin(_vecInters), std::end(_vecInters) );
		return _vecInters;
	}
	friend std::ostream&
	operator << ( std::ostream& f, const IntersectM& i )
	{
		f << "IntersectM: size=" << i.size() << '\n' << i._vecInters;
		return f;
	}
};

//------------------------------------------------------------------
/// Helper class, holds result of intersections of two FRect_
/// \sa FRect_::intersectArea()
template<typename T>
class RectArea
{
private:
	bool      _success = false;
	FRect_<T> _area;

public:
	RectArea() = default;
	RectArea( const FRect_<T>& r ) : _success(true), _area(r)
	{}
	bool operator()() const
	{
		return _success;
	}

	FRect_<T> get() const
	{
		if( !_success )
			HOMOG2D_THROW_ERROR_1( "unable, no intersection between the two rectangles" );
		return _area;
	}
};


} // namespace detail


//------------------------------------------------------------------
/// A Flat Rectangle, modeled by its two opposite points
template<typename FPT>
class FRect_: public detail::Common<FPT>
#ifdef HOMOG2D_ENABLE_RTP
, public detail::Root
#endif
{
public:
	using FType = FPT;
	using detail::Common<FPT>::isInside;

	Type type() const
	{
		return Type::FRect;
	}

	template<typename T> friend class FRect_;

private:
	Point2d_<FPT> _ptR1,_ptR2;

public:
/** \name Constructors */
///@{
/// Default constructor, initialize rectangle to (0,0)-(1,1)
	FRect_()
	{
		_ptR2.set( 1., 1. );
	}
/// Constructor from 2 points
	template<typename FPT2>
	FRect_( const Point2d_<FPT2>& pa, const Point2d_<FPT2>& pb )
	{
		set( pa, pb );
	}

/// Constructor from pair of points
	template<typename FPT2>
	FRect_( const std::pair<Point2d_<FPT2>,Point2d_<FPT2>>& ppts )
	{
		set( ppts.first, ppts.second );
	}

/// Constructor from center point, width and height
	template<typename FPT2,typename T1, typename T2>
	FRect_( const Point2d_<FPT2>& p0, T1 w, T2 h )
	{
		HOMOG2D_CHECK_IS_NUMBER(T1);
		HOMOG2D_CHECK_IS_NUMBER(T2);
		set(
			Point2d_<FPT>( p0.getX()-0.5L*w, p0.getY()-0.5L*h ),
			Point2d_<FPT>( p0.getX()+0.5L*w, p0.getY()+0.5L*h )
		);
	}

/// Constructor from x1, y1, x2, y2 (need to be all the same type)
	template<typename T>
	FRect_( T x1, T y1, T x2, T y2 )
	{
		HOMOG2D_CHECK_IS_NUMBER(T);
		set( Point2d_<FPT>(x1,y1), Point2d_<FPT>(x2,y2) );
	}

/// Copy-Constructor
	template<typename FPT2>
	FRect_( const FRect_<FPT2>& other )
		: _ptR1(other._ptR1),_ptR2(other._ptR2)
	{}
///@}

private:
/// Private constructor from 4 points, used in intersectArea( const FRect_& )
	template<typename T>
	FRect_(
		const Point2d_<T>& pt1,
		const Point2d_<T>& pt2,
		const Point2d_<T>& pt3,
		const Point2d_<T>& pt4
	)
	{
//		HOMOG2D_LOG( "pt1" << pt1 << " pt2="<< pt2 << " pt3=" << pt3 << " pt4=" << pt4 );
		auto x0 = std::min( pt1.getX(), pt2.getX() );
		x0 = std::min( x0, pt3.getX() );
		x0 = std::min( x0, pt4.getX() );
		auto y0 = std::min( pt1.getY(), pt2.getY() );
		y0 = std::min( y0, pt3.getY() );
		y0 = std::min( y0, pt4.getY() );

		auto x1 = std::max( pt1.getX(), pt2.getX() );
		x1 = std::max( x1, pt3.getX() );
		x1 = std::max( x1, pt4.getX() );
		auto y1 = std::max( pt1.getY(), pt2.getY() );
		y1 = std::max( y1, pt3.getY() );
		y1 = std::max( y1, pt4.getY() );

		_ptR1 = Point2d_<FPT>(x0,y0);
		_ptR2 = Point2d_<FPT>(x1,y1);
//		HOMOG2D_LOG( "ptR1=" <<_ptR1 << " _ptR2=" << _ptR2 );
	}

public:
	void set( const Point2d_<FPT>& pa, const Point2d_<FPT>& pb )
	{
		auto ppts = detail::getCorrectPoints( pa, pb );
		_ptR1 = ppts.first;
		_ptR2 = ppts.second;
	}

/// \name Attributes access
///@{

	HOMOG2D_INUMTYPE height() const { return  _ptR2.getY() - _ptR1.getY(); }
	HOMOG2D_INUMTYPE width()  const { return  _ptR2.getX() - _ptR1.getX(); }
	HOMOG2D_INUMTYPE area()   const { return height() * width(); }
	HOMOG2D_INUMTYPE length() const { return 2.*height() + 2.*width(); }
/// Return size of rectangle in a std::pair<width, height>
	std::pair<HOMOG2D_INUMTYPE,HOMOG2D_INUMTYPE> size() const
	{
		return std::make_pair( width(), height() );
	}
/// Needed for getBB( pair of objects )
	FRect_<FPT> getBB() const
	{
		return *this;
	}
/// Returns the 2 major points of the rectangle
/// \sa getPts( const FRect_<FPT>& )
	std::pair<Point2d_<FPT>,Point2d_<FPT>>
	getPts() const
	{
		return std::make_pair( _ptR1, _ptR2 );
	}

/// Returns center of rectangle
	Point2d_<FPT> getCenter() const
	{
		return Point2d_<FPT>(
			(static_cast<HOMOG2D_INUMTYPE>(_ptR1.getX() ) + _ptR2.getX() ) * 0.5,
			(static_cast<HOMOG2D_INUMTYPE>(_ptR1.getY() ) + _ptR2.getY() ) * 0.5
		);
	}

	Circle_<FPT> getBoundingCircle() const;

///@}

	template<typename T1, typename T2>
	void translate( T1 dx, T2 dy )
	{
		HOMOG2D_CHECK_IS_NUMBER( T1 );
		HOMOG2D_CHECK_IS_NUMBER( T2 );
		_ptR1.set( _ptR1.getX() + dx, _ptR1.getY() + dy );
		_ptR2.set( _ptR2.getX() + dx, _ptR2.getY() + dy );
	}

	FRect_<FPT>
	getExtended() const
	{
		auto x1 = _ptR1.getX() * 2. - _ptR2.getX();
		auto y1 = _ptR1.getY() * 2. - _ptR2.getY();

		auto x2 = _ptR2.getX() * 2. - _ptR1.getX();
		auto y2 = _ptR2.getY() * 2. - _ptR1.getY();

		return FRect_<FPT>( x1, y1, x2, y2 );
	}

	std::pair<Segment_<FPT>,Segment_<FPT>>
	getDiagonals() const
	{
		auto x1 = _ptR1.getX();
		auto y1 = _ptR1.getY();
		auto x2 = _ptR2.getX();
		auto y2 = _ptR2.getY();

		return std::make_pair(
			Segment_<FPT>(x1,y1,x2,y2),
			Segment_<FPT>(x1,y2,x2,y1)
		);
	}


/// \name Union/intersection area
///@{
	template<typename FPT2>
	CPolyline_<FPT> unionArea( const FRect_<FPT2>& other ) const;
	template<typename FPT2>
	detail::RectArea<FPT> intersectArea( const FRect_<FPT2>& other ) const;
	template<typename FPT2>
	CPolyline_<FPT> operator | ( const FRect_<FPT2>& other ) const
	{
		return this->unionArea( other );
	}
	template<typename FPT2>
	detail::RectArea<FPT> operator & ( const FRect_<FPT2>& other ) const
	{
		return this->intersectArea( other );
	}
///@}

/// Returns the 4 points of the rectangle, starting from "smallest" one, and
/// in clockwise order
/**
\verbatim

 p1 +------+ p2
    |      |
    |      |
    |      |
 p0 +------+ p3

\endverbatim
\sa get4Pts( const FRect_<FPT>& )
*/
	std::array<Point2d_<FPT>,4>
	get4Pts() const
	{
		std::array<Point2d_<FPT>,4> arr;
		arr[0] = _ptR1;
		arr[1] = Point2d_<FPT>( _ptR1.getX(), _ptR2.getY() );
		arr[2] = _ptR2;
		arr[3] = Point2d_<FPT>( _ptR2.getX(), _ptR1.getY() );
		return arr;
	}

/// Returns the 4 segments of the rectangle, starting with the first vertical one
/**
\verbatim
      s1
   +------+p2
   |      |
s0 |      | s2
   |      |
 p1+------+
      s3
\endverbatim
\sa \ref h2d::getSegs( const FRect_& )
*/
	std::array<Segment_<FPT>,4>
	getSegs() const
	{
		auto pts = get4Pts();
		std::array<Segment_<FPT>,4> out;
		out[0] = Segment_<FPT>( pts[0], pts[1] );
		out[1] = Segment_<FPT>( pts[1], pts[2] );
		out[2] = Segment_<FPT>( pts[2], pts[3] );
		out[3] = Segment_<FPT>( pts[3], pts[0] );
		return out;
	}

private:
/// Returns as a pair the two main segments of the rectangle, with the largest one in "first"
/**
- If one of the 3 considered points is at infinity, order is not checked
*/
	std::pair<Segment_<FPT>,Segment_<FPT>>
	p_getPairSegs() const
	{
		auto pts = get4Pts();
		std::pair<Segment_<FPT>,Segment_<FPT>> out;
		out.first  = Segment_<FPT>( pts[0], pts[1] );
		out.second = Segment_<FPT>( pts[1], pts[2] );

		if( !pts[0].isInf() && !pts[1].isInf() && !pts[2].isInf() )
			if( out.first.length() < out.second.length() )
				std::swap( out.first, out.second );
		return out;
	}

public:

/// \name Enclosing functions
///@{

/// Returns true if rectangle is inside \c shape (Circle_ or FRect_ or base::Polyline)
/// \todo add some SFINAE to enable only for allowed types?
	template<typename T>
	bool isInside( const T& shape ) const
	{
		HOMOG2D_START;
		for( const auto& pt: get4Pts() )
			if( !pt.isInside( shape ) )
				return false;
		return true;
	}

/// A FRect is never inside an open polyline
	template<typename FPT2>
	constexpr bool isInside( const OPolyline_<FPT2>& ) const
	{
		return false;
	}

/// For a rectangle to be inside a closed Polyline, two conditions are necessary:
/**
- all the points must be inside
- no intersections
*/
	template<typename FPT2>
	bool isInside( const CPolyline_<FPT2>& poly ) const
	{
		for( const auto& seg: getSegs() )
			if( seg.intersects(poly)() )
				return false;

		for( const auto& pt: get4Pts() )
			if( !pt.isInside( poly ) )
				return false;
		return true;
	}
///@}

/// \name Intersection functions
///@{

/// FRect/Line intersection
	template<typename FPT2>
	detail::IntersectM<FPT> intersects( const Line2d_<FPT2>& line ) const
	{
		return line.intersects( *this );
	}

/// FRect/Segment intersection
	template<typename FPT2>
	detail::IntersectM<FPT> intersects( const Segment_<FPT2>& seg ) const
	{
		detail::IntersectM<FPT> out;
		for( const auto& rseg: getSegs() )
		{
			auto inters = rseg.intersects( seg ); // call of Segment/Segment
			if( inters() )
			{
				auto pt =  inters.get();
				bool addPoint = true;
				if( out.size() == 1 ) // if we have already one
					if( out.get()[0] == pt )
						addPoint = false;
				if( addPoint )
					out.add( pt );
				if( out.size() == 2 )
					break;
			}
		}
		return out;
	}

/// FRect/Circle intersection
	template<typename FPT2>
	detail::IntersectM<FPT> intersects( const Circle_<FPT2>& circle ) const
	{
//		HOMOG2D_START;
		return p_intersects_R_C( circle );
	}

/// FRect/Polyline intersection
	template<typename PLT2,typename FPT2>
	detail::IntersectM<FPT> intersects( const base::PolylineBase<PLT2,FPT2>& pl ) const
	{
//		HOMOG2D_START;
		return pl.intersects( *this );
	}

/// FRect/FRect intersection
	template<typename FPT2>
	detail::IntersectM<FPT> intersects( const FRect_<FPT2>& rect ) const
	{
//		HOMOG2D_START;
		if( *this == rect )                    // if rectangles are the same,
			return detail::IntersectM<FPT>();  // no intersection
		return p_intersects_R_C( rect );
	}
///@}

/// \name Operators
///@{
	template<typename FPT2>
	bool operator == ( const FRect_<FPT2>& other ) const
	{
		if( _ptR1 != other._ptR1 )
			return false;
		if( _ptR2 != other._ptR2 )
			return false;
		return true;
	}
	template<typename FPT2>
	bool operator != ( const FRect_<FPT2>& other ) const
	{
		return !( *this == other );
	}
///@}

	template<typename T>
	friend std::ostream&
	operator << ( std::ostream& f, const FRect_<T>& r );

private:
	template<typename FPT2>
	std::vector<Point2d_<FPT>> p_pointsInside( const FRect_<FPT2>& other ) const
	{
		std::vector<Point2d_<FPT>> out;
		for( const auto& pt: get4Pts() )
			if( pt.isInside( other ) )
				out.push_back( pt );
		return out;
	}

/// Intersection of FRect vs FRect or Circle
/**
- We use a \c std::set to avoid having multiple times the same point.
- second arg is used to fetch the indexes of intersecting segments, when needed
*/
	template<typename T>
	detail::IntersectM<FPT> p_intersects_R_C( const T& other ) const
	{
		std::set<Point2d_<FPT>> pts;
		for( const auto& rseg: getSegs() )
		{
			auto inters = rseg.intersects( other ); // call of Segment/FRect => FRect/Segment, or Segment/Circle
			if( inters() )
			{
				auto vpts = inters.get();
				assert( vpts.size() < 3 );
				if( vpts.size() > 0 )
					pts.insert( vpts[0] );
				if( vpts.size() > 1 )
					pts.insert( vpts[1] );
			}
		}
		detail::IntersectM<FPT> out; // convert std::set to output container
		for( const auto& elem: pts )
			out.add( elem );
		return out;
	}

public:
#ifdef HOMOG2D_USE_OPENCV
	void draw( img::Image<cv::Mat>&,       img::DrawParams dp=img::DrawParams() ) const;
#endif
	void draw( img::Image<img::SvgImage>&, img::DrawParams dp=img::DrawParams() ) const;

}; // class FRect_


//------------------------------------------------------------------
/// A circle
template<typename FPT>
class Circle_: public detail::Common<FPT>
#ifdef HOMOG2D_ENABLE_RTP
, public detail::Root
#endif
{
public:
	using FType = FPT;
	using detail::Common<FPT>::isInside;

	Type type() const
	{
		return Type::Circle;
	}

	template<typename T> friend class Circle_;

private:
	FPT           _radius;
	Point2d_<FPT> _center;

public:
/// \name Constructors
///@{

/// Default constructor, unit-radius circle at (0,0)
	Circle_() : _radius(1.)
	{}

/// 1-arg constructor 1, given radius circle at (0,0)
	template<
		typename T,
		typename std::enable_if<
			std::is_arithmetic<T>::value
			,T
		>::type* = nullptr
	>
	explicit Circle_( T rad )
		: Circle_( Point2d_<FPT>(), rad )
	{
//		HOMOG2D_CHECK_IS_NUMBER(T); // not needed, as the sfinae above checks this
	}

/// 1-arg constructor 1, given center point, radius = 1.0
	template<
		typename T,
		typename std::enable_if<
			!std::is_arithmetic<T>::value
			,T
		>::type* = nullptr
	>
	explicit Circle_( T center )
		: Circle_( center, 1. )
	{}

/// 2-arg constructor 1: point and radius
	template<typename T1, typename T2>
	Circle_( const Point2d_<T1>& center, T2 rad=1.0 )
		: _radius(rad), _center(center)
	{
#ifndef HOMOG2D_NOCHECKS
		if( priv::abs(rad) < thr::nullDistance() )
			HOMOG2D_THROW_ERROR_1( "radius value too small: " << std::scientific << priv::abs(rad) );
		if( rad < 0. )
			HOMOG2D_THROW_ERROR_1( "radius must not be <0" );
#endif
	}

/// 2-arg constructor 2: circle from 2 points (may be of different types)
	template<typename T1, typename T2>
	Circle_( const Point2d_<T1>& pt1, const Point2d_<T2>& pt2 )
	{
		set( pt1, pt2 );
	}

/// 3-arg constructor 1: build circle from 3 floating-point values: x, y, radius
/**
We need Sfinae because there is another 3-args constructor (circle from 3 points)
*/
	template<
		typename T1,
		typename T2,
		typename std::enable_if<
			(std::is_arithmetic<T1>::value && !std::is_same<T1,bool>::value)
			,T1
		>::type* = nullptr
	>
	Circle_( T1 x, T1 y, T2 rad )
		: Circle_( Point2d_<FPT>(x,y), rad )
	{
//		HOMOG2D_CHECK_IS_NUMBER(T1); // not needed, done by sfinae above
		HOMOG2D_CHECK_IS_NUMBER(T2);
	}

/// 3-arg constructor 2: builds a circle from 3 points
/**
We need Sfinae because there is another 3-args constructor (x, y, radius as floating point values)
*/
	template<
		typename PT,
		typename std::enable_if<
			!std::is_arithmetic<PT>::value
			,PT
		>::type* = nullptr
	>
	Circle_( const PT& pt1, const PT& pt2, const PT& pt3 )
	{
		set( pt1, pt2, pt3 );
	}

/// Copy-Constructor
	template<typename FPT2>
	Circle_( const Circle_<FPT2>& other )
		: _radius(other._radius), _center(other._center)
	{}
///@}

/// \name Attributes access
///@{
	FPT&       radius()       { return _radius; }
	const FPT& radius() const { return _radius; }

	Point2d_<FPT>&       center()       { return _center; }
	const Point2d_<FPT>& center() const { return _center; }
	const Point2d_<FPT>& getCenter() const { return _center; }



	HOMOG2D_INUMTYPE area() const
	{
		return static_cast<HOMOG2D_INUMTYPE>(_radius) * _radius * M_PI;
	}
	HOMOG2D_INUMTYPE length() const
	{
		return static_cast<HOMOG2D_INUMTYPE>(_radius) * M_PI * 2.0;
	}

/// Returns Bounding Box
	FRect_<FPT> getBB() const
	{
		return FRect_<FPT>(
			_center.getX()-_radius, _center.getY()-_radius,
			_center.getX()+_radius, _center.getY()+_radius
		);
	}
///@}

/// \name Edit values
///@{

/// Set circle center point, radius unchanged
	template<typename PT>
	void set( const Point2d_<PT>& center )
	{
		_center = center;
	}

/// Set circle radius, center point unchanged
	template<typename T>
	void set( T rad )
	{
		_radius = rad;
	}

/// Set circle from center point and radius
	template<typename FPT2,typename FPT3>
	void set( const Point2d_<FPT2>& center, FPT3 rad )
	{
		Circle_<FPT> c( center, rad );
		std::swap( c, *this ); /// \todo 20211216: replace with move
	}

/// Set circle from 3 values (x0,y0,radius)
	template<
		typename FPT2,
		typename std::enable_if<
			std::is_arithmetic<FPT2>::value
			,FPT2
		>::type* = nullptr
	>
	void set( FPT2 x, FPT2 y, FPT2 rad )
	{
		set( Point2d_<FPT2>(x,y), rad );
	}

/// Set circle from 2 points
	template<typename T1, typename T2>
	void set( const Point2d_<T1>& pt1, const Point2d_<T2>& pt2 );

// Set circle from 3 points
	template<typename T>
	void set( const Point2d_<T>& pt1, const Point2d_<T>& pt2, const Point2d_<T>& pt3 );

	template<typename T1, typename T2>
	void translate( T1 dx, T2 dy )
	{
		HOMOG2D_CHECK_IS_NUMBER( T1 );
		HOMOG2D_CHECK_IS_NUMBER( T2 );
		_center.translate( dx, dy );
	}
///@}

/// \name Enclosing functions
///@{

/// Returns true if circle is inside \c other circle
	template<typename FPT2>
	bool isInside( const Circle_<FPT2>& other ) const
	{
		return( _radius + _center.distTo( other.center() ) < other.radius() );
	}

/// Returns true if circle is inside rectangle defined by \c p1 and \c p2
	template<typename FPT2>
	bool isInside( const Point2d_<FPT2>& p1, const Point2d_<FPT2>& p2 ) const
	{
		return implC_isInside( detail::getCorrectPoints( p1, p2 ) );
	}

/// Returns true if circle is inside flat rectangle \c rect
	template<typename FPT2>
	bool isInside( const FRect_<FPT2>& rect ) const
	{
		return implC_isInside( rect.getPts() );
	}

// Returns true if circle is inside close polyline \c poly
	template<typename FPT2,typename PTYPE>
	bool isInside( const base::PolylineBase<PTYPE,FPT2>& poly ) const;

///@}

/// \name Intersection functions
///@{

/// Circle/Line intersection
	template<typename FPT2>
	detail::Intersect<detail::Inters_2,FPT>
	intersects( const Line2d_<FPT2>& li ) const
	{
		return li.intersects( *this );
	}

/// Circle/Segment intersection
	template<typename FPT2>
	detail::IntersectM<FPT>
	intersects( const Segment_<FPT2>& seg ) const
	{
		return seg.intersects( *this );
	}

// Circle/Circle intersection
	template<typename FPT2>
	detail::Intersect<typename detail::Inters_2,FPT>
	intersects( const Circle_<FPT2>& ) const;

/// Circle/FRect intersection
	template<typename FPT2>
	detail::IntersectM<FPT> intersects( const FRect_<FPT2>& rect ) const
	{
		return rect.intersects( * this );
	}

/// Circle/Polyline intersection
	template<typename PLT,typename FPT2>
	detail::IntersectM<FPT> intersects( const base::PolylineBase<PLT,FPT2>& pl ) const
	{
		return pl.intersects( * this );
	}
///@}

private:
	template<typename FPT2>
	bool implC_isInside( const std::pair<Point2d_<FPT2>, Point2d_<FPT2>>& ppts ) const
	{
		const auto& p1 = ppts.first;
		const auto& p2 = ppts.second;
		HOMOG2D_INUMTYPE rad = _radius;   // convert to highest precision
		if( _center.getX() + rad < p2.getX() )
			if( _center.getX() - rad > p1.getX() )
				if( _center.getY() + rad < p2.getY() )
					if( _center.getY() - rad > p1.getY() )
						return true;
		return false;
	}

public:
/// \name Operators
///@{
	template<typename FPT2>
	bool operator == ( const Circle_<FPT2>& other ) const
	{
		if( _radius != other._radius )
			return false;
		if( _center != other._center )
			return false;
		return true;
	}
	template<typename FPT2>
	bool operator != ( const Circle_<FPT2>& other ) const
	{
		return !( *this == other );
	}
///@}

	template<typename T>
	friend std::ostream&
	operator << ( std::ostream& f, const Circle_<T>& r );

#ifdef HOMOG2D_USE_OPENCV
	void draw( img::Image<cv::Mat>&,       img::DrawParams=img::DrawParams() ) const;
#endif
	void draw( img::Image<img::SvgImage>&, img::DrawParams=img::DrawParams() ) const;

}; // class Circle_


//------------------------------------------------------------------
/// Holds private stuff
namespace priv {

/// Private free function, swap the points so that \c ptA.x <= \c ptB.x, and if equal, sorts on y
template<typename FPT>
void
fix_order( Point2d_<FPT>& ptA, Point2d_<FPT>& ptB )
{
	if( !(ptA < ptB) )
		std::swap( ptA, ptB );
}

//------------------------------------------------------------------
/// Free function, squared distance between points (sqrt not needed for comparisons, and can save some time)
/// \sa Point2d_::distTo()
/// \sa dist( const Point2d_&, const Point2d_& )
template<typename FPT1,typename FPT2>
HOMOG2D_INUMTYPE
sqDist( const Point2d_<FPT1>& pt1, const Point2d_<FPT2>& pt2 )
{
	auto dx = (HOMOG2D_INUMTYPE)pt1.getX() - pt2.getX();
	auto dy = (HOMOG2D_INUMTYPE)pt1.getY() - pt2.getY();
	return dx*dx + dy*dy;
}

//------------------------------------------------------------------
/// Helper function, used to check for colinearity of three points
/**
This will return the same points as given in input but ordered as:
- the pair that has the largest distance in [0] and [1]
- the third point in [2]
- the point closest to the third point in [1], the farthest in [0]

\sa bool areCollinear()

\todo 20220520: needs some optimization, once it has been extensively tested

We have theses 6 situations described on below diagrams A through F, with the desired output order:
\verbatim
 1 +                       1 +
   |    A => 3,1,2           |     B => 2,1,3
   |                         |
 2 +---------------+ 3     3 +---------------+ 2

 2 +                       2 +
   |    C => 3,2,1           |     D => 1,2,3
   |                         |
 1 +---------------+ 3     3 +---------------+ 1

 3 +                       3 +
   |    E => 2,3,1           |     F => 1,3,2
   |                         |
 1 +---------------+ 2     2 +---------------+ 1
\endverbatim
*/
template<typename PT>
std::array<PT,3>
getLargestDistancePoints( PT pt1, PT pt2, PT pt3 )
{
	auto d12 = sqDist( pt1, pt2 );
	auto d13 = sqDist( pt1, pt3 );
	auto d23 = sqDist( pt2, pt3 );

//	std::cout << "pt1=" << pt1 << " pt2=" << pt2 << " pt3=" << pt3 << "\n";
//	std::cout << "d12=" << d12 << " d13=" << d13 << " d23=" << d23 << "\n";

	PT* pA = 0;
	PT* pB = 0;
	PT* pM = 0;

	if( d12 > d13 ) // case B, D, E
	{
		pA = &pt2;
		if( d12 > d23 ) // case B, D
		{
			pB = &pt1;
			pM = &pt3;
			if( d13 > d23 )
				std::swap( *pA, *pB );
		}
		else          // case E
		{
			pB = &pt3;
			pM = &pt1;
		}
	}
	else             // case A, C, F
	{
		pA = &pt3;
		if( d13 > d23 ) // A, F
		{
			pB = &pt1;
			pM = &pt2;
			if( d12 > d23 )
				std::swap( *pA, *pB );
		}
		else           // case C
		{
			pB = &pt2;
			pM = &pt1;
		}
	}

	return std::array<PT,3>{ *pA, *pB, *pM };
}

} // namespace priv


/// Free function template, product of two points, returns a line
template<typename FPT,typename FPT2>
Line2d_<FPT>
operator * ( const Point2d_<FPT>& lhs, const Point2d_<FPT2>& rhs )
{
#ifndef HOMOG2D_NOCHECKS
	if( lhs == rhs )
		HOMOG2D_THROW_ERROR_1( "points are identical, unable to compute product:" << lhs );
#endif
	Line2d_<FPT> line = detail::crossProduct<type::IsLine,type::IsPoint,FPT>(lhs, rhs);
	line.p_normalizePL();
	return line;
}

//------------------------------------------------------------------
/// Returns true if the 3 points are on the same line
/**
\todo at present, defined by the distance between third point and line.
Need to change that, and replace by computation of the angle between the two lines
*/
template<typename FPT>
bool
areCollinear( const Point2d_<FPT>& pt1, const Point2d_<FPT>& pt2, const Point2d_<FPT>& pt3 )
{
	if( pt1 == pt2 || pt2 == pt3 || pt1 == pt3 )
		return true;

	auto pt_arr = priv::getLargestDistancePoints( pt1, pt2, pt3 );

	auto li = pt_arr[0] * pt_arr[1];
//	std::cout << "dist=" << li.distTo( pt_arr[2] ) << "\n";
	if( li.distTo( pt_arr[2] ) < thr::nullDistance() )
		return true;
	return false;
}

//------------------------------------------------------------------
/// Return circle passing through 4 points of flat rectangle
/// \sa h2d::getBoundingCircle()
template<typename FPT>
Circle_<FPT>
FRect_<FPT>::getBoundingCircle() const
{
	auto pts = get4Pts();
	auto seg1 = pts[1] * pts[3];
	auto seg2 = pts[0] * pts[2];

	auto middle_pt = seg1 * seg2;
	return Circle_<FPT>( middle_pt, middle_pt.distTo( pts[0] ) );
}

/*
/// Constructor: build Ellipse from Circle
/// \todo finish this
template<typename FPT>
Ellipse_<FPT>::Ellipse_( const Circle_<FPT>& cir )
{
	p_init( cir.center().getX(), cir.center().getY(), radius(), radius(), 0. );
}
*/

//------------------------------------------------------------------
/// Holds private stuff
namespace priv {

/// Helper function, factorized here for the two impl_getPoints_A() implementations
template<typename FPT, typename FPT2>
std::pair<Point2d_<FPT>,Point2d_<FPT>>
getPoints_B2( const Point2d_<FPT>& pt, FPT2 dist, const Line2d_<FPT>& li )
{
	auto arr = li.get();
	const HOMOG2D_INUMTYPE a = static_cast<HOMOG2D_INUMTYPE>(arr[0]);
	const HOMOG2D_INUMTYPE b = static_cast<HOMOG2D_INUMTYPE>(arr[1]);
	auto coeff = static_cast<HOMOG2D_INUMTYPE>(dist) / priv::sqrt( a*a + b*b );

	Point2d_<FPT> pt1(
        pt.getX() -  b * coeff,
        pt.getY() +  a * coeff
	);
	Point2d_<FPT> pt2(
        pt.getX() +  b * coeff,
        pt.getY() -  a * coeff
	);
	fix_order( pt1, pt2 );
	return std::make_pair( pt1, pt2 );
}

/// Helper function for impl_getOrthogonalLine_A() and impl_getOrthogonalLine_B(),
/// Compute orthogonal line to \c li at point \c pt (that must lie on the line)
template<typename T1,typename T2>
Line2d_<T1>
getOrthogonalLine_B2( const Point2d_<T2>& pt, const Line2d_<T1>& li )
{
	auto arr = li.get(); // get array of 3 values
	Line2d_<T1> out(
		-arr[1],
		arr[0],
		arr[1] * pt.getX() - arr[0] * pt.getY()
	);
	out.p_normalizePL();
	return out;
}

#ifdef HOMOG2D_DEBUGMODE
template<typename T>
void printVector( const std::vector<T>& v, std::string msg=std::string() )
{
	std::cout << "vector: ";
	if( !msg.empty() )
		std::cout << msg;
	std::cout << " #=" << v.size() << '\n';
	auto c=0;
	for( const auto& elem: v )
		std::cout << c++ << ":" << elem << "-";
	std::cout << '\n';
}
template<typename T1,typename T2>
void printMap( const std::map<T1,T2>& m, std::string msg=std::string() )
{
	std::cout << "---------------------------------\n";
	std::cout << "std::map: ";
	if( !msg.empty() )
		std::cout << msg;
	std::cout << " #=" << m.size() << '\n';
	for(const auto& it: m )
		std::cout << " [" << it.first << "]=" << it.second << '\n';
	std::cout << '\n';
}
template<typename T,size_t N>
void printArray( const std::array<T,N>& v, std::string msg=std::string() )
{
	std::cout << "array: " << msg << " #=" << N<< '\n';
	for( const auto& elem: v )
		std::cout << elem << "-";
	std::cout << '\n';
}
template<typename T>
void printVectorPairs( const std::vector<std::pair<T,T>>& v )
{
	std::cout << "vector of pairs: #=" << v.size() << '\n';
	for( const auto& elem: v )
		std::cout << " [" << (int)elem.first << "-" << (int)elem.second << "] ";
	std::cout << '\n';
}
#endif
} // namespace priv

// forward declaration
template<typename FPT1,typename FPT2>
Line2d_<FPT1>
operator * ( const Point2d_<FPT1>&, const Point2d_<FPT2>& );

// forward declaration
template<typename FPT1,typename FPT2>
Point2d_<FPT1>
operator * ( const Line2d_<FPT1>&, const Line2d_<FPT2>& );


//------------------------------------------------------------------
/// Holds traits classes
namespace trait {

/// Traits class, used in generic draw() function
template<typename T> struct IsDrawable              : std::false_type {};
template<typename T> struct IsDrawable<Circle_<T>>  : std::true_type  {};
template<typename T> struct IsDrawable<FRect_<T>>   : std::true_type  {};
template<typename T> struct IsDrawable<Segment_<T>> : std::true_type  {};
template<typename T> struct IsDrawable<Line2d_<T>>  : std::true_type  {};
template<typename T> struct IsDrawable<Point2d_<T>> : std::true_type  {};
template<typename T1,typename T2> struct IsDrawable<base::PolylineBase<T1,T2>>: std::true_type  {};

/// Traits class, used in intersects() for Polyline
template<typename T> struct IsShape              : std::false_type {};
template<typename T> struct IsShape<Circle_<T>>  : std::true_type  {};
template<typename T> struct IsShape<FRect_<T>>   : std::true_type  {};
template<typename T> struct IsShape<Segment_<T>> : std::true_type  {};
template<typename T> struct IsShape<Line2d_<T>>  : std::true_type  {};
template<typename T1,typename T2> struct IsShape<base::PolylineBase<T1,T2>>: std::true_type  {};
//template<typename T> struct IsShape<Ellipse_<T>>:  std::true_type  {};

/// Traits class, used to determine if we can use some "isInside()" function
template<typename T> struct HasArea              : std::false_type {};
template<typename T> struct HasArea<Circle_<T>>  : std::true_type  {};
template<typename T> struct HasArea<FRect_<T>>   : std::true_type  {};
template<typename T> struct HasArea<Ellipse_<T>> : std::true_type  {};
template<typename T> struct HasArea<base::PolylineBase<T,typename type::IsClosed>>: std::true_type  {};

/// Traits class used in operator * ( const Hmatrix_<type::IsHomogr,FPT>& h, const Cont& vin ),
/// used to detect if container is valid
template <typename T>               struct IsContainer                     : std::false_type { };
template <typename T,std::size_t N> struct IsContainer<std::array<T,N>>    : std::true_type { };
template <typename... Ts>           struct IsContainer<std::vector<Ts...>> : std::true_type { };
template <typename... Ts>           struct IsContainer<std::list<Ts...  >> : std::true_type { };


template <typename T> struct IsArray                  : std::false_type { };
template <typename T> struct IsArray<std::array<T,3>> : std::true_type { };


/// Traits class used to detect if container \c T is a \c std::array
/** (because allocation is different, see \ref alloc() ) */
template <typename T> struct Is_std_array                             : std::false_type {};
template <typename V, size_t n> struct Is_std_array<std::array<V, n>> : std::true_type {};

/// Traits class, used for getBB() set of functions
template<class>   struct IsSegment              : std::false_type {};
template<class T> struct IsSegment<Segment_<T>> : std::true_type {};
template<class>   struct IsPoint                : std::false_type {};
template<class T> struct IsPoint<Point2d_<T>>   : std::true_type {};

template<class>   struct HasBB              : std::false_type {};
template<class T> struct HasBB<Ellipse_<T>> : std::true_type {};
template<class T> struct HasBB<FRect_<T>>   : std::true_type {};
template<class T> struct HasBB<Circle_<T>>  : std::true_type {};
template<typename T1,typename T2> struct HasBB<base::PolylineBase<T1,T2>>: std::true_type  {};

} // namespace trait


namespace base {

//------------------------------------------------------------------
/// Base class, will be instanciated as \ref Point2d_ or \ref Line2d_
/**
Type parameters:
- LP: type::IsPoint or type::IsLine
- FPT: Floating Point Type (float, double or long double)
*/
template<typename LP,typename FPT>
class LPBase: public detail::Common<FPT>
#ifdef HOMOG2D_ENABLE_RTP
, public detail::Root
#endif
{
public:
	using FType = FPT;
	using detail::Common<FPT>::isInside;

private:
	template<typename U,typename V> friend class Hmatrix_;

// This is needed so we can convert from, say, Point2d_<float> to Point2d_<double>
	template<typename U,typename V> friend class LPBase;

	template<typename FPT1,typename FPT2>
	friend Point2d_<FPT1>
	h2d::operator * ( const h2d::Line2d_<FPT1>&, const h2d::Line2d_<FPT2>& );

	template<typename FPT1,typename FPT2>
	friend auto
	h2d::operator * ( const h2d::Point2d_<FPT1>&, const h2d::Point2d_<FPT2>& )
	-> h2d::Line2d_<FPT1>;

	template<typename T,typename U>
	friend auto
	h2d::operator * ( const h2d::Homogr_<U>&, const h2d::Line2d_<T>& )
	-> h2d::Line2d_<T>;

	template<typename T1,typename T2,typename FPT1,typename FPT2>
	friend base::LPBase<T1,FPT1>
	detail::crossProduct( const base::LPBase<T2,FPT1>&, const base::LPBase<T2,FPT2>& );

	template<typename U,typename V>
	friend auto
	operator << ( std::ostream& f, const h2d::base::LPBase<U,V>& r )
	-> std::ostream&;

	template<typename T1,typename T2,typename FPT1,typename FPT2>
	friend void
	detail::product( base::LPBase<T1,FPT1>&, const detail::Matrix_<FPT2>&, const base::LPBase<T2,FPT1>& );

	template<typename T1,typename T2>
	friend Line2d_<T1>
	priv::getOrthogonalLine_B2( const Point2d_<T2>&, const Line2d_<T1>& );

public:

/// Constructor: build a point from two lines
	template<typename FPT2>
	LPBase( const Line2d_<FPT2>& v1, const Line2d_<FPT2>& v2 )
	{
#ifndef HOMOG2D_NOCHECKS
		if( v1.isParallelTo(v2) )
			HOMOG2D_THROW_ERROR_1( "unable to build point from these two lines, are parallel" );
#endif
		*this = detail::crossProduct<type::IsPoint>( v1, v2 );
		p_normalizePL();
	}

/// Constructor: build a line from two points
	template<typename FPT2>
	LPBase( const Point2d_<FPT2>& v1, const Point2d_<FPT2>& v2 )
	{
#ifndef HOMOG2D_NOCHECKS
		if( v1 == v2 )
			HOMOG2D_THROW_ERROR_1( "unable to build line from these two points, are the same: " << v1 );
#endif
		*this = detail::crossProduct<type::IsLine>( v1, v2 );
		p_normalizePL();
	}

/// Constructor: copy-constructor for lines
/**
\todo We should be able to declare this "explicit". This fails at present when attempting
to convert a line (or point) from double to float, but I don't get why...
*/
	template<typename T>
//		explicit
	LPBase( const Line2d_<T>& li )
	{
		impl_init_1_Line<T>( li, detail::BaseHelper<LP>() );
	}

/// Constructor with single arg of type "Point"
/**
This will call one of the two overloads of \c impl_init_1_Point(), depending on type of object:
- if type is a point, then it can be seen as a copy-constructor
- if type is a line, this will build a line from (0,0] to \c pt
*/
	template<typename T>
	LPBase( const Point2d_<T>& pt )
	{
		impl_init_1_Point<T>( pt, detail::BaseHelper<LP>() );
	}

/// Constructor: build from two numerical values, depends on the type
	template<typename T1,typename T2>
	LPBase( const T1& v1, const T2& v2 )
	{
		HOMOG2D_CHECK_IS_NUMBER(T1);
		HOMOG2D_CHECK_IS_NUMBER(T2);
		impl_init_2( v1, v2, detail::BaseHelper<LP>() );
	}

/// Constructor of line/point from 3 values
	template<typename T0,typename T1,typename T2>
	LPBase( T0 v0, T1 v1, T2 v2 )
	{
		set( v0, v1, v2 );
/*		HOMOG2D_CHECK_IS_NUMBER(T);
		_v[0] = v0;
		_v[1] = v1;
		_v[2] = v2;
		p_normalizePL();*/
	}
/// Assign homogeneous values
	template<typename T0,typename T1,typename T2>
	void set( T0 v0, T1 v1, T2 v2 )
	{
		HOMOG2D_CHECK_IS_NUMBER(T0);
		HOMOG2D_CHECK_IS_NUMBER(T1);
		HOMOG2D_CHECK_IS_NUMBER(T2);
		_v[0] = v0;
		_v[1] = v1;
		_v[2] = v2;
		p_normalizePL();
	}
/// Constructor of line from 4 values x1,y1,x2,y2
	template<typename T>
	LPBase( T x1, T y1, T x2, T y2 )
	{
		HOMOG2D_CHECK_IS_NUMBER(T);
		impl_init_4( x1, y1, x2, y2, detail::BaseHelper<LP>() );
	}

/// Constructor of Point/Line from random type holding x,y values
	template<
		typename T,
		typename std::enable_if<
			! trait::IsContainer<T>::value,
			T
		>::type* = nullptr
	>
	LPBase( T val )
	{
		impl_init_2( val.HOMOG2D_BIND_X, val.HOMOG2D_BIND_Y, detail::BaseHelper<LP>() );
	}

/// Constructor from an array holding 3 values of same type (a direct copy can be done)
	template<
		typename T,
		typename std::enable_if<
			std::is_same<T,std::array<FPT,3>>::value,
			T
		>::type* = nullptr
	>
	LPBase( const T& arr )
	{
		_v = arr;
		p_normalizePL();
	}

/// Constructor from an array/vector holding 3 values of different type
	template<
		typename T,
		typename std::enable_if<
			(
				!std::is_same<T,std::array<FPT,3>>::value &&
				(
					std::is_same<T,std::array<typename T::value_type,3>>::value
					|| std::is_same<T,std::vector<typename T::value_type>>::value
				)
			),
			T
		>::type* = nullptr
	>
	LPBase( const T& arr )
	{
		_v[0] = static_cast<FPT>(arr[0]);
		_v[1] = static_cast<FPT>(arr[1]);
		_v[2] = static_cast<FPT>(arr[2]);
		p_normalizePL();
	}

/// Default constructor, depends on the type
	LPBase()
	{
		impl_init( detail::BaseHelper<LP>() );
	}

/// Constructor of horizontal/vertical line
	template<typename T>
	LPBase( LineDir orient, T value )
	{
//		HOMOG2D_CHECK_IS_NUMBER(T);
		impl_init_or( orient, value, detail::BaseHelper<LP>() );
	}

private:
	template<typename T,typename U>
	void p_copyFrom( const LPBase<T,U>& other )
	{
		_v[0] = static_cast<FPT>(other._v[0]);
		_v[1] = static_cast<FPT>(other._v[1]);
		_v[2] = static_cast<FPT>(other._v[2]);
	}
	/// Arg is a point, object is a point => copy-constructor
	template<typename T>
	void impl_init_1_Point( const Point2d_<T>& pt, const detail::BaseHelper<typename type::IsPoint>& )
	{
		p_copyFrom( pt );
	}
	/// Arg is a point, object is a line: we build the line passing though (0,0) ant the given point
	template<typename T>
	void impl_init_1_Point( const Point2d_<T>& pt, const detail::BaseHelper<typename type::IsLine>& )
	{
		*this = detail::crossProduct<type::IsLine>( pt, Point2d_<FPT>() );
		p_normalizePL();
	}

	/// Arg is a line, object is a point: ILLEGAL INSTANCIATION
	template<typename T>
	constexpr void impl_init_1_Line( const Line2d_<T>&, const detail::BaseHelper<typename type::IsPoint>& )
	{
		static_assert( detail::AlwaysFalse<LP>::value, "Invalid: you cannot build a point from a line" );
	}
	/// Arg is a line, object is a line => copy-constructor
	template<typename T>
	void impl_init_1_Line( const Line2d_<T>& li, const detail::BaseHelper<typename type::IsLine>& )
	{
		p_copyFrom( li );
	}

	template<typename T>
	constexpr void impl_init_or( LineDir, T, const detail::BaseHelper<typename type::IsPoint>& )
	{
		static_assert( detail::AlwaysFalse<LP>::value, "Invalid: you cannot build a horiz/vertical point" );
	}

	template<
		typename T,
		typename std::enable_if<
			std::is_arithmetic<T>::value
			,T
		>::type* = nullptr
	>
	void impl_init_or( LineDir dir, T value, const detail::BaseHelper<typename type::IsLine>& )
	{
		_v[2] = -value;
		if( dir == LineDir::V )
		{
			_v[0] = 1.; _v[1] = 0.;
		}
		else  // = LineDir::H
		{
			_v[0] = 0.; _v[1] = 1.;
		}
	}
	template<typename T>
	void impl_init_or( LineDir dir, const Point2d_<T>& pt, const detail::BaseHelper<typename type::IsLine>& )
	{
		if( dir == LineDir::V )
		{
			_v[2] = -pt.getX();
			_v[0] = 1.; _v[1] = 0.;
		}
		else  // = LineDir::H
		{
			_v[2] = -pt.getY();
			_v[0] = 0.; _v[1] = 1.;
		}
	}

	template<typename T>
	constexpr void
	impl_init_4( T, T, T, T, const detail::BaseHelper<typename type::IsPoint>& )
	{
		static_assert( detail::AlwaysFalse<LP>::value, "Invalid: you cannot build a point from 4 values" );
	}
	template<typename T>
	void
	impl_init_4( T x1, T y1, T x2, T y2, const detail::BaseHelper<typename type::IsLine>& )
	{
		*this = Point2d_<HOMOG2D_INUMTYPE>(x1, y1) * Point2d_<HOMOG2D_INUMTYPE>(x2, y2);
	}

public:
	Type type() const
	{
		return impl_type( detail::BaseHelper<LP>() );
	}

private:
	Type impl_type( const detail::BaseHelper<typename type::IsPoint>& ) const
	{
		return Type::Point2d;
	}
	Type impl_type( const detail::BaseHelper<typename type::IsLine>& ) const
	{
		return Type::Line2d;
	}

public:
	FPT
	getCoord( GivenCoord gc, FPT other ) const
	{
		return impl_getCoord( gc, other, detail::BaseHelper<LP>() );
	}

	Point2d_<FPT>
	getPoint( GivenCoord gc, FPT other ) const
	{
		return impl_getPoint( gc, other, detail::BaseHelper<LP>() );
	}

	/// Returns a pair of points that are lying on line at distance \c dist from a point defined by one of its coordinates.
	template<typename FPT2>
	std::pair<Point2d_<FPT>,Point2d_<FPT>>
	getPoints( GivenCoord gc, FPT coord, FPT2 dist ) const
	{
		return impl_getPoints_A( gc, coord, dist, detail::BaseHelper<LP>() );
	}

	/// Returns a pair of points that are lying on line at distance \c dist from point \c pt, assuming that one is lying on the line.
	template<typename FPT2>
	std::pair<Point2d_<FPT>,Point2d_<FPT>>
	getPoints( const Point2d_<FPT>& pt, FPT2 dist ) const
	{
		return impl_getPoints_B( pt, dist, detail::BaseHelper<LP>() );
	}

	/// Returns an orthogonal line to the one it is called on, at a point defined by one of its coordinates.
	Line2d_<FPT>
	getOrthogonalLine( GivenCoord gc, FPT other ) const
	{
		return impl_getOrthogonalLine_A( gc, other, detail::BaseHelper<LP>() );
	}

	/// Returns an orthogonal line to the one it is called on, at point \c pt, assuming that one is lying on the line.
	Line2d_<FPT>
	getOrthogonalLine( const Point2d_<FPT>& pt ) const
	{
		return impl_getOrthogonalLine_B( pt, detail::BaseHelper<LP>() );
	}

	/// Returns a line rotated at point \c pt with angle \c theta
	template<typename FPT2, typename T>
	Line2d_<FPT>
	getRotatedLine( const Point2d_<FPT2>& pt, T theta ) const
	{
		HOMOG2D_CHECK_IS_NUMBER(T);
		return impl_getRotatedLine( pt, theta, detail::BaseHelper<LP>() );
	}

	/// Returns the segment from the point (not on line) to the line, shortest path
	Segment_<FPT>
	getOrthogSegment( const Point2d_<FPT>& pt ) const
	{
		return impl_getOrthogSegment( pt, detail::BaseHelper<LP>() );
	}

	/// Returns an parallel line to the one it is called on, with \c pt lying on it.
	/// \todo clarify orientation: on wich side will that line appear?
	Line2d_<FPT>
	getParallelLine( const Point2d_<FPT>& pt ) const
	{
		return impl_getParallelLine( pt, detail::BaseHelper<LP>() );
	}

	/// Returns the pair of parallel lines at a distance \c dist from line.
	template<typename T>
	std::pair<Line2d_<FPT>,Line2d_<FPT>>
	getParallelLines( T dist ) const
	{
		return impl_getParallelLines( dist, detail::BaseHelper<LP>() );
	}

	FPT getX() const { return impl_getX( detail::BaseHelper<LP>() ); }
	FPT getY() const { return impl_getY( detail::BaseHelper<LP>() ); }

	template<typename T1,typename T2>
	void translate( T1 dx, T2 dy )
	{
		HOMOG2D_CHECK_IS_NUMBER( T1 );
		HOMOG2D_CHECK_IS_NUMBER( T2 );
		impl_move( dx, dy, detail::BaseHelper<LP>() );
	}

	std::array<FPT,3> get() const
	{
		return std::array<FPT,3> { _v[0], _v[1], _v[2] };
	}

	template<typename T1,typename T2>
	void set( T1 x, T2 y )
	{
		impl_set( x, y, detail::BaseHelper<LP>() );
	}

	template<typename FPT2>
	HOMOG2D_INUMTYPE distTo( const Point2d_<FPT2>& pt ) const
	{
		return impl_distToPoint( pt, detail::BaseHelper<LP>() );
	}
	template<typename FPT2>
	HOMOG2D_INUMTYPE distTo( const Line2d_<FPT2>& li ) const
	{
		return impl_distToLine( li, detail::BaseHelper<LP>() );
	}
	template<typename FPT2>
	HOMOG2D_INUMTYPE distTo( const Segment_<FPT2>& seg ) const
	{
		return impl_distToSegment( seg, detail::BaseHelper<LP>() );
	}

	template<typename T,typename FPT2>
	bool isParallelTo( const LPBase<T,FPT2>& li ) const
	{
		return impl_isParallelTo( li, detail::BaseHelper<T>() );
	}
	template<typename T>
	bool isParallelTo( const Segment_<T>& seg ) const
	{
		return impl_isParallelTo( seg.getLine(), detail::BaseHelper<LP>() );
	}
/// Returns angle in rad. between the lines. \sa h2d::getAngle()
/**
Please check out warning described in impl_getAngle()
*/
	template<typename T,typename FPT2>
	HOMOG2D_INUMTYPE getAngle( const LPBase<T,FPT2>& other ) const
	{
		return impl_getAngle( other, detail::BaseHelper<T>() );
	}

/// Returns angle in rad. between line and segment \c seg. \sa  h2d::getAngle()
	template<typename FPT2>
	HOMOG2D_INUMTYPE getAngle( const Segment_<FPT2>& seg ) const
	{
		return impl_getAngle( seg.getLine(), detail::BaseHelper<LP>() );
	}

/// Returns true if point is at infinity (third value less than thr::nullDenom() )
	bool isInf() const
	{
		return impl_isInf( detail::BaseHelper<LP>() );
	}
	HOMOG2D_INUMTYPE length() const { return 0.; }
	HOMOG2D_INUMTYPE area()   const { return 0.; }

private:
	FPT impl_getX( const detail::BaseHelper<typename type::IsPoint>& ) const
	{
		return _v[0]/_v[2];
	}
	FPT impl_getY( const detail::BaseHelper<typename type::IsPoint>& ) const
	{
		return _v[1]/_v[2];
	}

	template<typename T1,typename T2>
	void impl_set( T1 x, T2 y, const detail::BaseHelper<typename type::IsPoint>& )
	{
		HOMOG2D_CHECK_IS_NUMBER( T1 );
		HOMOG2D_CHECK_IS_NUMBER( T2 );
		_v[0] = x;
		_v[1] = y;
		_v[2] = 1.;
		p_normalizePL();
	}
	template<typename T1,typename T2>
	constexpr void
	impl_set( T1, T2, const detail::BaseHelper<typename type::IsLine>& )
	{
		static_assert( detail::AlwaysFalse<LP>::value, "Invalid call for lines" );
	}

	template<typename T1,typename T2>
	void impl_move( T1 dx, T2 dy, const detail::BaseHelper<typename type::IsPoint>& )
	{
		_v[0] = static_cast<HOMOG2D_INUMTYPE>(_v[0]) / _v[2] + dx;
		_v[1] = static_cast<HOMOG2D_INUMTYPE>(_v[1]) / _v[2] + dy;
		_v[2] = 1.;
		p_normalizePL();
	}
	template<typename T1,typename T2>
	constexpr void
	impl_move( T1, T2, const detail::BaseHelper<type::IsLine>& )
	{
		static_assert( detail::AlwaysFalse<LP>::value, "Invalid call for lines" );
	}

	template<typename FPT2>
	HOMOG2D_INUMTYPE impl_distToPoint( const Point2d_<FPT2>&, const detail::BaseHelper<typename type::IsPoint>& ) const;
	template<typename FPT2>
	HOMOG2D_INUMTYPE impl_distToPoint( const Point2d_<FPT2>&, const detail::BaseHelper<typename type::IsLine>&  ) const;
	template<typename FPT2>
	HOMOG2D_INUMTYPE           impl_distToLine(  const Line2d_<FPT2>&, const detail::BaseHelper<typename type::IsPoint>& ) const;
	template<typename FPT2>
	constexpr HOMOG2D_INUMTYPE impl_distToLine(  const Line2d_<FPT2>&, const detail::BaseHelper<typename type::IsLine>&  ) const;

	template<typename FPT2>
	HOMOG2D_INUMTYPE           impl_distToSegment(  const Segment_<FPT2>&, const detail::BaseHelper<typename type::IsPoint>& ) const;
	template<typename FPT2>
	constexpr HOMOG2D_INUMTYPE impl_distToSegment(  const Segment_<FPT2>&, const detail::BaseHelper<typename type::IsLine>&  ) const;

	HOMOG2D_INUMTYPE           impl_getAngle( const LPBase<LP,FPT>&, const detail::BaseHelper<typename type::IsLine>&  ) const;
	constexpr HOMOG2D_INUMTYPE impl_getAngle( const LPBase<LP,FPT>&, const detail::BaseHelper<typename type::IsPoint>& ) const;

	constexpr bool impl_isInf( const detail::BaseHelper<typename type::IsLine>& ) const
	{
		return false;
	}
	bool impl_isInf( const detail::BaseHelper<type::IsPoint>& ) const
	{
		return priv::abs( _v[2] ) < thr::nullDenom();
	}

	template<typename FPT2>
	bool           impl_isParallelTo( const LPBase<LP,FPT2>&, const detail::BaseHelper<typename type::IsLine>&  ) const;
	template<typename FPT2>
	constexpr bool impl_isParallelTo( const LPBase<LP,FPT2>&, const detail::BaseHelper<typename type::IsPoint>& ) const;

	FPT           impl_getCoord( GivenCoord gc, FPT other, const detail::BaseHelper<typename type::IsLine>& ) const;
	constexpr FPT impl_getCoord( GivenCoord gc, FPT other, const detail::BaseHelper<typename type::IsPoint>& ) const;

	Point2d_<FPT>           impl_getPoint( GivenCoord gc, FPT other, const detail::BaseHelper<typename type::IsLine>& ) const;
	constexpr Point2d_<FPT> impl_getPoint( GivenCoord gc, FPT other, const detail::BaseHelper<typename type::IsPoint>& ) const;

	template<typename FPT2>
	std::pair<Point2d_<FPT>,Point2d_<FPT>>           impl_getPoints_A( GivenCoord, FPT, FPT2, const detail::BaseHelper<typename type::IsLine>& ) const;
	template<typename FPT2>
	constexpr std::pair<Point2d_<FPT>,Point2d_<FPT>> impl_getPoints_A( GivenCoord, FPT, FPT2, const detail::BaseHelper<typename type::IsPoint>& ) const;
	template<typename FPT2>
	std::pair<Point2d_<FPT>,Point2d_<FPT>>           impl_getPoints_B( const Point2d_<FPT>&, FPT2, const detail::BaseHelper<typename type::IsLine>& ) const;
	template<typename FPT2>
	constexpr std::pair<Point2d_<FPT>,Point2d_<FPT>> impl_getPoints_B( const Point2d_<FPT>&, FPT2, const detail::BaseHelper<typename type::IsPoint>& ) const;

	void impl_op_stream( std::ostream&, const Point2d_<FPT>& ) const;
	void impl_op_stream( std::ostream&, const Line2d_<FPT>&  ) const;

public:
/// Line/Line intersection
	template<typename FPT2>
	detail::Intersect<detail::Inters_1,FPT> intersects( const Line2d_<FPT2>& other ) const
	{
		detail::Intersect<detail::Inters_1,FPT> out;
		if( this->isParallelTo( other ) )
			return out;
		 out.set( *this * other );
		 return out;
	}
/// Line/FRect intersection (rectangle defined by \c pt1 and \c pt2)
	template<typename FPT2>
	detail::IntersectM<FPT> intersects( const Point2d_<FPT2>& pt1, const Point2d_<FPT2>& pt2 ) const
	{
		return intersects( FRect_<FPT2>( pt1, pt2 ) ) ;
	}
/// Line/FRect intersection
	template<typename FPT2>
	detail::IntersectM<FPT> intersects( const FRect_<FPT2>& rect ) const
	{
		return impl_intersectsFRect( rect, detail::BaseHelper<LP>() );
	}

/// Line/Segment intersection
/** \warning no implementation for points */
	template<typename FPT2>
	detail::Intersect<detail::Inters_1,FPT> intersects( const Segment_<FPT2>& seg ) const
	{
		return seg.intersects( *this );
	}

/// Line/Circle intersection
/** <br>The Sfinae below is needed to avoid ambiguity with the other 2 args "intersects()" function
(with 2 points defining a FRect, see above) */
	template<
		typename T,
		typename std::enable_if<
			(std::is_arithmetic<T>::value && !std::is_same<T,bool>::value)
			,T
		>::type* = nullptr
	>
	detail::Intersect<detail::Inters_2,FPT>
	intersects( const Point2d_<FPT>& pt0, T radius ) const
	{
		return impl_intersectsCircle( pt0, radius, detail::BaseHelper<LP>() );
	}

/// Line/Circle intersection
	template<typename T>
	detail::Intersect<detail::Inters_2,FPT> intersects( const Circle_<T>& cir ) const
	{
		return impl_intersectsCircle( cir.center(), cir.radius(), detail::BaseHelper<LP>() );
	}

/// Line/Polyline intersection
	template<typename PLT,typename FPT2>
	detail::IntersectM<FPT> intersects( const base::PolylineBase<PLT,FPT2>& pl ) const
	{
		return pl.intersects( *this );
	}

/// Point is inside flat rectangle
	bool isInside( const Point2d_<FPT>& pt1, const Point2d_<FPT>& pt2 ) const
	{
		HOMOG2D_START;
		return impl_isInsideRect( FRect_<FPT>(pt1, pt2), detail::BaseHelper<LP>() );
	}

/// Point is inside FRect
	template<typename FPT2>
	bool isInside( const FRect_<FPT2>& rect ) const
	{
		HOMOG2D_START;
		return impl_isInsideRect( rect, detail::BaseHelper<LP>() );
	}

/// Point is inside circle defined by center and radius
	template<typename T>
	bool isInside( const Point2d_<FPT>& center, T radius ) const
	{
		HOMOG2D_CHECK_IS_NUMBER(T);
		HOMOG2D_START;
		return impl_isInsideCircle( center, radius, detail::BaseHelper<LP>() );
	}
/// Point is inside Circle
	template<typename T>
	bool isInside( const Circle_<T>& cir ) const
	{
		HOMOG2D_START;
		return impl_isInsideCircle( cir.center(), cir.radius(), detail::BaseHelper<LP>() );
	}

/// Point is inside Ellipse
	template<typename FPT2>
	bool isInside( const Ellipse_<FPT2>& ell ) const
	{
		HOMOG2D_START;
		return impl_isInsideEllipse( ell, detail::BaseHelper<LP>() );
	}

/// Point or line is inside Polyline
	template<typename FPT2,typename PTYPE>
	bool isInside( const base::PolylineBase<PTYPE,FPT2>& poly ) const
	{
		return impl_isInsidePoly( poly, detail::BaseHelper<LP>() );
	}

//////////////////////////
//       OPERATORS      //
//////////////////////////
	bool operator == ( const base::LPBase<LP,FPT>& other ) const
	{
		return impl_op_equal( other, detail::BaseHelper<LP>() );
	}
	bool operator != ( const base::LPBase<LP,FPT>& other ) const
	{
		return !(*this == other);
	}
	bool operator < ( const base::LPBase<LP,FPT>& other ) const
	{
		return impl_op_sort( other, detail::BaseHelper<LP>() );
	}

/// Generic draw function
	void draw( img::Image<img::SvgImage>& im, img::DrawParams dp=img::DrawParams() ) const
	{
		impl_draw_LP( im, dp, detail::BaseHelper<LP>() );
	}

#ifdef HOMOG2D_USE_OPENCV
	void draw( img::Image<cv::Mat>& im, img::DrawParams dp=img::DrawParams() ) const
	{
		impl_draw_LP( im, dp, detail::BaseHelper<LP>() );
	}

	template<typename RT>
	RT getCvPt() const { return RT( getX(), getY() ); }

	cv::Point2i getCvPti() const { return impl_getCvPt( detail::BaseHelper<LP>(), cv::Point2i() ); }
	cv::Point2d getCvPtd() const { return impl_getCvPt( detail::BaseHelper<LP>(), cv::Point2d() ); }
	cv::Point2f getCvPtf() const { return impl_getCvPt( detail::BaseHelper<LP>(), cv::Point2f() ); }

/// Constructor: build from a single OpenCv point.
	template<typename T>
	LPBase( cv::Point_<T> pt )
	{
		impl_init_opencv( pt, detail::BaseHelper<LP>() );
	}
#endif // HOMOG2D_USE_OPENCV

//////////////////////////
//      DATA SECTION    //
//////////////////////////

private:
	std::array<FPT,3> _v; ///< data, uses the template parameter FPT (for "Floating Point Type")

//////////////////////////
//   PRIVATE FUNCTIONS  //
//////////////////////////
private:
	void p_normalizePL() const
	{
		impl_normalize( detail::BaseHelper<LP>() );
	}
	void impl_normalize( const detail::BaseHelper<type::IsLine>& ) const;
	void impl_normalize( const detail::BaseHelper<type::IsPoint>& ) const;

	template<typename FPT2>
	detail::IntersectM<FPT>
	impl_intersectsFRect( const FRect_<FPT2>&, const detail::BaseHelper<type::IsLine>& ) const;

	template<typename FPT2>
	constexpr detail::IntersectM<FPT>
	impl_intersectsFRect( const FRect_<FPT2>&, const detail::BaseHelper<type::IsPoint>& ) const;

	template<typename T>
	detail::Intersect<detail::Inters_2,FPT>
	impl_intersectsCircle( const Point2d_<FPT>&, T r, const detail::BaseHelper<type::IsLine>& ) const;

	template<typename T>
	constexpr detail::Intersect<detail::Inters_2,FPT>
	impl_intersectsCircle( const Point2d_<FPT>&, T r, const detail::BaseHelper<type::IsPoint>& ) const;

	template<typename FPT2>
	bool           impl_isInsideRect( const FRect_<FPT2>&, const detail::BaseHelper<type::IsPoint>& ) const;
	template<typename FPT2>
	constexpr bool impl_isInsideRect( const FRect_<FPT2>&, const detail::BaseHelper<type::IsLine>&  ) const;

	template<typename FPT2>
	bool           impl_isInsideEllipse( const Ellipse_<FPT2>&, const detail::BaseHelper<type::IsPoint>& ) const;
	template<typename FPT2>
	constexpr bool impl_isInsideEllipse( const Ellipse_<FPT2>&, const detail::BaseHelper<type::IsLine>& ) const;

	template<typename T>
	bool           impl_isInsideCircle( const Point2d_<FPT>&, T r, const detail::BaseHelper<type::IsPoint>& ) const;
	template<typename T>
	constexpr bool impl_isInsideCircle( const Point2d_<FPT>&, T r, const detail::BaseHelper<type::IsLine>&  ) const;

	template<typename T,typename PTYPE>
	bool           impl_isInsidePoly( const base::PolylineBase<PTYPE,T>&, const detail::BaseHelper<type::IsPoint>& ) const;
	template<typename T,typename PTYPE>
	constexpr bool impl_isInsidePoly( const base::PolylineBase<PTYPE,T>&, const detail::BaseHelper<type::IsLine>&  ) const;

	Line2d_<FPT>           impl_getOrthogonalLine_A( GivenCoord, FPT,      const detail::BaseHelper<type::IsLine>&  ) const;
	constexpr Line2d_<FPT> impl_getOrthogonalLine_A( GivenCoord, FPT,      const detail::BaseHelper<type::IsPoint>& ) const;
	Line2d_<FPT>           impl_getOrthogonalLine_B( const Point2d_<FPT>&, const detail::BaseHelper<type::IsLine>&  ) const;
	constexpr Line2d_<FPT> impl_getOrthogonalLine_B( const Point2d_<FPT>&, const detail::BaseHelper<type::IsPoint>& ) const;

	template<typename FPT2,typename T>
	Line2d_<FPT>           impl_getRotatedLine( const Point2d_<FPT2>&, T, const detail::BaseHelper<type::IsLine>&  ) const;
	template<typename FPT2,typename T>
	constexpr Line2d_<FPT> impl_getRotatedLine( const Point2d_<FPT2>&, T, const detail::BaseHelper<type::IsPoint>& ) const;

	Segment_<FPT>           impl_getOrthogSegment( const Point2d_<FPT>&, const detail::BaseHelper<type::IsLine>&  ) const;
	constexpr Segment_<FPT> impl_getOrthogSegment( const Point2d_<FPT>&, const detail::BaseHelper<type::IsPoint>& ) const;

	Line2d_<FPT>           impl_getParallelLine( const Point2d_<FPT>&, const detail::BaseHelper<type::IsLine>&  ) const;
	constexpr Line2d_<FPT> impl_getParallelLine( const Point2d_<FPT>&, const detail::BaseHelper<type::IsPoint>& ) const;

	template<typename T>
	std::pair<Line2d_<FPT>,Line2d_<FPT>>           impl_getParallelLines( T, const detail::BaseHelper<type::IsLine>&  ) const;
	template<typename T>
	constexpr std::pair<Line2d_<FPT>,Line2d_<FPT>> impl_getParallelLines( T, const detail::BaseHelper<type::IsPoint>& ) const;

	bool impl_op_equal( const LPBase<LP,FPT>&, const detail::BaseHelper<type::IsLine>&  ) const;
	bool impl_op_equal( const LPBase<LP,FPT>&, const detail::BaseHelper<type::IsPoint>& ) const;

	bool           impl_op_sort( const LPBase<LP,FPT>&, const detail::BaseHelper<type::IsPoint>& ) const;
	constexpr bool impl_op_sort( const LPBase<LP,FPT>&, const detail::BaseHelper<type::IsLine>&  ) const;

	Point2d_<FPT> impl_op_product( const Line2d_<FPT>& , const Line2d_<FPT>& , const detail::BaseHelper<type::IsPoint>& ) const;
	Line2d_<FPT>  impl_op_product( const Point2d_<FPT>&, const Point2d_<FPT>&, const detail::BaseHelper<type::IsLine>&  ) const;

#ifdef HOMOG2D_USE_OPENCV
	template<typename OPENCVT>
	OPENCVT impl_getCvPt( const detail::BaseHelper<type::IsPoint>&, const OPENCVT& ) const;

/// Build point from Opencv point
	template<typename T>
	void impl_init_opencv( cv::Point_<T> pt, const detail::BaseHelper<type::IsPoint>& )
	{
		impl_init_2( pt.x, pt.y, detail::BaseHelper<type::IsPoint>() );
	}
/// Build line from Opencv point
	template<typename T>
	void impl_init_opencv( cv::Point_<T> pt, const detail::BaseHelper<type::IsLine>& )
	{
		Point2d_<FPT> p(pt);
		impl_init_1_Point<FPT>( p, detail::BaseHelper<type::IsLine>() );
	}

#endif // HOMOG2D_USE_OPENCV

	template<typename T>
	void impl_draw_LP( img::Image<T>&, img::DrawParams, const detail::BaseHelper<type::IsPoint>& )  const;
	template<typename T>
	void impl_draw_LP( img::Image<T>&, img::DrawParams, const detail::BaseHelper<type::IsLine>& )  const;

	/// Called by default constructor, overload for lines
	void impl_init( const detail::BaseHelper<type::IsLine>& )
	{
		_v[0] = 1.;
		_v[1] = 0.;
		_v[2] = 0.;
	}
	/// Called by default constructor, overload for points. Initialize to (0,0)
	void impl_init( const detail::BaseHelper<type::IsPoint>& )
	{
		_v[0] = 0.;
		_v[1] = 0.;
		_v[2] = 1.;
	}
	template<typename T1,typename T2>
	void impl_init_2( const T1&, const T2&, const detail::BaseHelper<type::IsPoint>& );
	template<typename T1,typename T2>
	void impl_init_2( const T1&, const T2&, const detail::BaseHelper<type::IsLine>& );

}; // class LPBase

} // namespace base


/////////////////////////////////////////////////////////////////////////////
// SECTION  - OPENCV API CODE
/////////////////////////////////////////////////////////////////////////////

#ifdef HOMOG2D_USE_OPENCV
template<typename FPT>
FRect_<FPT> getFRect( cv::Mat& mat )
{
	if(  mat.cols == 0 || mat.rows == 0 )
		HOMOG2D_THROW_ERROR_1(
			"Illegal values: cols=" << mat.cols << ", rows=" << mat.rows
		);

	return FRect_<FPT>(
		Point2d_<FPT>(),                      // (0,0)
		Point2d_<FPT>( mat.cols, mat.rows )   // (w,h)
	);
}

/// Free function to return an OpenCv point
/**
- RT: return type
- FPT: Floating Point Type

User code needs to provide the requested type as template argument:
\code
auto p1 = getCvPt<cv::Point2di>( pt );
auto p2 = getCvPt<cv::Point2df>( pt );
auto p3 = getCvPt<cv::Point2dd>( pt );
\endcode
*/
template<typename RT,typename FPT>
RT
getCvPt( const Point2d_<FPT>& pt )
{
	return pt.template getCvPt<RT>();
}

/// Free function to return an OpenCv point (double)
template<typename FPT>
cv::Point2d
getCvPtd( const Point2d_<FPT>& pt )
{
	return pt.getCvPtd();
}
/// Free function to return an OpenCv point (float)
template<typename FPT>
cv::Point2f
getCvPtf( const Point2d_<FPT>& pt )
{
	return pt.getCvPtf();
}
/// Free function to return an OpenCv point (integer)
template<typename FPT>
cv::Point2i
getCvPti( const Point2d_<FPT>& pt )
{
	return pt.getCvPti();
}

/// Free function, returns a vector of OpenCv points from a vector of points
/**
- RT: return type
- FPT: Floating Point Type

User code needs to provide the requested type as template argument:
\code
auto v1 = getCvPts<cv::Point2di>( myvec );
auto v2 = getCvPts<cv::Point2df>( myvec );
auto v3 = getCvPts<cv::Point2dd>( myvec );
\endcode
*/
template<typename RT,typename FPT>
std::vector<RT>
getCvPts( const std::vector<Point2d_<FPT>>& vpt )
{
	std::vector<RT> vout( vpt.size() );
	auto it = vout.begin();
	for( const auto& pt: vpt )
		*it++ = getCvPt<RT>(pt);
	return vout;
}
#endif // HOMOG2D_USE_OPENCV

//------------------------------------------------------------------
/// This namespace holds some private stuff
namespace detail {

//------------------------------------------------------------------
/// Private free function, returns true if point \c pt is inside the rectangle defined by (\c p00 , \c p11)
template<typename FPT1,typename FPT2>
bool
ptIsInside( const Point2d_<FPT1>& pt, const Point2d_<FPT2>& p00, const Point2d_<FPT2>& p11 )
{
	if( pt.getX() > p00.getX() && pt.getX() < p11.getX() )
		if( pt.getY() > p00.getY() && pt.getY() < p11.getY() )
			return true;
	return false;
}

#ifdef HOMOG2D_USE_EIGEN
///  Build Homography from 2 sets of 4 points, using Eigen
/**
See
- https://eigen.tuxfamily.org/dox/group__TutorialLinearAlgebra.html
- https://eigen.tuxfamily.org/dox/group__DenseMatrixManipulation__chapter.html
*/
template<typename FPT>
Homogr_<FPT>
buildFrom4Points_Eigen(
	const std::vector<Point2d_<FPT>>& vpt1, ///< source points
	const std::vector<Point2d_<FPT>>& vpt2  ///< destination points
)
{
	Eigen::MatrixXd A = Eigen::MatrixXd::Zero(8,8);
	Eigen::VectorXd b(8);

	for( int i=0; i<4; i++ )
	{
		auto u1 = vpt1[i].getX();
		auto v1 = vpt1[i].getY();
		auto u2 = vpt2[i].getX();
		auto v2 = vpt2[i].getY();

		b(2*i)   = u2;
		b(2*i+1) = v2;

		A(i*2,0) = A(i*2+1,3) = u1;
		A(i*2,1) = A(i*2+1,4) = v1;
		A(i*2,2) = A(i*2+1,5) = 1.;

		A(i*2,6)   = - u1 * u2;
		A(i*2,7)   = - v1 * u2;
		A(i*2+1,6) = - u1 * v2;
		A(i*2+1,7) = - v1 * v2;
	}

#if 0
	Eigen::VectorXd X = A.ldlt().solve(b); // for some reason this does not work...
#else
	Eigen::MatrixXd Ai = A.inverse();
	Eigen::VectorXd X = Ai * b;
#endif

	Homogr_<FPT> H;
	for( int i=0; i<8; i++ )
		H.set( i/3, i%3, X(i) );
	H.set(2, 2, 1.);

	return H;
}
#endif // HOMOG2D_USE_EIGEN

//------------------------------------------------------------------
#ifdef HOMOG2D_USE_OPENCV
///  Build Homography from 2 sets of 4 points, using Opencv
/**
- see https://docs.opencv.org/master/d9/d0c/group__calib3d.html#ga4abc2ece9fab9398f2e560d53c8c9780

\note With current Opencv installed on current machine, it seems that \c cv::getPerspectiveTransform()
requires that the points are "CV_32F" (\c float), and NOT double.
*/
template<typename FPT>
Homogr_<FPT>
buildFrom4Points_Opencv (
	const std::vector<Point2d_<FPT>>& vpt1, ///< source points
	const std::vector<Point2d_<FPT>>& vpt2  ///< destination points
)
{
	const auto& src = getCvPts<cv::Point2f>( vpt1 );
	const auto& dst = getCvPts<cv::Point2f>( vpt2 );
	return cv::getPerspectiveTransform( src, dst ); // automatic type conversion to Hmatrix_
}
#endif

} // namespace detail

//------------------------------------------------------------------
/// Build Homography from 2 sets of 4 points (free function)
/// \sa Homogr_::buildFrom4Points()
template<typename FPT>
Homogr_<FPT>
buildFrom4Points(
	const std::vector<Point2d_<FPT>>& vpt1,     ///< source points
	const std::vector<Point2d_<FPT>>& vpt2,     ///< destination points
	int                               method=1  ///< 0: Eigen, 1: Opencv
)
{
	Homogr_<FPT> H;
	H.buildFrom4Points( vpt1, vpt2, method );
	return H;
}

//------------------------------------------------------------------
/// Build Homography from 2 sets of 4 points
/**
- Requires either Eigen or Opencv
- we build a 8x8 matrix A and a 8x1 vector B, and get the solution from X = A^-1 B
- see this for details:
https://skramm.lautre.net/files/misc/Kramm_compute_H_from_4pts.pdf

\sa free function: h2d::buildFrom4Points()

\todo fix this so that user can provide a std::array of points
*/
template<typename M,typename FPT>
void
Hmatrix_<M,FPT>::buildFrom4Points(
	const std::vector<Point2d_<FPT>>& vpt1,   ///< source points
	const std::vector<Point2d_<FPT>>& vpt2,   ///< destination points
	int                               method  ///< 0: Eigen, 1: Opencv (default)
)
{
	if( vpt1.size() != 4 )
		HOMOG2D_THROW_ERROR_1( "invalid vector size for source points, should be 4, value=" << vpt1.size() );
	if( vpt2.size() != 4 )
		HOMOG2D_THROW_ERROR_1( "invalid vector size for dest points, should be 4, value=" << vpt2.size() );
	assert( method == 0 || method == 1 );

	if( method == 0 )
	{
#ifdef HOMOG2D_USE_EIGEN
		*this = detail::buildFrom4Points_Eigen( vpt1, vpt2 );
#else
		throw std::runtime_error( "Unable, build without Eigen support" );
#endif
	}
	else
	{
#ifdef HOMOG2D_USE_OPENCV
		*this = detail::buildFrom4Points_Opencv( vpt1, vpt2 );
#else
		throw std::runtime_error( "Unable, build without Opencv support" );
#endif
	}
}

//------------------------------------------------------------------
/// A line segment, defined by two points
/**
- Storage: "smallest" point is always stored as first element (see constructor)
*/
template<typename FPT>
class Segment_: public detail::Common<FPT>
#ifdef HOMOG2D_ENABLE_RTP
, public detail::Root
#endif
{
public:
	using FType = FPT;
	using detail::Common<FPT>::isInside;

	template<typename T> friend class Segment_;

	Type type() const
	{
		return Type::Segment;
	}

private:
	Point2d_<FPT> _ptS1, _ptS2;

public:
/// \name Constructors
///@{

/// Default constructor: initializes segment to (0,0)--(1,1)
	Segment_(): _ptS2(1.,1.)
	{}
/// Constructor 2: build segment from two points
	Segment_( Point2d_<FPT> p1, Point2d_<FPT> p2 )
		: _ptS1(p1), _ptS2(p2)
	{
#ifndef HOMOG2D_NOCHECKS
		if( p1 == p2 )
			HOMOG2D_THROW_ERROR_1( "cannot build a segment with two identical points: " << p1 << " and " << p2 );
#endif
		priv::fix_order( _ptS1, _ptS2 );
	}

/// Constructor 3: build segment from two points coordinates, call constructor 2
	template<typename T>
	Segment_( T x1, T y1, T x2, T y2 )
		: Segment_( Point2d_<FPT>(x1,y1), Point2d_<FPT>(x2,y2) )
	{
		HOMOG2D_CHECK_IS_NUMBER(T);
	}

/// Constructor 4: build segment from pair of points
	Segment_( const std::pair<Point2d_<FPT>,Point2d_<FPT>>& ppts )
		: Segment_(ppts.first, ppts.second)
	{}

/// Copy-Constructor
	template<typename FPT2>
	Segment_( const Segment_<FPT2>& other )
		: _ptS1(other._ptS1), _ptS2(other._ptS2)
	{}
///@}

/// \name Modifying functions
///@{

/// Setter
	template<typename FPT2>
	void set( const Point2d_<FPT>& p1, const Point2d_<FPT2>& p2 )
	{
#ifndef HOMOG2D_NOCHECKS
		if( p1 == p2 )
			HOMOG2D_THROW_ERROR_1( "cannot define a segment with two identical points" << p1 << " and " << p2 );
#endif
		_ptS1 = p1;
		_ptS2 = p2;
		priv::fix_order( _ptS1, _ptS2 );
	}

/// Setter from a std::pair (points need to be of same underlying type)
	template<typename FPT2>
	void set( const std::pair<Point2d_<FPT2>,Point2d_<FPT2>> ppts )
	{
		set( ppts.first, ppts.second );
	}

/// Setter from 4 raw point coordinates
	template<typename FPT2>
	void set( FPT2 x1, FPT2 y1, FPT2 x2, FPT2 y2 )
	{
		set( Point2d_<FPT2>(x1,y1), Point2d_<FPT2>(x2,y2) );
	}

	template<typename T1,typename T2>
	void translate( T1 dx, T2 dy )
	{
		HOMOG2D_CHECK_IS_NUMBER( T1 );
		HOMOG2D_CHECK_IS_NUMBER( T2 );
		_ptS1.translate( dx, dy );
		_ptS2.translate( dx, dy );
	}
///@}

/// \name Attributes access
///@{

/// Get segment length
	HOMOG2D_INUMTYPE length() const
	{
		return _ptS1.distTo( _ptS2 );
	}
/// A segment always has a null area
	/*constexpr*/ HOMOG2D_INUMTYPE area() const
	{
		return 0.;
	}

/// Get angle between segment and other segment/line
/**
This will call the line angle function, thus the returned value will be
in the range \f$ [0,\pi/2] \f$
*/
	template<typename U>
	HOMOG2D_INUMTYPE getAngle( const U& other ) const
	{
		return other.getAngle( this->getLine() );
	}
///@}

/// \name Operators
///@{
	bool operator == ( const Segment_& s2 ) const
	{
		if( _ptS1 != s2._ptS1 )
			return false;
		if( _ptS2 != s2._ptS2 )
			return false;
		return true;
	}
	bool operator != ( const Segment_& s2 ) const
	{
		return !(*this == s2);
	}

	bool operator < ( const Segment_& other ) const
	{
		return _ptS1 < other._ptS1;
	}
///@}

private:
	template<typename S>
	bool p_bothPtsAreInside( const S& shape ) const
	{
		if( !_ptS1.isInside( shape ) )
			return false;
		if( !_ptS2.isInside( shape ) )
			return false;
		return true;
	}

public:
/// \name Enclosing functions
///@{

/// Segment is inside Circle
	template<typename FPT2>
	bool isInside( const Circle_<FPT2>& shape ) const
	{
		return p_bothPtsAreInside( shape );
	}

/// Segment is inside FRect
	template<typename FPT2>
	bool isInside( const FRect_<FPT2>& shape ) const
	{
		return p_bothPtsAreInside( shape );
	}

/// Segment is inside Ellipse
	template<typename FPT2>
	bool isInside( const Ellipse_<FPT2>& shape ) const
	{
		return p_bothPtsAreInside( shape );
	}

/// Segment is inside OPolyline_
	template<typename FPT2>
	constexpr bool isInside( const OPolyline_<FPT2>& ) const
	{
		return false;
	}

/// Segment is inside CPolyline_
/**
Requires both points inside AND no intersections
*/
	template<typename FPT2>
	bool isInside( const CPolyline_<FPT2>& cpoly ) const
	{
		if( !p_bothPtsAreInside( cpoly ) )
			return false;

		for( auto poly_seg: cpoly.getSegs() )
			if( poly_seg.intersects( *this )() )
				return false;
		return true;
	}
///@}

/// \name Other const functions
///@{

/// Returns the points as a std::pair
/** The one with smallest x coordinate will be returned as "first". If x-coordinate are equal, then
the one with smallest y-coordinate will be returned first */
	std::pair<Point2d_<FPT>,Point2d_<FPT>>
	getPts() const
	{
		return std::make_pair( _ptS1, _ptS2 );
	}

	template<typename T>
	std::pair<Segment_,Segment_>
	getParallelSegs( T dist ) const
	{
		HOMOG2D_CHECK_IS_NUMBER( T );

		auto plines = getLine().getParallelLines( dist );
		auto lo1 = getLine().getOrthogonalLine( _ptS1 );
		auto lo2 = getLine().getOrthogonalLine( _ptS2 );

		auto pA1 = lo1 * plines.first;
		auto pA2 = lo2 * plines.first;
		auto pB1 = lo1 * plines.second;
		auto pB2 = lo2 * plines.second;

		return std::make_pair(
			Segment_( pA1, pA2 ),
			Segment_( pB1, pB2 )
		);
	}

private:
/// Computes the 4 points orthogonal to the segment
	std::array<Point2d_<FPT>,4>
	p_getOrthog() const
	{
		auto x1 = static_cast<HOMOG2D_INUMTYPE>(_ptS1.getX());
		auto x2 = static_cast<HOMOG2D_INUMTYPE>(_ptS2.getX());
		auto y1 = static_cast<HOMOG2D_INUMTYPE>(_ptS1.getY());
		auto y2 = static_cast<HOMOG2D_INUMTYPE>(_ptS2.getY());
		auto dx = x1 - x2;
		auto dy = y1 - y2;
		std::array<Point2d_<FPT>,4> out;
		out[0] = Point2d_<FPT>( x1-dy, y1+dx );
		out[1] = Point2d_<FPT>( x1+dy, y1-dx );
		out[3] = Point2d_<FPT>( x2-dy, y2+dx );
		out[2] = Point2d_<FPT>( x2+dy, y2-dx );
		return out;
	}
public:
/// Returns the 4 points orthogonal to the segment
	std::array<Point2d_<FPT>,4>
	getOrthogPts() const
	{
		return p_getOrthog();
	}

/// Returns the 4 segments orthogonal to the segment
	std::array<Segment_<FPT>,4>
	getOrthogSegs() const
	{
		std::array<Segment_<FPT>,4> out;
		auto pts = p_getOrthog();
		out[0] = Segment_<FPT>( _ptS1, pts[0] );
		out[1] = Segment_<FPT>( _ptS1, pts[1] );
		out[2] = Segment_<FPT>( _ptS2, pts[2] );
		out[3] = Segment_<FPT>( _ptS2, pts[3] );
		return out;
	}

/// Returns supporting line
	Line2d_<FPT> getLine() const
	{
		Point2d_<HOMOG2D_INUMTYPE> pt1( _ptS1 );
		Point2d_<HOMOG2D_INUMTYPE> pt2( _ptS2 );
		auto li = pt1 * pt2;
		return Line2d_<FPT>(li);
	}

/// Returns a pair of segments split by the middle
	std::pair<Segment_<FPT>,Segment_<FPT>>
	split() const
	{
		auto pt_mid = getCenter();
		return std::make_pair(
			Segment_<FPT>( _ptS1, pt_mid ),
			Segment_<FPT>( _ptS2, pt_mid )
		);
	}

	template<typename FPT2>
	HOMOG2D_INUMTYPE distTo( const Point2d_<FPT2>&, int* segDistCase=0 ) const;

	template<typename T>
	constexpr bool
	isParallelTo( const T& other ) const
	{
		static_assert(
			std::is_same<T,Segment_<FPT>>::value ||
			std::is_same<T,Line2d_<FPT>>::value,
			"type needs to be a segment or a line" );
		return getLine().isParallelTo( other );
	}

	/// Returns point that at middle distance between \c p1 and \c p2
	Point2d_<FPT>
	getCenter() const
	{
		return Point2d_<FPT>(
			( static_cast<HOMOG2D_INUMTYPE>(_ptS1.getX()) + _ptS2.getX() ) / 2.,
			( static_cast<HOMOG2D_INUMTYPE>(_ptS1.getY()) + _ptS2.getY() ) / 2.
		);
	}

	Segment_<FPT> getExtended() const;

	Line2d_<FPT>
	getBisector() const
	{
		Segment_<HOMOG2D_INUMTYPE> seg2 = *this; // convert to (possibly) enhance precision
		return seg2.getLine().getOrthogonalLine( seg2.getCenter() );
	}
///@}

/// \name Intersection functions
///@{
	template<typename FPT2>
	detail::Intersect<detail::Inters_1,FPT> intersects( const Segment_<FPT2>& ) const;
	template<typename FPT2>
	detail::Intersect<detail::Inters_1,FPT> intersects( const Line2d_<FPT2>&  ) const;
	template<typename FPT2>
	detail::IntersectM<FPT>                 intersects( const Circle_<FPT2>&  ) const;
/// Segment/FRect intersection
	template<typename FPT2>
	detail::IntersectM<FPT> intersects( const FRect_<FPT2>& r ) const
	{
//		HOMOG2D_START;
		return r.intersects( *this );
	}

/// Segment/Polyline intersection
	template<typename PLT,typename FPT2>
	detail::IntersectM<FPT> intersects( const base::PolylineBase<PLT,FPT2>& other ) const
	{
//		HOMOG2D_START;
		return other.intersects( *this );
	}
///@}

	template<typename T>
	friend std::ostream&
	operator << ( std::ostream& f, const Segment_<T>& seg );

#ifdef HOMOG2D_USE_OPENCV
	void draw( img::Image<cv::Mat>&,       img::DrawParams dp=img::DrawParams() ) const;
#endif
	void draw( img::Image<img::SvgImage>&, img::DrawParams dp=img::DrawParams() ) const;

}; // class Segment_


//------------------------------------------------------------------
/// Returns a segment with same support line but tripled length.
/**
With (1,0)-(2,0) as input, will return the segment (0,0)-(3,0)
*/
template<typename FPT>
Segment_<FPT>
Segment_<FPT>::getExtended() const
{
	Segment_<HOMOG2D_INUMTYPE> seg(*this); // to get highest precision
	auto li = seg.getLine();
	auto rad1 = seg.length();
	auto c1 = Circle_<HOMOG2D_INUMTYPE>( _ptS1, rad1 );
	auto c2 = Circle_<HOMOG2D_INUMTYPE>( _ptS2, rad1 );

	auto int1 = li.intersects( c1 );
	auto int2 = li.intersects( c2 );
	assert( int1() );
	assert( int2() );
	auto ppt1 = int1.get();
	auto ppt2 = int2.get();

	return Segment_<FPT>(
		ppt1.first,
		ppt2.second
	);
}

//------------------------------------------------------------------
/// Distance from point to segment
/**
source: https://stackoverflow.com/a/6853926/193789

Temp implementation, until we get into this a bit more deeper
*/
template<typename FPT>
template<typename FPT2>
HOMOG2D_INUMTYPE
Segment_<FPT>::distTo( const Point2d_<FPT2>& pt, int* segDistCase ) const
{
	auto ppts = getPts();
	auto x1 = static_cast<HOMOG2D_INUMTYPE>( ppts.first.getX() );
	auto y1 = static_cast<HOMOG2D_INUMTYPE>( ppts.first.getY() );
	auto x2 = static_cast<HOMOG2D_INUMTYPE>( ppts.second.getX() );
	auto y2 = static_cast<HOMOG2D_INUMTYPE>( ppts.second.getY() );

	auto A = pt.getX() - x1;
	auto B = pt.getY() - y1;
	auto C = x2 - x1;
	auto D = y2 - y1;

	auto dot    = A * C + B * D;
	auto len_sq = C * C + D * D;
	auto param  = dot / len_sq;

	HOMOG2D_INUMTYPE xx, yy;

	if( param < 0. )
	{
		if( segDistCase )
			*segDistCase = -1;
		xx = x1;
		yy = y1;
	}
	else
	{
		if( param > 1. )
		{
			if( segDistCase )
				*segDistCase = +1;
			xx = x2;
			yy = y2;
		}
		else
		{
			if( segDistCase )
				*segDistCase = 0;
			xx = x1 + param * C;
			yy = y1 + param * D;
		}
	}

	auto dx = pt.getX() - xx;
	auto dy = pt.getY() - yy;
	return priv::sqrt( dx * dx + dy * dy );
}

//------------------------------------------------------------------
/// Set circle from 2 points
template<typename FPT>
template<typename T1, typename T2>
void Circle_<FPT>::set( const Point2d_<T1>& pt1, const Point2d_<T2>& pt2 )
{
#ifndef HOMOG2D_NOCHECKS
	if( pt1 == pt2 )
		HOMOG2D_THROW_ERROR_1( "Unable, some points are identical" );
#endif

	Segment_<HOMOG2D_INUMTYPE> seg( pt1, pt2 );
	_center = seg.getCenter();
	_radius = seg.length() / 2.0;
}

//------------------------------------------------------------------
/// Set circle from 3 points
/**
Algorithm: we get the two largest segments and compute their bisector line.
Their intersection point will be the center of circle, and the radius is the distance between
center and any of the three points.

We consider the the largest segments to improve numerical stability.

Will throw if unable (numerical issue)

One could think that the first checking would be enough, but experience shows that some times,
the point are not colinear, but the two bisector lines are still parallel.
Thus the second checking.
*/
template<typename FPT>
template<typename T>
void
Circle_<FPT>::set( const Point2d_<T>& pt1, const Point2d_<T>& pt2, const Point2d_<T>& pt3 )
{
#ifndef HOMOG2D_NOCHECKS
	if( areCollinear( pt1, pt2, pt3 ) )
		HOMOG2D_THROW_ERROR_1( "Unable, points are colinear" );
#endif
	auto pts = priv::getLargestDistancePoints( pt1, pt2, pt3 );

	auto seg1 = Segment_<HOMOG2D_INUMTYPE>( pts[0], pts[1] );
	auto seg2 = Segment_<HOMOG2D_INUMTYPE>( pts[0], pts[2] );
	auto li1 = seg1.getBisector();
	auto li2 = seg2.getBisector();
#ifndef HOMOG2D_NOCHECKS
	if( li1.isParallelTo(li2) )
		HOMOG2D_THROW_ERROR_1( "unable, bisector lines are parallel" )
#endif
	center() = li1 * li2;
	radius() = center().distTo(pt1);
}

//------------------------------------------------------------------
/// Returns true if circle is inside polyline
/**
Will be true if all these four conditions are met:
- the polyline object must be of type "closed" AND a polygon (no intersection points)
- center point is inside the polygon
- no intersection points
- any point of the polygon must be outside of the circle
*/
template<typename FPT>
template<typename FPT2,typename PTYPE>
bool
Circle_<FPT>::isInside( const base::PolylineBase<PTYPE,FPT2>& poly ) const
{
	HOMOG2D_START;
	if( !poly.isPolygon() )
		return false;
	if( poly.getPts()[0].isInside(*this) ) // if a point of the polygon is inside the circle,
		return false;                      //  then the circle cannot be inside the polygon

	if( !_center.isInside( poly ) )
		return false;

	auto inters = intersects( poly );
	return( inters() == 0 );
}

//------------------------------------------------------------------
/// Circle/Circle intersection
/**
Ref:
- https://stackoverflow.com/questions/3349125/
*/
template<typename FPT>
template<typename FPT2>
detail::Intersect<typename detail::Inters_2,FPT>
Circle_<FPT>::intersects( const Circle_<FPT2>& other ) const
{
	if( *this == other )
		return detail::Intersect<detail::Inters_2,FPT>();

	HOMOG2D_INUMTYPE r1 = _radius;
	HOMOG2D_INUMTYPE r2 = other._radius;
	Point2d_<HOMOG2D_INUMTYPE> pt1 = _center;
	Point2d_<HOMOG2D_INUMTYPE> pt2 = other._center;

	HOMOG2D_INUMTYPE x1 = pt1.getX();
	HOMOG2D_INUMTYPE y1 = pt1.getY();
	HOMOG2D_INUMTYPE x2 = pt2.getX();
	HOMOG2D_INUMTYPE y2 = pt2.getY();
	HOMOG2D_INUMTYPE d_squared = (x1-x2)*(x1-x2) + (y1-y2)*(y1-y2);

	if( d_squared > r1*r1 + r2*r2 + (HOMOG2D_INUMTYPE)2.*r1*r2 )              // no intersection
		return detail::Intersect<detail::Inters_2,FPT>();

	if( d_squared < ( r1*r1 + r2*r2 - (HOMOG2D_INUMTYPE)2.*r1*r2 ) )          // no intersection: one circle inside the other
		return detail::Intersect<detail::Inters_2,FPT>();

	auto d = priv::sqrt( d_squared );
	auto a = (r1*r1 - r2*r2 + d_squared) / (HOMOG2D_INUMTYPE)2. / d;
	auto h = priv::sqrt( r1*r1 - a*a );


	Point2d_<FPT> P0(
		( pt2.getX() - pt1.getX() ) * a / d + pt1.getX(),
		( pt2.getY() - pt1.getY() ) * a / d + pt1.getY()
	);

	Point2d_<FPT> pt3(
		P0.getX() + h*( pt1.getY() - pt2.getY() ) / d,
		P0.getY() - h*( pt1.getX() - pt2.getX() ) / d
	);
	Point2d_<FPT> pt4(
		P0.getX() - h*( pt1.getY() - pt2.getY() ) / d,
		P0.getY() + h*( pt1.getX() - pt2.getX() ) / d
	);
	return detail::Intersect<detail::Inters_2,FPT>( pt3, pt4 );
}


namespace priv {
//------------------------------------------------------------------
/// A POD value that needs some computing, associated with its flag.
/// Used to be able to retain a value needing complex calculation.
template<typename T>
class ValueFlag
{
private:
	T    _value;
	bool _valIsCorrect = false;
public:
	ValueFlag() = default;
	void set( T v )
	{
		_value = v;
		_valIsCorrect = true;
	}
	T value() const    { return _value; }
	void setBad()      { _valIsCorrect = false; }
	bool isBad() const { return !_valIsCorrect; }
};


//------------------------------------------------------------------
/// Holds attribute of a Polyline, allows storage of last computed value through the use of ValueFlag
struct PolylineAttribs
{
	priv::ValueFlag<HOMOG2D_INUMTYPE> _length;
	priv::ValueFlag<HOMOG2D_INUMTYPE> _area;
	priv::ValueFlag<bool>             _isPolygon;
	priv::ValueFlag<Point2d_<HOMOG2D_INUMTYPE>> _centroid;

	void setBad()
	{
		_length.setBad();
		_area.setBad();
		_isPolygon.setBad();
		_centroid.setBad();
	}
};

//------------------------------------------------------------------
/// Returns the bounding box of points in vector/list/array of points \c vpts
/**
\todo This loops twice on the points. Maybe some improvement here.
*/
template<
	typename T,
	typename std::enable_if<
		trait::IsContainer<T>::value,
		T
	>::type* = nullptr
>
FRect_<typename T::value_type::FType>
getBB_Points( const T& vpts )
{
	using FPT = typename T::value_type::FType;
#ifndef HOMOG2D_NOCHECKS
	if( vpts.size()<2 )
		HOMOG2D_THROW_ERROR_1( "cannot get bounding box of set with size < 2" );
#endif

	auto mm_x = std::minmax_element(
		std::begin( vpts ),
		std::end( vpts ),
		[]                  // lambda
		( const Point2d_<FPT>& pt1, const Point2d_<FPT>& pt2 )
		{
			return pt1.getX() < pt2.getX();
		}
	);
	auto mm_y = std::minmax_element(
		std::begin( vpts ),
		std::end( vpts ),
		[]                  // lambda
		( const Point2d_<FPT>& pt1, const Point2d_<FPT>& pt2 )
		{
			return pt1.getY() < pt2.getY();
		}
	);

	auto p1 = Point2d_<HOMOG2D_INUMTYPE>( mm_x.first->getX(),   mm_y.first->getY()  );
	auto p2 = Point2d_<HOMOG2D_INUMTYPE>( mm_x.second->getX(),  mm_y.second->getY() );

	if( p1.distTo( p2 ) < thr::nullDistance() )
		HOMOG2D_THROW_ERROR_1( "unable to compute bounding box of set, identical points" );

	return FRect_<typename T::value_type::FType>( p1, p2 );
}

//------------------------------------------------------------------
/// Returns the bounding box of segments in vector/list/array of points \c vsegs
template<
	typename T,
	typename std::enable_if<
		trait::IsContainer<T>::value,
		T
	>::type* = nullptr
>
FRect_<typename T::value_type::FType>
getBB_Segments( const T& vsegs )
{
	using FPT = typename T::value_type::FType;

	std::vector<Point2d_<FPT>> vpts( vsegs.size()*2 );
	auto it = vpts.begin();
	for( const auto& seg: vsegs )
	{
		auto ppts = seg.getPts();
		*it++ = ppts.first;
		*it++ = ppts.second;
	}
	return getBB_Points( vpts );
}

/// get BB for a set of FRect_ objects
/// \todo same as getBB_Segments() ???
template<typename FPT>
auto
getBB_FRect( const std::vector<FRect_<FPT>>& v_rects )
{
	std::vector<Point2d_<FPT>> vpts( v_rects.size()*2 );
	auto it = vpts.begin();
	for( const auto& seg: v_rects )
	{
		auto ppts = seg.getPts();
		*it++ = ppts.first;
		*it++ = ppts.second;
	}
	return getBB_Points( vpts );
}

} // namespace priv

// Forward declaration
template<typename FPT1,typename FPT2>
CPolyline_<FPT1>
operator * ( const Homogr_<FPT2>&, const FRect_<FPT1>& );

// forward declaration
template<typename T1,typename T2>
std::ostream&
operator << ( std::ostream&, const base::PolylineBase<T1,T2>& );

// Forward declaration
template<typename FPT1,typename FPT2,typename PLT2>
auto
operator * ( const Homogr_<FPT2>&, const base::PolylineBase<PLT2,FPT1>& ) -> base::PolylineBase<PLT2,FPT1>;

/// used in base::PolylineBase_::rotate() member function
enum class Rotate: int8_t
{
	CCW, CW, Full, VMirror, HMirror
};

enum class CardDir: int8_t { Bottom,Top, Left, Right };


namespace base {

//------------------------------------------------------------------
/// Polyline, will be instanciated either as \ref OPolyline_ (open polyline) or \ref CPolyline_
/**
\warning When closed, in order to be able to compare two objects describing the same structure
but potentially in different order, the comparison operator will proceed a sorting.<br>
The consequence is that when adding points, if you have done a comparison before, you might not
add point after the one you thought!

template args:
 - PLT: PolyLine Type: type::IsClosed or type::IsOpen
 - FPT: Floating Point Type
*/
template<typename PLT,typename FPT>
class PolylineBase: public detail::Common<FPT>
#ifdef HOMOG2D_ENABLE_RTP
, public detail::Root
#endif
{
public:
	using FType = FPT;
	using detail::Common<FPT>::isInside;

	template<typename T1,typename T2> friend class PolylineBase;
	template<typename T1> friend class h2d::Ellipse_;

	template<typename FPT1,typename FPT2>
	friend CPolyline_<FPT1>
	h2d::operator * ( const h2d::Homogr_<FPT2>&, const h2d::FRect_<FPT1>& );

	template<typename FPT1,typename FPT2,typename PLT2>
	friend auto
	h2d::operator * ( const Homogr_<FPT2>&, const base::PolylineBase<PLT2,FPT1>& ) -> base::PolylineBase<PLT2,FPT1>;

	Type type() const
	{
		return impl_Poly_type( detail::PlHelper<PLT>() );
	}
private:
	Type impl_Poly_type( const detail::PlHelper<type::IsClosed>& ) const
	{
		return Type::CPolyline;
	}
	Type impl_Poly_type( const detail::PlHelper<type::IsOpen>& ) const
	{
		return Type::OPolyline;
	}

private:
	mutable std::vector<Point2d_<FPT>> _plinevec;
	mutable bool _plIsNormalized = false;
	mutable priv::PolylineAttribs _attribs;    ///< Attributes. Will get stored upon computing.

public:
/// \name Constructors
///@{

/// Default constructor
	PolylineBase() = default;

/// Constructor from FRect. Enabled for "closed" type, disabled for "open" type
	template<typename FPT2>
	PolylineBase( const FRect_<FPT2>& rect )
	{
		imp_constrFRect( rect, detail::PlHelper<PLT>() );
	}

	template<typename FPT2>
	PolylineBase( const Segment_<FPT2>& seg )
	{
		const auto& ppts = seg.getPts();
		p_addPoint( ppts.first );
		p_addPoint( ppts.second );
	}

/// Constructor from a vector of points.
template<
	typename T,
	typename std::enable_if<
		trait::IsContainer<T>::value,
		T
	>::type* = nullptr
>
	PolylineBase( const T& vec )
	{
		set( vec );
	}

/// Copy-Constructor from Closed Polyline
	template<typename FPT2>
	constexpr PolylineBase( const CPolyline_<FPT2>& other )
	{
		static_assert(
			!(std::is_same<PLT,type::IsOpen>::value),
			"Error, cannot build an Open Polyline from a closed one"
		);
		set( other._plinevec );
	}
/// Copy-Constructor from Open Polyline
	template<typename FPT2>
	PolylineBase( const OPolyline_<FPT2>& other )
	{
		set( other._plinevec );
	}

///@}

private:
	template<typename FPT2>
	void imp_constrFRect( const FRect_<FPT2>& rect, const detail::PlHelper<type::IsClosed>& )
	{
		for( const auto& pt: rect.get4Pts() )
			_plinevec.push_back( pt );
	}
	template<typename FPT2>
	constexpr void
	imp_constrFRect( const FRect_<FPT2>&, const detail::PlHelper<type::IsOpen>& )
	{
		static_assert( detail::AlwaysFalse<PLT>::value, "cannot build an OPolyline object from a FRect");
	}

public:
/// \name Attributes access
///@{

/// Returns the number of points
	size_t size() const { return _plinevec.size(); }
	constexpr bool isClosed() const
	{
		return impl_isClosed( detail::PlHelper<PLT>());
	}
	HOMOG2D_INUMTYPE length()    const;
	HOMOG2D_INUMTYPE area()      const;
	bool             isPolygon() const;

/// Returns Bounding Box of Polyline
	FRect_<FPT> getBB() const
	{
		return priv::getBB_Points( getPts() );
	}

	LPBase<type::IsPoint,HOMOG2D_INUMTYPE> centroid() const;

/// Returns the number of segments . If "closed",
/** the last segment (going from last to first point) is counted */
	size_t nbSegs() const
	{
		if( size() < 2 )
			return 0;
		return impl_nbSegs( detail::PlHelper<PLT>() );
	}

	Point2d_<FPT> getExtremePoint( CardDir ) const;
	Point2d_<FPT> getTmPoint() const;
	Point2d_<FPT> getBmPoint() const;
	Point2d_<FPT> getLmPoint() const;
	Point2d_<FPT> getRmPoint() const;

	bool isConvex() const;

///@}

private:
	HOMOG2D_INUMTYPE p_ComputeSignedArea() const;

	constexpr bool impl_isClosed( const detail::PlHelper<type::IsOpen>& ) const
	{
		return false;
	}
	constexpr bool impl_isClosed( const detail::PlHelper<type::IsClosed>& ) const
	{
		return true;
	}

	size_t impl_nbSegs( const detail::PlHelper<type::IsOpen>& ) const
	{
		return size() - 1;
	}
	size_t impl_nbSegs( const detail::PlHelper<type::IsClosed>& ) const
	{
		return size();
	}

	constexpr bool impl_isPolygon( const detail::PlHelper<type::IsOpen>& )   const;
	bool           impl_isPolygon( const detail::PlHelper<type::IsClosed>& ) const;

/// Add single point. private, because only to be used from other member functions
/**
\warning This function was discarded from public API in dec. 2021, because
this will add the new point after the previous one \b only if the object has \b not
been normalized. This normalizing operation will happen if you do a comparison (== or !=)
*/
	template<typename FPT2>
	void p_addPoint( const Point2d_<FPT2>& pt )
	{
#ifndef HOMOG2D_NOCHECKS
		if( size() )
			if( pt == _plinevec.back() )
				HOMOG2D_THROW_ERROR_1(
					"cannot add a point identical to previous one: pt=" << pt << " size=" << size()
				);
#endif
		_attribs.setBad();
		_plIsNormalized=false;
		_plinevec.push_back( pt );
	}

public:

/// \name Data access
///@{

/// Returns the points (reference)
	std::vector<Point2d_<FPT>>& getPts()
	{
		_attribs.setBad();  // because we send the non-const reference
		_plIsNormalized=false;
		return _plinevec;
	}
/// Returns the points (const reference)
	const std::vector<Point2d_<FPT>>& getPts() const
	{
		return _plinevec;
	}

/// Returns (as a copy) the segments of the polyline
	std::vector<Segment_<FPT>> getSegs() const
	{
		if( size() < 2 ) // nothing to return
			return std::vector<Segment_<FPT>>();

		std::vector<Segment_<FPT>> out;
		out.reserve( size() );
		for( size_t i=0; i<size()-1; i++ )
		{
			const auto& pt1 = _plinevec[i];
			const auto& pt2 = _plinevec[i+1];
			out.emplace_back( Segment_<FPT>(pt1,pt2) );
		}
		impl_getSegs( out, detail::PlHelper<PLT>() );
		return out;
	}

/// Returns one point of the polyline.
	Point2d_<FPT> getPoint( size_t idx ) const
	{
#ifndef HOMOG2D_NOCHECKS
		if( idx >= size() )
			HOMOG2D_THROW_ERROR_1( "requesting point " << idx
				<< ", only has "  << size()
			);
#endif
		return _plinevec[idx];
	}

/// Returns one segment of the polyline.
/**
Segment \c n is the one between point \c n and point \c n+1
*/
	Segment_<FPT> getSegment( size_t idx ) const
	{
#ifndef HOMOG2D_NOCHECKS
		if( idx >= nbSegs() )
			HOMOG2D_THROW_ERROR_1( "requesting segment " << idx
				<< ", only has "  << nbSegs()
			);

		if( size() < 2 )
			HOMOG2D_THROW_ERROR_1( "no segment " << idx );
#endif

		return impl_getSegment( idx, detail::PlHelper<PLT>() );
	}

	CPolyline_<FPT> convexHull() const;
///@}

private:
/// empty implementation
	void impl_getSegs( std::vector<Segment_<FPT>>&, const detail::PlHelper<type::IsOpen>& ) const
	{}
/// that one is for closed Polyline, adds the last segment
	void impl_getSegs( std::vector<Segment_<FPT>>& out, const detail::PlHelper<type::IsClosed>& ) const
	{
		out.push_back( Segment_<FPT>(_plinevec.front(),_plinevec.back() ) );
	}

	Segment_<FPT>
	impl_getSegment( size_t idx, const detail::PlHelper<type::IsClosed>& ) const
	{
		return Segment_<FPT>( _plinevec[idx], _plinevec[idx+1==nbSegs()?0:idx+1] );
	}
	Segment_<FPT>
	impl_getSegment( size_t idx, const detail::PlHelper<type::IsOpen>& ) const
	{
		return Segment_<FPT>( _plinevec[idx], _plinevec[idx+1] );
	}

public:

/// \name Modifiers (non-const member functions)
///@{

/// Clear all (does not change the "open/close" status).
	void clear()
	{
		_plinevec.clear();
		_plIsNormalized=false;
		_attribs.setBad();
	}

	template<typename FPT2>
	void rotate( Rotate, const Point2d_<FPT2>& );
	void rotate( Rotate );

/// Miminize the PolylineBase: remove all points that lie in the middle of two segments with same angle.
/**
For example, if we have the following points ("Open" polyline):
(0,0)-(1,0)-(2,0)<br>
This will be replaced by: (0,0)--(2,0)

\note We cannot use the Segment_::getAngle() function because it returns a
value in [0,PI/2], so we would'nt be able to detect a segment going
at 180° of the previous one.
*/
	void
	minimize()
	{
		if( size()<3 )
			return;
		impl_minimizePL( detail::PlHelper<PLT>() );
	}

/// Translate Polyline using \c dx, \c dy
	template<typename T1,typename T2>
	void translate( T1 dx, T2 dy )
	{
		HOMOG2D_CHECK_IS_NUMBER( T1 );
		HOMOG2D_CHECK_IS_NUMBER( T2 );
		for( auto& pt: _plinevec )
			pt.translate( dx, dy );
	}

/// Set from FRect
	template<typename FPT2>
	void set( const FRect_<FPT2>& rec )
	{
		impl_setFromFRect( rec, detail::PlHelper<PLT>() );
	}

/// Set from vector/array/list of points (discards previous points)
/**
- nb of elements must be 0 or 2 or more
*/
	template<
		typename CONT,
		typename std::enable_if<
			trait::IsContainer<CONT>::value,
			CONT
		>::type* = nullptr
	>
	void set( const CONT& vec )
	{
		if( vec.size() == 1 )
			HOMOG2D_THROW_ERROR_1( "Invalid: number of points must be 0, 2 or more" );

#ifndef HOMOG2D_NOCHECKS
		if( vec.size() > 1 )
			p_checkInputData( vec );
#endif

		_attribs.setBad();
		_plIsNormalized=false;
		_plinevec.resize( vec.size() );
		auto it = std::begin( _plinevec );
		for( const auto& pt: vec )   // copying one by one will
			*it++ = pt;              // allow type conversions (std::copy implies same type)
	}

///@}

private:
	template<typename FPT2>
	void impl_setFromFRect( const FRect_<FPT2>&, const detail::PlHelper<type::IsOpen>& )
	{
		static_assert( detail::AlwaysFalse<PLT>::value, "Invalid: cannot build a OPolyline from a FRect" );
	}
	template<typename FPT2>
	void impl_setFromFRect( const FRect_<FPT2>& rect, const detail::PlHelper<type::IsClosed>& )
	{
		CPolyline_<FPT> tmp(rect);
		std::swap( *this, tmp );
	}

/// Checks that no contiguous identical	points are stored
	template<typename CONT>
	void p_checkInputData( const CONT& pts )
	{
		for( auto it=pts.begin(); it!=std::prev(pts.end()); it++ )
		{
			const auto& elem = *it;
			const auto& next = *std::next(it);
			if( elem == next )
				HOMOG2D_THROW_ERROR_1(
					"cannot add two consecutive identical points:\npt:"
					<< elem << " and pt:" << next
				);
		}
	}

	void impl_minimizePL( const detail::PlHelper<type::IsOpen>& );
	void impl_minimizePL( const detail::PlHelper<type::IsClosed>& );
	void p_minimizePL( PolylineBase<PLT,FPT>&, size_t istart, size_t iend );

public:
/// \name Operators
///@{

	template<typename PLT2,typename FPT2>
	bool operator == ( const PolylineBase<PLT2,FPT2>& other ) const
	{
		if( size() != other.size() )          // for quick exit
			return false;
		return impl_operatorComp( other, detail::PlHelper<PLT>() );
	}

	template<typename PLT2,typename FPT2>
	bool operator != ( const PolylineBase<PLT2,FPT2>& other ) const
	{
		return !( *this == other );
	}
///@}

private:
/// This one is guaranteed to operate on same 'PLT' types, is called by the four others.
/**  Assumes the size is the same */
	template<typename FPT2>
	bool impl_operatorComp_root( const PolylineBase<PLT,FPT2>& other ) const
	{
		p_normalizePoly();
		other.p_normalizePoly();

		auto it = other._plinevec.begin();
		for( const auto& elem: _plinevec )
			if( *it++ != elem )
				return false;
		return true;
	}

	template<typename FPT2>
	bool
	impl_operatorComp( const OPolyline_<FPT2>& other, const detail::PlHelper<type::IsOpen>& ) const
	{
		return impl_operatorComp_root( other );
	}
	template<typename FPT2>
	bool
	impl_operatorComp( const CPolyline_<FPT2>& other, const detail::PlHelper<type::IsClosed>& ) const
	{
		return impl_operatorComp_root( other );
	}

/// Comparing open and closed polyline objects returns always \c false
	template<typename FPT2>
	constexpr bool
	impl_operatorComp( const OPolyline_<FPT2>&, const detail::PlHelper<type::IsClosed>& ) const
	{
		return false;
	}
/// Comparing open and closed polyline objects returns always \c false
	template<typename FPT2>
	constexpr bool
	impl_operatorComp( const CPolyline_<FPT2>&, const detail::PlHelper<type::IsOpen>& ) const
	{
		return false;
	}

public:
/// Polyline intersection with Line, Segment, FRect, Circle
	template<
		typename T,
		typename std::enable_if<
			trait::IsShape<T>::value,
			T
		>::type* = nullptr
	>
	detail::IntersectM<FPT> intersects( const T& other ) const
	{
		detail::IntersectM<FPT> out;
		for( const auto& pseg: getSegs() )
		{
			auto inters = pseg.intersects( other );
			if( inters() )
				out.add( inters.get() );
		}
		return out;
	}

/// Polyline isInside other primitive
	template<
		typename T,
		typename std::enable_if<
			trait::HasArea<T>::value,T
		>::type* = nullptr
	>
	bool
	isInside( const T& cont ) const
	{
		HOMOG2D_START;
		if( size() == 0 )
			return false;
		for( const auto& pt: getPts() )
			if( !pt.isInside( cont ) )
				return false;
		return true;
	}

	template<typename T1,typename T2>
	friend std::ostream&
	h2d::operator << ( std::ostream&, const h2d::base::PolylineBase<T1,T2>& );

	template<typename FPT2>
	PolylineBase<type::IsClosed,FPT>
	unionPoly( const PolylineBase<type::IsClosed,FPT2>& ) const;

public:
#ifdef HOMOG2D_TEST_MODE
/// this is only needed for testing
	bool isNormalized() const { return _plIsNormalized; }
#endif

private:
	void impl_normalizePoly( const detail::PlHelper<type::IsClosed>& ) const
	{
		auto minpos = std::min_element( _plinevec.begin(), _plinevec.end() );
		std::rotate( _plinevec.begin(), minpos, _plinevec.end() );
		const auto& p1 = _plinevec[1];
		const auto& p2 = _plinevec.back();
		if( p2 < p1 )
		{
			std::reverse( _plinevec.begin(), _plinevec.end() );
			minpos = std::min_element( _plinevec.begin(), _plinevec.end() );
			std::rotate( _plinevec.begin(), minpos, _plinevec.end() );
		}
	}
	void impl_normalizePoly( const detail::PlHelper<type::IsOpen>& ) const
	{
		if( _plinevec.back() < _plinevec.front() )
			std::reverse( _plinevec.begin(), _plinevec.end() );
	}

/// Normalization of CPolyline_
/**
Two tasks:
- rotating so that the smallest one is first
- reverse if needed, so that the second point is smaller than the last one
*/
	void p_normalizePoly() const
	{
		if( size() == 0 )
			return;

		if( !_plIsNormalized )
		{
			impl_normalizePoly( detail::PlHelper<PLT>() );
			_plIsNormalized=true;
		}
	}

public:

	void draw( img::Image<img::SvgImage>&, img::DrawParams dp=img::DrawParams() ) const;
#ifdef HOMOG2D_USE_OPENCV
	void draw( img::Image<cv::Mat>&,       img::DrawParams dp=img::DrawParams() ) const;

	template<typename T>
	void impl_draw_pl( img::Image<T>& ) const;
#else
	template<typename T>
	void impl_draw_pl( img::Image<T>& ) const    // this one does nothing
	{}
#endif

}; // class Polyline_

} // namespace base


// FREE FUNCTIONS
// (need to be here because the 5 below are being called by some member functions
// of class PolylineBase, that is implemented further below

//------------------------------------------------------------------
/// Return Bottom-most point of container holding points
template<
	typename T,
	typename std::enable_if<
		(
			trait::IsContainer<T>::value &&
			std::is_same<typename T::value_type,Point2d_<typename T::value_type::FType>>::value
		), T
	>::type* = nullptr
>
Point2d_<typename T::value_type::FType>
getBmPoint( const T& t )
{
	using FPT = typename T::value_type::FType;

	if( t.size() == 0 )
		HOMOG2D_THROW_ERROR_1( "invalid call, container is empty" );

	return *std::min_element(
		std::begin(t),
		std::end(t),
		[]                  // lambda
		( const Point2d_<FPT>& pt1, const Point2d_<FPT>& pt2 )
		{
			if( pt1.getY() < pt2.getY() )
				return true;
			if( pt1.getY() > pt2.getY() )
				return false;
			return( pt1.getX() < pt2.getX() );
		}
	);
}

//------------------------------------------------------------------
/// Return Top-most point of Polyline
template<
	typename T,
	typename std::enable_if<
		(
			trait::IsContainer<T>::value &&
			std::is_same<typename T::value_type,Point2d_<typename T::value_type::FType>>::value
		), T
	>::type* = nullptr
>
Point2d_<typename T::value_type::FType>
getTmPoint( const T& t )
{
	using FPT = typename T::value_type::FType;

	if( t.size() == 0 )
		HOMOG2D_THROW_ERROR_1( "invalid call, container is empty" );

	return *std::min_element(
		std::begin(t),
		std::end(t),
		[]                  // lambda
		( const Point2d_<FPT>& pt1, const Point2d_<FPT>& pt2 )
		{
			if( pt1.getY() > pt2.getY() )
				return true;
			if( pt1.getY() < pt2.getY() )
				return false;
			return( pt1.getX() < pt2.getX() );
		}
	);
}

//------------------------------------------------------------------
/// Return Left-most point of Polyline
template<
	typename T,
	typename std::enable_if<
		(
			trait::IsContainer<T>::value &&
			std::is_same<typename T::value_type,Point2d_<typename T::value_type::FType>>::value
		), T
	>::type* = nullptr
>
Point2d_<typename T::value_type::FType>
getLmPoint( const T& t )
{
	using FPT = typename T::value_type::FType;

	if( t.size() == 0 )
		HOMOG2D_THROW_ERROR_1( "invalid call, container is empty" );

	return *std::min_element(
		std::begin(t),
		std::end(t),
		[]                  // lambda
		( const Point2d_<FPT>& pt1, const Point2d_<FPT>& pt2 )
		{
			if( pt1.getX() < pt2.getX() )
				return true;
			if( pt1.getX() > pt2.getX() )
				return false;
			return( pt1.getY() < pt2.getY() );
		}
	);
}

//------------------------------------------------------------------
/// Return Right-most point of container holding points
template<
	typename T,
	typename std::enable_if<
		(
			trait::IsContainer<T>::value &&
			std::is_same<typename T::value_type,Point2d_<typename T::value_type::FType>>::value
		), T
	>::type* = nullptr
>
Point2d_<typename T::value_type::FType>
getRmPoint( const T& t )
{
	using FPT = typename T::value_type::FType;

	if( t.size() == 0 )
		HOMOG2D_THROW_ERROR_1( "invalid call, container is empty" );

	return *std::min_element(
		std::begin(t),
		std::end(t),
		[]                  // lambda
		( const Point2d_<FPT>& pt1, const Point2d_<FPT>& pt2 )
		{
			if( pt1.getX() > pt2.getX() )
				return true;
			if( pt1.getX() < pt2.getX() )
				return false;
			return( pt1.getY() < pt2.getY() );
		}
	);
}

//------------------------------------------------------------------
/// Return Bottom-most point of Polyline (free function)
template<typename PLT,typename FPT>
Point2d_<FPT>
getBmPoint( const base::PolylineBase<PLT,FPT>& poly )
{
	return getBmPoint( poly.getPts() );
}
/// Return Top-most point of Polyline (free function)
template<typename PLT,typename FPT>
Point2d_<FPT>
getTmPoint( const base::PolylineBase<PLT,FPT>& poly )
{
	return getTmPoint( poly.getPts() );
}
/// Return Left-most point of Polyline (free function)
template<typename PLT,typename FPT>
Point2d_<FPT>
getLmPoint( const base::PolylineBase<PLT,FPT>& poly )
{
	return getLmPoint( poly.getPts() );
}
/// Return Right-most point of Polyline (free function)
template<typename PLT,typename FPT>
Point2d_<FPT>
getRmPoint( const base::PolylineBase<PLT,FPT>& poly )
{
	return getRmPoint( poly.getPts() );
}

//------------------------------------------------------------------
/// Get Top-most / Bottom-most / Left-most / Right-most point, depending on \c dir
/// (free function)
/**
Type \c T can be either a Polyline (open or closed), or a container
*/
template<typename T>
Point2d_<T>
getExtremePoint( CardDir dir, const T& t )
{
	switch( dir )
	{
		case CardDir::Top:    return getTmPoint(t); break;
		case CardDir::Bottom: return getBmPoint(t); break;
		case CardDir::Left:   return getLmPoint(t); break;
		case CardDir::Right:  return getRmPoint(t); break;
		default: assert(0);
	}
}


//------------------------------------------------------------------
namespace priv {

/// Helper function for base::PolylineBase<PLT,FPT>::unionPoly()
/// Returns an index on \c vecPts corresponding on closest point to \c pt
template<typename FPT>
size_t
findClosestPoint(
	const Point2d_<FPT>&              pt,
	const std::vector<size_t>&        vecIdx,
	const std::vector<Point2d_<FPT>>& vecPts
)
{
	assert( !vecIdx.empty() );
	assert( !vecPts.empty() );
	assert( vecIdx[0] < vecPts.size() );

	auto minDist = pt.distTo( vecPts[vecIdx[0]] );
	size_t resIdx = vecIdx[0];
//	HOMOG2D_LOG( "min=" << minDist << " resIdx=" << resIdx );
	for( size_t i=1; i<vecIdx.size(); i++ )
	{
		assert( vecIdx[i] < vecPts.size() );
		auto currentDist = pt.distTo( vecPts[vecIdx[i]] );
//		HOMOG2D_LOG( "i=" << i << " resIdx=" << resIdx << " currentDist=" << currentDist );
		if( currentDist < minDist )
		{
			resIdx = vecIdx[i];
			minDist = currentDist;
//			HOMOG2D_LOG( "new min=" << minDist << " resIdx=" << resIdx );
		}
	}
//	HOMOG2D_LOG( "done, returns " << resIdx );
	return resIdx;
}

} // namespace priv

namespace base {

//------------------------------------------------------------------
/// Get Top-most / Bottom-most / Left-most / Right-most point
template<typename PLT,typename FPT>
Point2d_<FPT>
PolylineBase<PLT,FPT>::getExtremePoint( CardDir dir ) const
{
	return getExtremePoint( dir, *this );
}

/// Return Bottom-most point of Polyline
template<typename PLT,typename FPT>
Point2d_<FPT>
PolylineBase<PLT,FPT>::getBmPoint() const
{
	return h2d::getBmPoint( *this );
}

/// Return Top-most point of Polyline
template<typename PLT,typename FPT>
Point2d_<FPT>
PolylineBase<PLT,FPT>::getTmPoint() const
{
	return h2d::getTmPoint( *this );
}

/// Return Left-most point of Polyline
template<typename PLT,typename FPT>
Point2d_<FPT>
PolylineBase<PLT,FPT>::getLmPoint() const
{
	return h2d::getLmPoint( *this );
}

/// Return Right-most point of Polyline
template<typename PLT,typename FPT>
Point2d_<FPT>
PolylineBase<PLT,FPT>::getRmPoint() const
{
	return h2d::getRmPoint( *this );
}


//------------------------------------------------------------------
/// Rotate the object by either 90°, 180°, 270° (-90°)
template<typename PLT,typename FPT>
template<typename FPT2>
void
PolylineBase<PLT,FPT>::rotate( Rotate rot, const Point2d_<FPT2>& refpt )
{
	translate( -refpt.getX(), -refpt.getY() );
	this->rotate( rot );
	translate( refpt.getX(), refpt.getY() );
}

//------------------------------------------------------------------
/// Rotate the object by either 90°, 180°, 270° (-90°)
template<typename PLT,typename FPT>
void
PolylineBase<PLT,FPT>::rotate( Rotate rot )
{
	switch( rot )
	{
		case Rotate::CCW:
			for( auto& pt: getPts() )
				pt.set( -pt.getY(), +pt.getX() );
		break;
		case Rotate::CW:
			for( auto& pt: getPts() )
				pt.set( +pt.getY(), -pt.getX() );
		break;
		case Rotate::Full:
			for( auto& pt: getPts() )
				pt.set( -pt.getX(), -pt.getY() );
		break;
		case Rotate::VMirror:
			for( auto& pt: getPts() )
				pt.set( -pt.getX(), pt.getY() );
		break;
		case Rotate::HMirror:
			for( auto& pt: getPts() )
				pt.set( pt.getX(), -pt.getY() );
		break;

		default: assert(0);
	}
}

//------------------------------------------------------------------
/// Free function, called by PolylineBase::impl_minimizePL()
template<typename PLT,typename FPT>
void
PolylineBase<PLT,FPT>::p_minimizePL( PolylineBase<PLT,FPT>& pl, size_t istart, size_t iend )
{
	auto nbpts = pl.size();
// step 1: check each point to see if it is the middle point of two segments with same angle
	std::vector<size_t> ptset;
	for( size_t i=istart; i<iend; i++ )
	{
		const auto& p0 = pl._plinevec.at(i);
		const auto& pnext = getPoint( i==nbpts-1 ? 0 : i+1 );
		const auto& pprev = getPoint( i==0 ? nbpts-1 : i-1 );

		auto vx1 = pnext.getX() - p0.getX();
		auto vy1 = pnext.getY() - p0.getY();
		auto vx2 = p0.getX() - pprev.getX();
		auto vy2 = p0.getY() - pprev.getY();
		auto a1 = std::atan2( vx1, vy1 );
		auto a2 = std::atan2( vx2, vy2 );

		if( priv::abs(a1-a2) < thr::nullAngleValue() )
			ptset.push_back( i );
	}

	if( ptset.size() == 0 ) // if no same angle segment (=no "middle point")
		return;             // then no change

// step 2: build new Polyline without those points
	PolylineBase<PLT,FPT> out;
	size_t vec_idx = 0;
	for( size_t i=0; i<nbpts; i++ )
	{
//		HOMOG2D_LOG("ptset.size()=" << ptset.size() << " vec_idx=" << vec_idx );

		if( vec_idx<ptset.size() ) // if there is more points to remove
		{
			if( ptset.at(vec_idx) != i )               // if regular point, add it
				out.p_addPoint( pl._plinevec.at(i) );  //  to the output set
			else                                       // else, we found a "middle point"
				vec_idx++;                             // and switch to next one
		}
		else                                        // no more points to remove
			out.p_addPoint( pl._plinevec.at(i) );   // so just add the point to the output set
	}
	std::swap( out, pl ); // maybe we can "move" instead?
}

template<typename PLT,typename FPT>
void
PolylineBase<PLT,FPT>::impl_minimizePL( const detail::PlHelper<typename type::IsOpen>& )
{
	assert( size() > 2 );
	p_minimizePL( *this, 1, size()-1 );
}

template<typename PLT,typename FPT>
void
PolylineBase<PLT,FPT>::impl_minimizePL( const detail::PlHelper<typename type::IsClosed>& )
{
	p_minimizePL( *this, 0, size() );
}


//------------------------------------------------------------------
/// Returns true if object is a polygon (closed, and no segment crossing)
template<typename PLT,typename FPT>
bool
PolylineBase<PLT,FPT>::isPolygon() const
{
	if( size()<3 )       // needs at least 3 points to be a polygon
		return false;
	return impl_isPolygon( detail::PlHelper<PLT>() );
}

/// If open, then not a polygon
template<typename PLT,typename FPT>
constexpr bool
PolylineBase<PLT,FPT>::impl_isPolygon( const detail::PlHelper<typename type::IsOpen>& ) const
{
	return false;
}

/// If closed, we need to check for crossings
template<typename PLT,typename FPT>
bool
PolylineBase<PLT,FPT>::impl_isPolygon( const detail::PlHelper<typename type::IsClosed>& ) const
{
	if( _attribs._isPolygon.isBad() )
	{
		auto nbs = nbSegs();
		size_t i=0;
		bool notDone = true;
		bool hasIntersections = false;
		do
		{
			auto seg1 = getSegment(i);
			auto lastone = i==0?nbs-1:nbs;
			for( auto j=i+2; j<lastone; j++ )
				if( getSegment(j).intersects(seg1)() )
				{
					notDone = false;
					hasIntersections = true;
					break;
				}
			i++;
		}
		while( i<nbs && notDone );
		_attribs._isPolygon.set( !hasIntersections );
	}
	return _attribs._isPolygon.value();
}

//------------------------------------------------------------------
/// Returns true if polygon is convex
/**
This implies that:
 - the Polyline is a Polygon
 - cross product of consecutive points have same sign
 (see https://stackoverflow.com/a/1881201/193789 )

\todo 20221120: as points are homogeneous, the cross product can probably be computed
in a different way (quicker? simpler?).
Need to check this.
*/
template<typename PLT,typename FPT>
bool
PolylineBase<PLT,FPT>::isConvex() const
{
	if( !isPolygon() )
		return false;

	int8_t sign = 0;
	const auto& vpts = getPts();
	if( vpts.size() == 3 )   // 3 pts => always convex
		return true;

	for( size_t i=0; i<vpts.size(); i++ )
	{
		const auto& pt0 = vpts[ i==0?vpts.size()-1:i-1 ];
		const auto& pt1 = vpts[ i ];
		const auto& pt2 = vpts[ i==vpts.size()-1?0:i+1 ];
		auto dx1 = pt1.getX() - pt0.getX();
		auto dy1 = pt1.getY() - pt0.getY();

		auto dx2 = pt2.getX() - pt1.getX();
		auto dy2 = pt2.getY() - pt1.getY();

		auto crossproduct = dx1*dy2 - dy1*dx2;
		if( sign == 0 )                          // initial sign value
			sign = (crossproduct>0 ? +1 : -1);
		else
			if (sign != (crossproduct>0 ? +1 : -1) )
				return false;
	}
	return true;
}

//------------------------------------------------------------------
/// Returns length
template<typename PLT,typename FPT>
HOMOG2D_INUMTYPE
PolylineBase<PLT,FPT>::length() const
{
	if( _attribs._length.isBad() )
	{
		HOMOG2D_INUMTYPE sum = 0.;
		for( const auto& seg: getSegs() )
			sum += static_cast<HOMOG2D_INUMTYPE>( seg.length() );
		_attribs._length.set( sum );
	}
	return _attribs._length.value();
}

//------------------------------------------------------------------
/// Returns area of polygon (computed only if necessary)
template<typename PLT,typename FPT>
HOMOG2D_INUMTYPE
PolylineBase<PLT,FPT>::area() const
{
	if( !isPolygon() )  // implies that is both closed and has no intersections
		return 0.;

	if( _attribs._area.isBad() )
		_attribs._area.set( priv::abs( p_ComputeSignedArea() ) );
	return _attribs._area.value();
}

//------------------------------------------------------------------
/// Compute and returns signed area (used in area() and in centroid() )
template<typename PLT,typename FPT>
HOMOG2D_INUMTYPE
PolylineBase<PLT,FPT>::p_ComputeSignedArea() const
{
	HOMOG2D_INUMTYPE area = 0.;
	for( size_t i=0; i<size(); i++ )
	{
		auto j = (i == size()-1 ? 0 : i+1);
		auto pt1 = _plinevec[i];
		auto pt2 = _plinevec[j];
		area += static_cast<HOMOG2D_INUMTYPE>(pt1.getX()) * pt2.getY();
		area -= static_cast<HOMOG2D_INUMTYPE>(pt1.getY()) * pt2.getX();
	}
	return area / 2.;
}

//------------------------------------------------------------------
/// Compute centroid of polygon
/**
ref: https://en.wikipedia.org/wiki/Centroid#Of_a_polygon
*/
template<typename PLT,typename FPT>
Point2d_<HOMOG2D_INUMTYPE>
base::PolylineBase<PLT,FPT>::centroid() const
{
	if( !isPolygon() )
		HOMOG2D_THROW_ERROR_2( "PolylineBase::centroid", "unable, is not a polygon" );

	if( _attribs._centroid.isBad() )
	{
		HOMOG2D_INUMTYPE cx = 0.;
		HOMOG2D_INUMTYPE cy = 0.;
		for( size_t i=0; i<size(); i++ )
		{
			auto j = (i == size()-1 ? 0 : i+1);
			const auto& pt1 = _plinevec[i];
			const auto& pt2 = _plinevec[j];
			auto x1 = pt1.getX();
			auto x2 = pt2.getX();
			auto y1 = pt1.getY();
			auto y2 = pt2.getY();

			auto prod = x1*y2 - x2*y1;
			cx += (x1+x2) * prod;
			cy += (y1+y2) * prod;
		}
		auto signedArea = p_ComputeSignedArea();
		cx /= (6. * signedArea);
		cy /= (6. * signedArea);

		auto c = Point2d_<HOMOG2D_INUMTYPE>( cx, cy );
		_attribs._centroid.set( c );
	}
	return _attribs._centroid.value();
}

} // namespace base

//------------------------------------------------------------------
/// Returns Rectangle of the intersection area of two rectangles
/**
\return An object of type detail::RectArea, that can be checked for success using the ()
operator, and if success, will hold the resulting FRect_

Algorithm:

4 situations need to be considered, depending on the number of intersection points:

- A: 2 intersection points on same segment => we have 2 points inside.
\verbatim
  +------+                   +------+
  |      |                   |      |
  |   +--+-----+          +--+----+ |
  |   |  |     |          |  |    | |
  |   |  |     |    or    |  |    | |  or ...
  |   +--+-----+          +--+----+ |
  |      |                   |      |
  +------+                   +------+
\endverbatim

- B: 2 intersection points on different segments => for each rectangle, 1 point is inside the other.
\verbatim
  +------+
  |      |
  |      |
  |   +--+-----+
  |   |  |     |   or ...
  +---+--+     |
      |        |
      +--------+
\endverbatim

- C: 3 points
\verbatim
  +------+-----+
  |      |     |
  |      |     |
  +------+-----+
  |      |
  +------+
\endverbatim

- D: 4 intersection points: the intersection rectangle is made of these 4 points
\verbatim
     +------+
     |      |
  +--+------+-----+
  |  |      |     |
  |  |      |     |
  +--+------+-----+
     |      |
     +------+
\endverbatim
*/
template<typename FPT>
template<typename FPT2>
detail::RectArea<FPT>
FRect_<FPT>::intersectArea( const FRect_<FPT2>& other ) const
{
	if( *this == other )                      // if same rectangles, then
		return detail::RectArea<FPT>(other);  // the intersection area is the rectangle

	auto inter = this->intersects( other );

	if( !inter() )                        // rectangles do not intersect
	{
		if( this->isInside( other ) )
			return detail::RectArea<FPT>(*this);
		if( other.isInside( *this ) )
			return detail::RectArea<FPT>(other);
		return detail::RectArea<FPT>();
	}

	if( inter.size() < 2 )                // only one intersection point
		return detail::RectArea<FPT>();   // => no intersection area!

	if( inter.size() == 4 )  // 4 intersection points => case "D"
		return detail::RectArea<FPT>(FRect_<FPT>( inter.get().at(0), inter.get().at(3) ) );

	if( inter.size() == 3 )  // 3 intersection points => case "C"
	{
		auto v = inter.get();

		auto xmin = std::min( v[0].getX(), std::min( v[1].getX(),v[2].getX() ) );
		auto ymin = std::min( v[0].getY(), std::min( v[1].getY(),v[2].getY() ) );
		auto xmax = std::max( v[0].getX(), std::max( v[1].getX(),v[2].getX() ) );
		auto ymax = std::max( v[0].getY(), std::max( v[1].getY(),v[2].getY() ) );
#ifndef HOMOG2D_DEBUGMODE
		assert( xmax-xmin > thr::nullOrthogDistance() );
		assert( ymax-ymin > thr::nullOrthogDistance() );
#else
		HOMOG2D_DEBUG_ASSERT(
			( ( xmax-xmin > thr::nullOrthogDistance() )
			&&
			( ymax-ymin > thr::nullOrthogDistance() )) ,
			std::scientific
			<< "this=" << *this << " other=" << other
			<< "\nxmax=" << xmax << " xmin=" << xmin
			<< "\nymax=" << ymax << " ymin=" << ymin
			<< "\nnod=" << thr::nullOrthogDistance()
		);
#endif
		return detail::RectArea<FPT>( FRect_<FPT>( xmin, ymin, xmax,ymax ) );
	}
/*------------------------
 If we get to this point, we have 2 intersection points
------------------------*/
#ifndef HOMOG2D_DEBUGMODE
	assert( inter.size() == 2 );
#else
/*	HOMOG2D_DEBUG_ASSERT(
		inter.size() == 2,
		"inter.size()=" << inter.size() << "\n-this=" << *this << "\n-other=" << other
		<<"\n-inter:" << inter
	);*/
#endif
	const auto& r1 = *this;
	const auto& r2 = other;
//	HOMOG2D_LOG( "r1="<<r1 << " r2="<<r2 );
	auto v1 = r1.p_pointsInside( r2 );
	auto v2 = r2.p_pointsInside( r1 );
	auto c1 = v1.size();
	auto c2 = v2.size();
//	HOMOG2D_LOG( "c1=" << c1 << " c2=" << c2 );

	if( c1==0 && c2==0 ) // unable, rectangles share a segment
		return detail::RectArea<FPT>();

	assert(
		( c1==1 && c2==1 )
		||
		( c1==0 && c2==2 )
		||
		( c2==0 && c1==2 )
	);
	if( c1==1 || c2==1 ) // only 1 point inside => the rectangle is defined by the intersection points
		return detail::RectArea<FPT>( FRect_<FPT>( inter.get().at(0), inter.get().at(1) ) );

// here: 2 points inside, then build rectangle using the 4 points:
// the 2 inside, and the two intersection points
	assert( c1 == 2 || c2 == 2 );

	if( c1 == 2 )
		return detail::RectArea<FPT>(
			FRect_<FPT>(
				inter.get().at(0),
				inter.get().at(1),
				v1.at(0),
				v1.at(1)
			)
		);
	return detail::RectArea<FPT>(
		FRect_<FPT>(
			inter.get().at(0),
			inter.get().at(1),
			v2.at(0),
			v2.at(1)
		)
	);
}

namespace priv {
/// Common stuff for FRect_ union, see FRect_::unionArea()
namespace runion {
//------------------------------------------------------------------
/// Holds x or y coordinate value of rectangle during computation of intersection area
/**
- \c T will be the floating-point type
- used in FRect_<FPT>::unionArea()
*/
template<typename T>
struct Index
{
	T       _value;
	uint8_t _rect_idx=0;   // 0 means none, will be 1 or 2

	Index() = default;
	Index( T v, uint8_t r )
		: _value(v), _rect_idx(r)
	{}
	friend bool operator < ( const Index& i1, const Index& i2 )
	{

		if( i1._value == i2._value )
			return i1._rect_idx < i2._rect_idx;
		return i1._value < i2._value;
	}
	friend std::ostream& operator << ( std::ostream& f, const Index& idx )
	{
		f << idx._value << " ";
		return f;
	}
};

/// A wrapper around a bool, that gets set if that point defined
/// by indexes \c ix and \c iy is a corner in the table
/**
used in FRect_<FPT>::unionArea()
*/
struct Cell
{
	bool _isCorner = false;
	Cell() = default;
#ifdef HOMOG2D_DEBUGMODE
	Cell( bool b ) : _isCorner(b)
	{}
#endif
	template<typename T>
	Cell( const Index<T>& ix, const Index<T>& iy )
	{
		if( ix._rect_idx == iy._rect_idx )
			_isCorner = true;
	}
};


using Table  = std::array<std::array<Cell,4>,4>;
using PCoord = std::pair<uint8_t,uint8_t>;

enum class Direction: uint8_t { N, E, S, W };

/* NEEDED TO DEBUG
const char* getString( Direction dir )
{
	switch( dir )
	{
		case Direction::W: return "W"; break;
		case Direction::S: return "S"; break;
		case Direction::E: return "E"; break;
		case Direction::N: return "N"; break;
	}
	return 0; // to avoid a warning
}*/

enum class Turn: uint8_t { Left, Right };

inline
Direction
turn( Direction dir, Turn turn )
{
	switch( dir )
	{
		case Direction::W:
			return turn == Turn::Left ? Direction::S : Direction::N;
		case Direction::S:
			return turn == Turn::Left ? Direction::E : Direction::W;
		case Direction::E:
			return turn == Turn::Left ? Direction::N : Direction::S;
		case Direction::N:
			return turn == Turn::Left ? Direction::W : Direction::E;
	}
	return Direction::N; // to avoid a warning
}

inline
void
moveToNextCell( uint8_t& row, uint8_t& col, const Direction& dir )
{
	switch( dir )
	{
		case Direction::N: row--; break;
		case Direction::S: row++; break;
		case Direction::E: col++; break;
		case Direction::W: col--; break;
	}
}

/// Helper function for FRect_<FPT>::unionArea()
/**
- Start from 0,0, direction East
*/
inline
std::vector<PCoord>
parseTable( Table& table )
{
	bool firstTime = true;
	bool done = false;
	uint8_t row = 0;
	uint8_t col = 0;
	Direction dir = Direction::E;
	std::vector<PCoord> out;
	do
	{
		if( table[row][col]._isCorner )
		{
			auto new_pair = std::make_pair(row,col);
			if( out.size() > 0 )
				if( new_pair == out.front() && out.size() > 2 )
					done = true;
			if( !done )
				out.push_back( new_pair );
			if( firstTime )
				firstTime = false;
			else
				dir = turn( dir, Turn::Right );
		}
		else
		{
			if( ( row==2 || row==1 ) && ( col==2 || col==1 ) )
			{
				out.push_back( std::make_pair(row,col) );
				dir = turn( dir, Turn::Left );
			}
		}
		moveToNextCell( row, col, dir );
	}
	while( !done );
	return out;
}

#ifdef HOMOG2D_DEBUGMODE
inline
void
printTable( const Table& t, std::string msg )
{
	std::cout << "Table: " << msg << "\n  | ";
	for( uint8_t r=0;r<4; r++ )
		std::cout << (int)r << " ";
	std::cout << "\n--|---------|\n";
	for( uint8_t r=0;r<4; r++ )
	{
		std::cout << (int)r << " | ";
		for( uint8_t c=0;c<4; c++ )
			std::cout << (t[r][c]._isCorner?'F':'.') << " ";
		std::cout << "|\n";
	}
}
#endif

//------------------------------------------------------------------
/// Helper function, used in FRect_<FPT>::unionArea()
template<typename FPT>
inline
CPolyline_<FPT>
convertToCoord(
	const std::vector<PCoord>&      v_coord, ///< vector of coordinate indexes
	const std::array<Index<FPT>,4>& v_x,      ///< holds x-coordinates
	const std::array<Index<FPT>,4>& v_y       ///< holds y-coordinates
)
{
	std::vector<Point2d_<FPT>> v_pts;
	for( const auto& elem: v_coord )
	{
		auto id_x = elem.first;
		auto id_y = elem.second;
		assert( id_x<4 && id_y<4 );

		auto pt = Point2d_<FPT>( v_x[id_x]._value, v_y[id_y]._value );
		if( v_pts.empty() )
			v_pts.push_back( pt );
		else                             // add to vector only  if not same as previous
		{                                // and not same as first
			if( v_pts.back() != pt && v_pts.front() != pt )
				v_pts.push_back( pt );
		}
	}
//	printVector( v_pts, "polyline" );
	return CPolyline_<FPT>( v_pts );//, IsClosed::Yes );
}

} // namespace priv
} // namespace runion
//------------------------------------------------------------------
/// Computes the CPolyline of the union of two rectangles
/**
Algorithm:
 -# build vectors of x and y coordinates (4 elements)
 -# build table x-y (4x4), with corners tagged
 -# parse the table by turning right at each corner, and left if position is not one the outside row/col
 -# convert back indexes to real coordinates, to build the final CPolyline object

Two examples:
\verbatim
9      +----+              +-------+
       |    |              |       |
8  +---+----+---+      +---+---+   |
   |   |    |   |      |   |   |   |
7  +---+----+---+      +---+---+   |
       |    |              |       |
6      +----+              +-------+
   1   2    3   4      1   2   3   4
\endverbatim
Step 1 will build (for both situations above):
 - vx: 1,2,3,4
 - vy: 6,7,8,9

 Step 2 will build a table showing where the corners are:
\verbatim
  | 0 1 2 3             | 0 1 2 3
--|---------|         --|---------|
0 | . F F . |          0| . F . F
1 | F F F F |          1| F F . .
2 | F F F F |          2| F F . .
3 | . F F . |          3| . F . F
\endverbatim

Step 3: parse that table and turn on each corner:
- left if "inner" corner (row and col = 1 or = 2)
- right if "outer" corner (row and col = 0 or = 3)

Final step: convert indexes to real coordinates

Special note: if the rectangles have an identical coordinate, as in this example:
\verbatim
9      +----+
       |    |
8  +---+----+
   |   |    |
7  +---+----+
       |    |
6      +----+
   1   2    3
\endverbatim
Then the vectors are:
- vx: 1,2,3,3
- vy: 6,7,8,9

(notice the duped coordinate)

This will produce a Polyline_ with 2 extra points:<br>
(1,7)-(1,8)-(2,8)-(2,9)-(3,9)-(3,8)-(3,7)-(3,6)-(2,6)-(2,7)
<br>instead of:<br>
(1,7)-(1,8)-(2,8)-(2,9)-(3,9)-(3,6)-(2,6)-(2,7)
<br>We solve this by proceeding an extra Polyline minimization,
see PolylineBase::minimize()
*/
template<typename FPT>
template<typename FPT2>
CPolyline_<FPT>
FRect_<FPT>::unionArea( const FRect_<FPT2>& other ) const
{
	using namespace priv::runion;

	if( *this == other )                  // if same rectangles, then
		return CPolyline_<FPT>( other );   // returns one of them

	if( !this->intersects(other)() )  // if no intersection,
	{
		if( this->isInside( other ) )
			return CPolyline_<FPT>(other);
		if( other.isInside( *this ) )
			return CPolyline_<FPT>(*this);
		return CPolyline_<FPT>();      // return empty polygon
	}

/* step 0: make sure the rect with highest x is first.
 This is needed to avoid this kind of situation in table:

  F F . .
  . . F F
  . . F F
  F F . .

  That would happen if we have an identical x in the two rect
  (thus, they DO intersect), because when sorting, the rect with smallest index
  (1 or 2) is placed first in the vector of coordinates */
	const auto* pr1 = this;
	const auto* pr2 = &other;
	if( pr1->getPts().first.getX() < pr2->getPts().first.getX() )
		std::swap( pr1, pr2 );
	const auto& r1 = *pr1;
	const auto& r2 = *pr2;

// step 1: build vectors of coordinates and sort them
	std::array<Index<FPT>,4> vx, vy;
	int i=0;
	vx[i++] = Index<FPT>( r1.getPts().first.getX(),  1 );
	vx[i++] = Index<FPT>( r1.getPts().second.getX(), 1 );
	vx[i++] = Index<FPT>( r2.getPts().first.getX(),  2 );
	vx[i++] = Index<FPT>( r2.getPts().second.getX(), 2 );

	i=0;
	vy[i++] = Index<FPT>( r1.getPts().first.getY(),  1 );
	vy[i++] = Index<FPT>( r1.getPts().second.getY(), 1 );
	vy[i++] = Index<FPT>( r2.getPts().first.getY(),  2 );
	vy[i++] = Index<FPT>( r2.getPts().second.getY(), 2 );

	std::sort( vx.begin(), vx.end() );
	std::sort( vy.begin(), vy.end() );
//	priv::printArray( vx, "vx" ); priv::printArray( vy, "vy");

// step 2: fill table\n";
	Table table;
	for( uint8_t r=0;r<4; r++ )
		for( uint8_t c=0;c<4; c++ )
			table[r][c] = Cell( vx[r], vy[c] );
//	printTable( table, "after step 2" );

// step 3: parse table
	auto vpts = parseTable( table );
//	priv::printVectorPairs( vpts );

// step 4: convert back vector of coordinates indexes into vector of coordinates
	auto res1 = convertToCoord( vpts, vx, vy );
	res1.minimize(); // remove unecessary points
	return res1;
}

//------------------------------------------------------------------
namespace detail {

//------------------------------------------------------------------
/// See getPtLabel( const Point2d_<FPT>& pt, const Circle_<FPT2>& circle )
enum class PtTag: uint8_t
{
	Inside, Outside, OnEdge
};

/// Returns a label characterizing point \c pt, related to \c circle: inside, outside, or on edge of circle
template<typename FPT,typename FPT2>
PtTag
getPtLabel( const Point2d_<FPT>& pt, const Circle_<FPT2>& circle )
{
	if( pt.isInside( circle ) )
		return PtTag::Inside;
	if(
		priv::abs( pt.distTo( circle.center() ) - circle.radius() )
			< thr::nullDistance()
	)
		return PtTag::OnEdge;
	return PtTag::Outside;
}
#if 0
/// Debug, can be removed after
void
printTag( std::string txt, PtTag tag )
{
	std::cout << "point " << txt << ": ";
	switch( tag )
	{
		case PtTag::Inside: std::cout << "Inside\n"; break;
		case PtTag::Outside: std::cout << "Outside\n"; break;
		case PtTag::OnEdge: std::cout << "OnEdge\n"; break;
	}
}
#endif
} // namespace detail

//------------------------------------------------------------------
/// Segment/Segment intersection
/**
Algorithm:<br>
- first compute the intersection point
- then check if the intersection point lies in between the range of both segments, both on x and on y
*/
template<typename FPT>
template<typename FPT2>
detail::Intersect<detail::Inters_1,FPT>
Segment_<FPT>::intersects( const Segment_<FPT2>& s2 ) const
{
//	HOMOG2D_START;
	if( *this == s2 )              // same segment => no intersection
		return detail::Intersect<detail::Inters_1,FPT>();

	Line2d_<HOMOG2D_INUMTYPE> l1 = getLine();
	Line2d_<HOMOG2D_INUMTYPE> l2 = s2.getLine();
	if( l1.isParallelTo( l2 ) )                            // if parallel,
		return detail::Intersect<detail::Inters_1,FPT>();  // then, no intersection

	const auto& ptA1 = getPts().first;
	const auto& ptA2 = getPts().second;
	const auto& ptB1 = s2.getPts().first;
	const auto& ptB2 = s2.getPts().second;

	auto ptInter = l1 * l2;   // intersection point

	auto dA1 = ptA1.distTo( ptInter );
	auto dA2 = ptA2.distTo( ptInter );
	if( priv::abs(dA1+dA2 - length()) < thr::nullDistance() )
	{
		auto dB1 = ptB1.distTo( ptInter );
		auto dB2 = ptB2.distTo( ptInter );
		if( priv::abs(dB1+dB2 - s2.length()) < thr::nullDistance() )
			return detail::Intersect<detail::Inters_1,FPT>( ptInter );
	}
	return detail::Intersect<detail::Inters_1,FPT>(); // no intersection
}

//------------------------------------------------------------------
/// Segment/Line intersection
/**
Algorithm:<br>
We check if the intersection point lies in between the range of the segment, both on x and on y
*/
template<typename FPT>
template<typename FPT2>
detail::Intersect<detail::Inters_1,FPT>
Segment_<FPT>::intersects( const Line2d_<FPT2>& li1 ) const
{
//	HOMOG2D_START;
//	HOMOG2D_LOG( "seg=" << *this << " line=" << li1 );
	detail::Intersect<detail::Inters_1,FPT> out;
	auto li2 = getLine();

	if( li1.isParallelTo( li2 ) ) // if parallel, no intersection
		return out;

	out._ptIntersect = li1 * li2;   // intersection point

	const auto& pi  = out._ptIntersect;
	const auto& pt1 = getPts().first;
	const auto& pt2 = getPts().second;

	auto d1 = pt1.distTo( pi );
	auto d2 = pt2.distTo( pi );
	if( priv::abs(d1+d2-length()) < thr::nullDistance() )
 		out._doesIntersect = true;

	return out;
}

//------------------------------------------------------------------
/// Segment/Circle intersection
/**
For each point of the segment, we need to consider 3 different situations
 - point is inside (PI)
 - point is outside (PO)
 - point is on the edge (PE)

That makes 6 different situations to handle:

 - S1: PI-PI => no intersection
 - S2: PI-PO => 1 intersection
 - S3: PI-PE => 1 intersection
 - S4: PO-PO => depends on the support line:
  - S4A: if line does NOT intersects circle, no intersection pts
  - S4B: if line does intersects circle, and intersections point in segment area => 2 intersection pts
  - S4C: if line does intersects circle, and intersections point NOT in segment area => no intersection pts
 - S5: PO-PE => 1 intersection
 - S6: PE-PE => 2 intersections
*/
template<typename FPT>
template<typename FPT2>
detail::IntersectM<FPT>
Segment_<FPT>::intersects( const Circle_<FPT2>& circle ) const
{
//	HOMOG2D_START;
	using detail::PtTag;

	auto tag_ptS1 = detail::getPtLabel( _ptS1, circle ); // get status of segment points related to circle (inside/outside/on-edge)
	auto tag_ptS2 = detail::getPtLabel( _ptS2, circle );

	if( tag_ptS1 == PtTag::Inside )
		if( tag_ptS2 == PtTag::Inside )
			return detail::IntersectM<FPT>();

	auto int_lc = getLine().intersects( circle );
	if( !int_lc() )
		return detail::IntersectM<FPT>();

	auto p_pts = int_lc.get();      // get the line intersection points
	const auto& p1 = p_pts.first;
	const auto& p2 = p_pts.second;

	if(                                                            // one inside, the other outside
		( tag_ptS1 == PtTag::Inside  && tag_ptS2 == PtTag::Outside )
		||
		( tag_ptS1 == PtTag::Outside && tag_ptS2 == PtTag::Inside )
	)
	{
		detail::IntersectM<FPT> out;

		auto d1 = _ptS1.distTo( p1 );
		auto d2 = _ptS2.distTo( p1 );
		if( priv::abs( d1+d2-length() ) < thr::nullDistance() )
			out.add( p1 );                          // points is inside
		else
			out.add( p2 );
		return out;
	}

	detail::IntersectM<FPT> out;
	if( tag_ptS1 == PtTag::Outside && tag_ptS2 == PtTag::Outside ) // both outside
	{
		auto d1 = _ptS1.distTo( p1 );
		auto d2 = _ptS2.distTo( p1 );
		if( priv::abs( d1+d2-length() ) >= thr::nullDistance() )   // if sum of the two distances is higher than length
			return detail::IntersectM<FPT>();

		out.add( p1 );
		out.add( p2 );
		return out;
	}

	if( tag_ptS1 == PtTag::OnEdge )
		out.add( _ptS1 );
	if( tag_ptS2 == PtTag::OnEdge )
		out.add( _ptS2 );

	return out;
}

/////////////////////////////////////////////////////////////////////////////
// SECTION  - STREAMING OPERATORS
/////////////////////////////////////////////////////////////////////////////

//------------------------------------------------------------------
/// Overload for points
/// \todo 20221217: add a global switch (static function) to select a printing mode: either [x, y], either [a,b,c]
template<typename LP,typename FPT>
void
base::LPBase<LP,FPT>::impl_op_stream( std::ostream& f, const Point2d_<FPT>& pt ) const
{
	if( pt.isInf() )
		f << '[' << pt._v[0] << ',' << pt._v[1] << ',' << pt._v[2] << "]";
	else
		f
//	<< std::scientific << std::setprecision(25)
			<< '[' << pt.getX() << ',' << pt.getY() << "]";
}

/// Overload for lines
template<typename LP,typename FPT>
void
base::LPBase<LP,FPT>::impl_op_stream( std::ostream& f, const Line2d_<FPT>& r ) const
{
	f << '[' << r._v[0] << ',' << r._v[1] << ',' << r._v[2] << "]";
}

namespace base {
/// Stream operator, free function, call member function pseudo operator impl_op_stream()
template<typename LP,typename FPT>
std::ostream&
operator << ( std::ostream& f, const h2d::base::LPBase<LP,FPT>& r )
{
	r.impl_op_stream( f, r );
	return f;
}
}

/// Stream operator for a container of points/lines, free function
template<
	typename T,
	typename std::enable_if<
		trait::IsContainer<T>::value,
		T
	>::type* = nullptr
>
std::ostream&
operator << ( std::ostream& f, const T& vec )
{
	f << "#="<< vec.size() << '\n';
	for( const auto& elem: vec )
		f << elem << '\n';
	return f;
}

/// Stream operator for a pair of points/lines, free function
template<typename LP1,typename LP2,typename FPT>
std::ostream&
operator << ( std::ostream& f, const std::pair<base::LPBase<LP1,FPT>,base::LPBase<LP2,FPT>>& pr )
{
	f << "std::pair (" << getString(pr.first.type()) << "-" << getString(pr.second.type())
		<< "):\n -first="  << pr.first
		<< "\n -second=" << pr.second
		<< ' ';
	return f;
}

template<typename T>
std::ostream&
operator << ( std::ostream& f, const FRect_<T>& r )
{
	f << "pt1: " << r._ptR1 << " pt2: " << r._ptR2;
	return f;
}

template<typename T>
std::ostream&
operator << ( std::ostream& f, const Circle_<T>& r )
{
	f << "center: " << r._center << ", radius=" << r._radius;
	return f;
}

template<typename T>
std::ostream&
operator << ( std::ostream& f, const Segment_<T>& seg )
{
	f << seg._ptS1 << "-" << seg._ptS2;
	return f;
}

template<typename PLT,typename FPT>
std::ostream&
operator << ( std::ostream& f, const h2d::base::PolylineBase<PLT,FPT>& pl )
{
	f << (pl.isClosed() ? 'C' : 'O' ) << "Polyline: ";
	if( !pl.size() )
		f << "empty";
	else
	{
		for( const auto& pt: pl._plinevec )
			f << pt << "-";
	}
	f << '\n';
	return f;
}

template<typename T>
std::ostream&
operator << ( std::ostream& f, const Ellipse_<T>& ell )
{
	auto par = ell.template p_getParams<HOMOG2D_INUMTYPE>();
	f << par;
	return f;
}

//------------------------------------------------------------------
/// Returns the 2 parallel lines at distance \c dist from \c li (free function)
template<typename FPT,typename T>
std::pair<Line2d_<FPT>,Line2d_<FPT>>
getParallelLines( const Line2d_<FPT>& li, T dist )
{
	return li.getParallelLines( dist );
}

/////////////////////////////////////////////////////////////////////////////
// SECTION  - MEMBER FUNCTION IMPLEMENTATION: CLASS Ellipse_
/////////////////////////////////////////////////////////////////////////////

//------------------------------------------------------------------
/// Returns standard parameters from matrix coeffs
template<typename FPT>
template<typename T>
detail::EllParams<T>
Ellipse_<FPT>::p_getParams() const
{
#ifdef HOMOG2D_OPTIMIZE_SPEED
	if( _epHasChanged )
	{
		_par = p_computeParams<T>();
		_epHasChanged = false;
	}
	return _par;
#else
	return p_computeParams<T>();
#endif // HOMOG2D_OPTIMIZE_SPEED
}
//------------------------------------------------------------------
/// Compute and returns standard parameters from matrix coeffs
/**
\note In the checking below, we **cannot** print the matrix using the
<< operator, because it call this function, thus it would enter
an infinite loop (an eventually SO).
*/
template<typename FPT>
template<typename T>
detail::EllParams<T>
Ellipse_<FPT>::p_computeParams() const
{
	const auto& m = detail::Matrix_<FPT>::_mdata;
	HOMOG2D_INUMTYPE A = m[0][0];
	HOMOG2D_INUMTYPE C = m[1][1];
	HOMOG2D_INUMTYPE F = m[2][2];
	HOMOG2D_INUMTYPE B = 2. * m[0][1];
	HOMOG2D_INUMTYPE D = 2. * m[0][2];
	HOMOG2D_INUMTYPE E = 2. * m[1][2];

	detail::EllParams<T> par;  // theta already set to zero

	auto denom = B*B - (HOMOG2D_INUMTYPE)4. * A * C;

#ifndef HOMOG2D_NOCHECKS
	if( priv::abs(denom) < thr::nullDenom() )
		HOMOG2D_THROW_ERROR_1(
			"unable to compute parameters, denom=" << std::scientific << std::setprecision(15) << denom
		);
#endif

	par.x0 = ( (HOMOG2D_INUMTYPE)2.*C*D - B*E ) / denom;
	par.y0 = ( (HOMOG2D_INUMTYPE)2.*A*E - B*D ) / denom;
	auto common_ab = (HOMOG2D_INUMTYPE)2. * ( A*E*E + C*D*D - B*D*E + denom*F );
	auto AmC = A-C;
	auto AmC2 = AmC*AmC;

	auto sqr = priv::sqrt(AmC2+B*B);
	par.a = -priv::sqrt( common_ab * ( A+C+sqr ) )/ denom;
	par.b = -priv::sqrt( common_ab * ( A+C-sqr ) )/ denom;


	par.a2 = par.a * par.a;
	par.b2 = par.b * par.b;
	if( priv::abs(B) < thr::nullDenom() )
	{
		if( A > C )
			par.theta = 90.;
	}
	else
	{
		auto t = (C - A - sqr) / B;

#ifdef HOMOG2D_USE_TTMATH
		par.theta = ttmath::ATan( t );
#else
		par.theta = std::atan( t );
#endif
	}
#ifdef HOMOG2D_USE_TTMATH
	par.sint = ttmath::Sin( par.theta );
	par.cost = ttmath::Cos( par.theta );
#else
	par.sint = std::sin( par.theta );
	par.cost = std::cos( par.theta );
#endif
	return par;
}

//------------------------------------------------------------------
/// Returns true if ellipse is a circle
/**
Using the matrix representation, if A = C and B = 0, then the ellipse is a circle

You can provide the 0 threshold as and argument
*/
template<typename FPT>
bool
Ellipse_<FPT>::isCircle( HOMOG2D_INUMTYPE thres ) const
{
	const auto& m = detail::Matrix_<FPT>::_mdata;
	HOMOG2D_INUMTYPE A  = m[0][0];
	HOMOG2D_INUMTYPE C  = m[1][1];
	HOMOG2D_INUMTYPE B2 = m[0][1];
	if( priv::abs(A-C) < thres )
		if( priv::abs(B2)*2. < thres )
			return true;
	return false;
}

//------------------------------------------------------------------
/// Returns center of ellipse
/// \sa center( const T& )
template<typename FPT>
Point2d_<FPT>
Ellipse_<FPT>::getCenter() const
{
	auto par = p_getParams<HOMOG2D_INUMTYPE>();
	return Point2d_<FPT>( par.x0, par.y0 );
}

//------------------------------------------------------------------
template<typename FPT>
std::pair<HOMOG2D_INUMTYPE,HOMOG2D_INUMTYPE>
Ellipse_<FPT>::getMajMin() const
{
	auto par = p_getParams<HOMOG2D_INUMTYPE>();
	return std::make_pair( par.a, par.b );
}

//------------------------------------------------------------------
/// Returns angle of ellipse
/// \sa angle( const Ellipse_& )
template<typename FPT>
HOMOG2D_INUMTYPE
Ellipse_<FPT>::angle() const
{
	auto par = p_getParams<HOMOG2D_INUMTYPE>();
	return par.theta;
}

//------------------------------------------------------------------
/// Returns (approximate) perimeter of ellipse using the Ramanujan second formulae
/**
See https://en.wikipedia.org/wiki/Ellipse#Circumference
*/
template<typename FPT>
HOMOG2D_INUMTYPE
Ellipse_<FPT>::length() const
{
	auto par = p_getParams<HOMOG2D_INUMTYPE>();
	auto ab_sum  = par.a + par.b;
	auto ab_diff = par.a - par.b;
	auto h = ab_diff * ab_diff / (ab_sum * ab_sum);
	auto denom = (HOMOG2D_INUMTYPE)10. + priv::sqrt(4. - 3. * h);
	return (par.a + par.b) * M_PI * ( 1. + 3. * h / denom );
}

//------------------------------------------------------------------
/// Returns pair of axis lines of ellipse
template<typename FPT>
std::pair<Line2d_<FPT>,Line2d_<FPT>>
Ellipse_<FPT>::getAxisLines() const
{
	auto par = p_getParams<HOMOG2D_INUMTYPE>();
	auto dy = static_cast<HOMOG2D_INUMTYPE>(par.sint) * par.a;
	auto dx = static_cast<HOMOG2D_INUMTYPE>(par.cost) * par.a;
	Point2d_<HOMOG2D_INUMTYPE> ptA(
		par.x0 + dx,
		par.y0 + dy
	);
	auto pt0 = Point2d_<HOMOG2D_INUMTYPE>( par.x0, par.y0 );
	auto li_H = ptA * pt0;
	HOMOG2D_LOG( std::scientific << "ptA=" << ptA << " pt0=" << pt0 << " li_H=" << li_H );

	auto li_V = li_H.getOrthogonalLine( pt0 );
	return std::make_pair( li_H, li_V );
}

//------------------------------------------------------------------
/// Returns axis-aligned bounding box of ellipse
/**
- see https://math.stackexchange.com/questions/91132/how-to-get-the-limits-of-rotated-ellipse
*/
template<typename FPT>
FRect_<FPT>
Ellipse_<FPT>::getBB() const
{
	auto par = p_getParams<HOMOG2D_INUMTYPE>();
	auto vx = par.a2 * par.cost * par.cost	+ par.b2 * par.sint * par.sint;
	auto vy = par.a2 * par.sint * par.sint	+ par.b2 * par.cost * par.cost;
	auto vx_sq = priv::sqrt( vx );
	auto vy_sq = priv::sqrt( vy );
	return FRect_<FPT>(
		Point2d_<FPT>( par.x0 - vx_sq, par.y0 - vy_sq ),
		Point2d_<FPT>( par.x0 + vx_sq, par.y0 + vy_sq )
	);
}

//------------------------------------------------------------------
/// Returns oriented bounding box of ellipse as a closed Polyline
/**
Algorithm:
 - build line \c liH going through major axis, by using center point and
 point on semi-major axis, intersecting ellipse
 - get opposite point \c ptB, lying on line and at distance \c a
 - get the two parallel lines to \c liH, at a distance \c b
 - get the two orthogonal lines at \c ptA and \c ptB

*/
template<typename FPT>
CPolyline_<FPT>
Ellipse_<FPT>::getOBB() const
{
// step 1: build ptA using angle
	auto par = p_getParams<HOMOG2D_INUMTYPE>();
	auto dy = par.sint * par.a;
	auto dx = par.cost * par.a;
	Point2d_<FPT> ptA(
		par.x0 + dx,
		par.y0 + dy
	);
	auto pt0 = Point2d_<HOMOG2D_INUMTYPE>( par.x0, par.y0 );

// step 2: build main-axis line, going through center and ptA
	auto li_H = ptA * pt0;

// step 3: get ptB, using line and distance
	auto ppts = li_H.getPoints( pt0, par.a );
	auto ptB = ppts.first;
	if( ptB == ptA )
		ptB = ppts.second;

	auto para = getParallelLines( li_H, par.b );
	auto li_V1 = li_H.getOrthogonalLine( ptA );
	auto li_V2 = li_H.getOrthogonalLine( ptB );

	CPolyline_<FPT> out;
#ifndef	HOMOG2D_DEBUGMODE
	out.p_addPoint( para.first  * li_V1 );
	out.p_addPoint( para.second * li_V1 );
	out.p_addPoint( para.second * li_V2 );
	out.p_addPoint( para.first  * li_V2 );
#else
	auto p1 = para.first  * li_V1;
	auto p2 = para.second * li_V1;
	auto p3 = para.second * li_V2;
	auto p4 = para.first  * li_V2;
	HOMOG2D_DEBUG_ASSERT(
		( p2!=p1 && p3!=p2 && p4!=p3 ),
		"p1=" << p1 << " p2=" << p2 << " p3=" << p3 << " p4=" << p4
		<< "\n para.1=" << para.first
		<< "\n li_V1=" << li_V1
		<< "\n ptA=" << ptA
		<< "\n ptB=" << ptB
		<< "\n " << ppts
	);
	out.p_addPoint( p1 );
	out.p_addPoint( p2 );
	out.p_addPoint( p3 );
	out.p_addPoint( p4 );
#endif
	return out;
}

//------------------------------------------------------------------
/// Returns true if point is inside ellipse
/**
taken from https://stackoverflow.com/a/16814494/193789
*/
template<typename FPT>
template<typename FPT2>
bool
Ellipse_<FPT>::pointIsInside( const Point2d_<FPT2>& pt ) const
{
	HOMOG2D_INUMTYPE x = pt.getX();
	HOMOG2D_INUMTYPE y = pt.getY();

	auto par = p_getParams<HOMOG2D_INUMTYPE>();
	const auto& x0 = par.x0;
	const auto& y0 = par.y0;

	auto v1 = par.cost * (x-x0) + par.sint * (y-y0);
	HOMOG2D_INUMTYPE sum = v1*v1 / par.a2;

	auto v2 = par.sint * (x-x0) - par.cost * (y-y0);
	sum += v2*v2 / par.b2;
	if( sum < 1. )
		return true;
	return false;
}

/////////////////////////////////////////////////////////////////////////////
// SECTION  - MEMBER FUNCTION IMPLEMENTATION: CLASS LPBase
/////////////////////////////////////////////////////////////////////////////

namespace base {
//------------------------------------------------------------------
/// Normalize to unit length, and make sure \c a is always >0
/**
\todo Checkout: in what situation will we be unable to normalize?
Is the test below relevant? Clarify.
*/
template<typename LP,typename FPT>
void
LPBase<LP,FPT>::impl_normalize( const detail::BaseHelper<typename type::IsLine>& ) const
{
#ifdef HOMOG2D_USE_TTMATH
	auto sq = ttmath::Sqrt( _v[0]*_v[0] + _v[1]*_v[1] );
#else
	auto sq = std::hypot( _v[0], _v[1] );
#endif

#ifndef HOMOG2D_NOCHECKS
	if( sq <= std::numeric_limits<double>::epsilon() )
		HOMOG2D_THROW_ERROR_1( "unable to normalize line, sq=" << sq << " values: a=" << _v[0] << " b=" << _v[1] << " c=" << _v[2] );
#endif
	for( int i=0; i<3; i++ )
		const_cast<LPBase<LP,FPT>*>(this)->_v[i] /= sq; // needed to remove constness

	if( _v[0] < 0. ) // a always >0
		for( int i=0; i<3; i++ )
			const_cast<LPBase<LP,FPT>*>(this)->_v[i] = -_v[i];

	if( priv::abs(_v[0]) < thr::nullDenom() ) // then, change sign so that b>0
		if( _v[1] < 0 )
		{
			const_cast<LPBase<LP,FPT>*>(this)->_v[1] = - _v[1];
			const_cast<LPBase<LP,FPT>*>(this)->_v[2] = - _v[2];
		}
}

//------------------------------------------------------------------
/// Point normalization. Just make sure a>0
template<typename LP,typename FPT>
void
LPBase<LP,FPT>::impl_normalize( const detail::BaseHelper<typename type::IsPoint>& ) const
{
	if( _v[0] < 0. )
	{
		const_cast<LPBase<LP,FPT>*>(this)->_v[0] = -_v[0];
		const_cast<LPBase<LP,FPT>*>(this)->_v[1] = -_v[1];
		const_cast<LPBase<LP,FPT>*>(this)->_v[2] = -_v[2];
	}
#ifndef HOMOG2D_NOCHECKS
	if(
		priv::abs(_v[2]) < thr::nullDenom()
		&&
		( _v[0] < thr::nullOrthogDistance() && priv::abs(_v[1]) < thr::nullOrthogDistance() )
	)
		HOMOG2D_THROW_ERROR_1( "invalid point values" );
#endif
}
//------------------------------------------------------------------
template<typename LP,typename FPT>
constexpr FPT
LPBase<LP,FPT>::impl_getCoord( GivenCoord, FPT, const detail::BaseHelper<typename type::IsPoint>& ) const
{
	static_assert( detail::AlwaysFalse<LP>::value, "Invalid: you cannot call getCoord() on a point" );
}

template<typename LP,typename FPT>
FPT
LPBase<LP,FPT>::impl_getCoord( GivenCoord gc, FPT other, const detail::BaseHelper<typename type::IsLine>& ) const
{
	const auto a = static_cast<HOMOG2D_INUMTYPE>( _v[0] );
	const auto b = static_cast<HOMOG2D_INUMTYPE>( _v[1] );
	auto denom = ( gc == GivenCoord::X ? b : a );
#ifndef HOMOG2D_NOCHECKS
	if( priv::abs(denom) < thr::nullDenom() )
		HOMOG2D_THROW_ERROR_2( "getCoord", "null denominator encountered" );
#endif
	if( gc == GivenCoord::X )
		return ( -a * other - _v[2] ) / b;
	else
		return ( -b * other - _v[2] ) / a;
}


template<typename LP,typename FPT>
constexpr Point2d_<FPT>
LPBase<LP,FPT>::impl_getPoint( GivenCoord, FPT, const detail::BaseHelper<typename type::IsPoint>& ) const
{
	static_assert( detail::AlwaysFalse<LP>::value, "Invalid: you cannot call getPoint() on a point" );
}

template<typename LP,typename FPT>
Point2d_<FPT>
LPBase<LP,FPT>::impl_getPoint( GivenCoord gc, FPT other, const detail::BaseHelper<typename type::IsLine>& ) const
{
	auto coord = impl_getCoord( gc, other, detail::BaseHelper<type::IsLine>() );
	if( gc == GivenCoord::X )
		return Point2d_<FPT>( other, coord );
	return Point2d_<FPT>( coord, other );
}

//------------------------------------------------------------------
/// ILLEGAL INSTANCIATION
template<typename LP,typename FPT>
template<typename FPT2>
constexpr std::pair<Point2d_<FPT>,Point2d_<FPT>>
LPBase<LP,FPT>::impl_getPoints_A( GivenCoord, FPT, FPT2, const detail::BaseHelper<typename type::IsPoint>& ) const
{
	static_assert( detail::AlwaysFalse<LP>::value, "Invalid: you cannot call getPoints() on a point" );
}
template<typename LP,typename FPT>
template<typename FPT2>
constexpr std::pair<Point2d_<FPT>,Point2d_<FPT>>
LPBase<LP,FPT>::impl_getPoints_B( const Point2d_<FPT>&, FPT2, const detail::BaseHelper<typename type::IsPoint>& ) const
{
	static_assert( detail::AlwaysFalse<LP>::value, "Invalid: you cannot call getPoints() on a point" );
}

/// Returns pair of points on line at distance \c dist from point on line at coord \c coord. Implementation for lines
template<typename LP,typename FPT>
template<typename FPT2>
std::pair<Point2d_<FPT>,Point2d_<FPT>>
LPBase<LP,FPT>::impl_getPoints_A( GivenCoord gc, FPT coord, FPT2 dist, const detail::BaseHelper<typename type::IsLine>& ) const
{
	const auto pt = impl_getPoint( gc, coord, detail::BaseHelper<type::IsLine>() );
	return priv::getPoints_B2( pt, dist, *this );
}

/// Returns pair of points on line at distance \c dist from point on line at coord \c coord. Implementation for lines
template<typename LP,typename FPT>
template<typename FPT2>
std::pair<Point2d_<FPT>,Point2d_<FPT>>
LPBase<LP,FPT>::impl_getPoints_B( const Point2d_<FPT>& pt, FPT2 dist, const detail::BaseHelper<typename type::IsLine>& ) const
{
#ifndef HOMOG2D_NOCHECKS
	if( this->distTo( pt ) > thr::nullDistance() )
	{
		std::cerr << "homog2d: distance=" << std::scientific << this->distTo( pt )
			<< " > null distance (" << thr::nullDistance() << ")\n";
		HOMOG2D_THROW_ERROR_2( "getPoints", "point is not on line" );
	}
#endif

	return priv::getPoints_B2( pt, dist, *this );
}


//------------------------------------------------------------------
/// Illegal instanciation
template<typename LP,typename FPT>
constexpr Line2d_<FPT>
LPBase<LP,FPT>::impl_getOrthogonalLine_A( GivenCoord, FPT, const detail::BaseHelper<typename type::IsPoint>& ) const
{
	static_assert( detail::AlwaysFalse<LP>::value, "Invalid: you cannot call getOrthogonalLine() on a point" );
}

/// Illegal instanciation
template<typename LP,typename FPT>
constexpr Line2d_<FPT>
LPBase<LP,FPT>::impl_getOrthogonalLine_B( const Point2d_<FPT>&, const detail::BaseHelper<typename type::IsPoint>& ) const
{
	static_assert( detail::AlwaysFalse<LP>::value, "Invalid: you cannot call getOrthogonalLine() on a point" );
}

/// Illegal instanciation
template<typename LP,typename FPT>
template<typename FPT2,typename T>
constexpr Line2d_<FPT>
LPBase<LP,FPT>::impl_getRotatedLine( const Point2d_<FPT2>&, T, const detail::BaseHelper<typename type::IsPoint>& ) const
{
	static_assert( detail::AlwaysFalse<LP>::value, "Invalid: you cannot call getRotatedLine() on a point" );
}

/// Returns an orthogonal line, implementation of getOrthogonalLine().
template<typename LP,typename FPT>
Line2d_<FPT>
LPBase<LP,FPT>::impl_getOrthogonalLine_A( GivenCoord gc, FPT val, const detail::BaseHelper<typename type::IsLine>& ) const
{
	auto other_val = impl_getCoord( gc, val, detail::BaseHelper<type::IsLine>() );

	Point2d_<FPT> pt( other_val, val ) ;
	if( gc == GivenCoord::X )
		pt.set( val, other_val );

	return priv::getOrthogonalLine_B2( pt, *this );
}

/// Returns an orthogonal line, implementation of getOrthogonalLine().
template<typename LP,typename FPT>
Line2d_<FPT>
LPBase<LP,FPT>::impl_getOrthogonalLine_B( const Point2d_<FPT>& pt, const detail::BaseHelper<typename type::IsLine>& ) const
{
#ifndef HOMOG2D_NOCHECKS
	if( this->distTo( pt ) > thr::nullDistance() )
	{
		std::cerr << "homog2d: distance=" << std::scientific << this->distTo( pt )
			<< "> null distance (" << thr::nullDistance() << ")\n";
		HOMOG2D_THROW_ERROR_2( "getOrthogonalLine", "point is not on line" );
	}
#endif

	return priv::getOrthogonalLine_B2( pt, *this );
}

template<typename LP,typename FPT>
template<typename FPT2,typename T>
Line2d_<FPT>
LPBase<LP,FPT>::impl_getRotatedLine( const Point2d_<FPT2>& pt, T theta, const detail::BaseHelper<typename type::IsLine>& ) const
{
#ifndef HOMOG2D_NOCHECKS
	if( this->distTo( pt ) > thr::nullDistance() )
	{
		std::cerr << "homog2d: distance=" << std::scientific << this->distTo( pt )
			<< "> null distance (" << thr::nullDistance() << ")\n";
		HOMOG2D_THROW_ERROR_2( "getLineAngle", "point is not on line" );
	}
#endif
	Homogr_<HOMOG2D_INUMTYPE> H;
	H.addTranslation( -pt.getX(), -pt.getY() ).addRotation(theta).addTranslation( pt.getX(), pt.getY() );
	return H * *this;
}

/// Returns the shortest segment that joins a point and a line
template<typename LP,typename FPT>
Segment_<FPT>
LPBase<LP,FPT>::impl_getOrthogSegment( const Point2d_<FPT>& pt, const detail::BaseHelper<typename type::IsLine>& ) const
{
	Line2d_<HOMOG2D_INUMTYPE> src = *this;  // copy to highest precision
	auto dist = src.distTo(pt);
#ifndef HOMOG2D_NOCHECKS
	if( dist < thr::nullDistance() )   // sanity check
		HOMOG2D_THROW_ERROR_2( "getOrthogSegment", "unable to compute segment, distance from point to line too small" );
#endif
	auto pair_lines = getParallelLines( dist );

// determine on which of the two parallel lines does the point lie?
	Line2d_<HOMOG2D_INUMTYPE>* pline = &pair_lines.first;
	if( pt.distTo(pair_lines.second) < thr::nullDistance() )
		pline = &pair_lines.second;

	auto oline = pline->getOrthogonalLine( pt );
	auto p2 = *this * oline;
	return Segment_<FPT>( pt, p2 );
}

template<typename LP,typename FPT>
constexpr Segment_<FPT>
LPBase<LP,FPT>::impl_getOrthogSegment( const Point2d_<FPT>&, const detail::BaseHelper<typename type::IsPoint>& ) const
{
	static_assert( detail::AlwaysFalse<LP>::value, "Invalid call" );
}


//------------------------------------------------------------------
/// Illegal instanciation
template<typename LP,typename FPT>
constexpr Line2d_<FPT>
LPBase<LP,FPT>::impl_getParallelLine( const Point2d_<FPT>&, const detail::BaseHelper<typename type::IsPoint>& ) const
{
	static_assert( detail::AlwaysFalse<LP>::value, "Invalid: you cannot call getParallelLine() on a point" );
}

/// Returns an parallel line, implementation of getParallelLine().
template<typename LP,typename FPT>
Line2d_<FPT>
LPBase<LP,FPT>::impl_getParallelLine( const Point2d_<FPT>& pt, const detail::BaseHelper<typename type::IsLine>& ) const
{
	Line2d_<FPT> out = *this;
	out._v[2] = static_cast<HOMOG2D_INUMTYPE>(-_v[0]) * pt.getX() - _v[1] * pt.getY();
	out.p_normalizePL();
	return out;
}

//------------------------------------------------------------------
/// Illegal instanciation
template<typename LP,typename FPT>
template<typename T>
constexpr std::pair<Line2d_<FPT>,Line2d_<FPT>>
LPBase<LP,FPT>::impl_getParallelLines( T, const detail::BaseHelper<typename type::IsPoint>& ) const
{
	static_assert( detail::AlwaysFalse<LP>::value, "Invalid: you cannot call getParallelLines() on a point" );
}

/// Implementation for lines
template<typename LP,typename FPT>
template<typename T>
std::pair<Line2d_<FPT>,Line2d_<FPT>>
LPBase<LP,FPT>::impl_getParallelLines( T dist, const detail::BaseHelper<typename type::IsLine>& ) const
{
	Line2d_<FPT> l1 = *this;
	Line2d_<FPT> l2 = *this;
	l1._v[2] = static_cast<HOMOG2D_INUMTYPE>(this->_v[2]) + dist;
	l2._v[2] = static_cast<HOMOG2D_INUMTYPE>(this->_v[2]) - dist;
	return std::make_pair( l1, l2 );
}

//------------------------------------------------------------------
/// Comparison operator, used for lines
/**
Definition: two lines will be equal:
- if they are parallel
AND
- if their offset (3 third value) is less than nullDistance()
*/
template<typename LP,typename FPT>
bool
LPBase<LP,FPT>::impl_op_equal( const LPBase<LP,FPT>& other, const detail::BaseHelper<typename type::IsLine>& ) const
{
	if( !this->isParallelTo( other ) )
		return false;

	if( std::fabs( _v[2] - other._v[2] ) > thr::nullDistance() )
		return false;

	return true;
}

/// Comparison operator, used for points
template<typename LP,typename FPT>
bool
LPBase<LP,FPT>::impl_op_equal( const LPBase<LP,FPT>& other, const detail::BaseHelper<typename type::IsPoint>& ) const
{
	return ( this->distTo( other ) < thr::nullDistance() );
}

//------------------------------------------------------------------
/// Sorting operator, for points
template<typename LP,typename FPT>
bool
LPBase<LP,FPT>::impl_op_sort( const LPBase<LP,FPT>& other, const detail::BaseHelper<typename type::IsPoint>& ) const
{
	if( getX() < other.getX() )
		return true;
	if( getX() > other.getX() )
		return false;
	if( getY() < other.getY() )
		return true;
	return false;
}

/// Sorting operator, for lines
template<typename LP,typename FPT>
constexpr bool
LPBase<LP,FPT>::impl_op_sort( const LPBase<LP,FPT>&, const detail::BaseHelper<typename type::IsLine>& ) const
{
	static_assert( detail::AlwaysFalse<LP>::value, "Invalid < operator: you cannot sort lines" );
	return false; // to avoid a warning
}

} // namespace base

//------------------------------------------------------------------
/// Inner implementation details
namespace detail {

/// Cross product, see https://en.wikipedia.org/wiki/Cross_product#Coordinate_notation
template<typename Out,typename In,typename FPT1,typename FPT2>
base::LPBase<Out,FPT1> crossProduct( const base::LPBase<In,FPT1>& r1, const base::LPBase<In,FPT2>& r2 )
{
	auto r1_a = static_cast<HOMOG2D_INUMTYPE>(r1._v[0]);
	auto r1_b = static_cast<HOMOG2D_INUMTYPE>(r1._v[1]);
	auto r1_c = static_cast<HOMOG2D_INUMTYPE>(r1._v[2]);
	auto r2_a = static_cast<HOMOG2D_INUMTYPE>(r2._v[0]);
	auto r2_b = static_cast<HOMOG2D_INUMTYPE>(r2._v[1]);
	auto r2_c = static_cast<HOMOG2D_INUMTYPE>(r2._v[2]);

	base::LPBase<Out,FPT1> res;
	res._v[0] = static_cast<FPT1>( r1_b * r2_c  - r1_c * r2_b );
	res._v[1] = static_cast<FPT1>( r1_c * r2_a  - r1_a * r2_c );
	res._v[2] = static_cast<FPT1>( r1_a * r2_b  - r1_b * r2_a );

	return res;
}

} // namespace detail


//------------------------------------------------------------------
///////////////////////////////////////////
// CONSTRUCTORS
///////////////////////////////////////////

namespace base {

/// Points overload: generic init from two numeric args
template<typename LP, typename FPT>
template<typename T1,typename T2>
void
LPBase<LP,FPT>::impl_init_2( const T1& v1, const T2& v2, const detail::BaseHelper<typename type::IsPoint>& )
{
	_v[0] = v1;
	_v[1] = v2;
	_v[2] = 1.;
}

/// Lines overload: generic init from two numeric args
template<typename LP, typename FPT>
template<typename T1,typename T2>
void
LPBase<LP,FPT>::impl_init_2( const T1& v1, const T2& v2, const detail::BaseHelper<typename type::IsLine>& )
{
	Point2d_<FPT> pt1;                // 0,0
	Point2d_<FPT> pt2(v1,v2);
	pt2.p_normalizePL();
	*this = detail::crossProduct<type::IsLine>( pt1, pt2 );
	p_normalizePL();
}

/// Overload for point to point distance
template<typename LP, typename FPT>
template<typename FPT2>
HOMOG2D_INUMTYPE
LPBase<LP,FPT>::impl_distToPoint( const Point2d_<FPT2>& pt, const detail::BaseHelper<typename type::IsPoint>& ) const
{
#ifndef HOMOG2D_USE_TTMATH
	return std::hypot(
		static_cast<HOMOG2D_INUMTYPE>( getX() ) - static_cast<HOMOG2D_INUMTYPE>( pt.getX() ),
		static_cast<HOMOG2D_INUMTYPE>( getY() ) - static_cast<HOMOG2D_INUMTYPE>( pt.getY() )
	);
#else
	auto v1 = static_cast<HOMOG2D_INUMTYPE>( getX() ) - static_cast<HOMOG2D_INUMTYPE>( pt.getX() );
	auto v2 = static_cast<HOMOG2D_INUMTYPE>( getY() ) - static_cast<HOMOG2D_INUMTYPE>( pt.getY() );
	return ttmath::Sqrt( v1*v1 + v2*v2 );
#endif
}
//------------------------------------------------------------------
/// Returns distance between the line and point \b pt. overload for line to point distance.
/**
http://mathworld.wolfram.com/Point-LineDistance2-Dimensional.html
<pre>
        | a.x0 + b.y0 + c |
  d = -----------------------
         sqrt( a*a + b*b )
</pre>
\todo Do we really require computation of hypot ? (because the line is supposed to be normalized, i.e. h=1 ?)
*/
template<typename LP, typename FPT>
template<typename FPT2>
HOMOG2D_INUMTYPE
LPBase<LP,FPT>::impl_distToPoint( const Point2d_<FPT2>& pt, const detail::BaseHelper<typename type::IsLine>& ) const
{
	return std::fabs(
		static_cast<HOMOG2D_INUMTYPE>( _v[0] ) * pt.getX()
		+ static_cast<HOMOG2D_INUMTYPE>( _v[1] ) * pt.getY()
		+ static_cast<HOMOG2D_INUMTYPE>( _v[2] )
	)
#ifndef HOMOG2D_USE_TTMATH
	/ std::hypot( _v[0], _v[1] );
#else
;
#endif
}

/// overload for line to point distance
template<typename LP, typename FPT>
template<typename FPT2>
HOMOG2D_INUMTYPE
LPBase<LP,FPT>::impl_distToLine( const Line2d_<FPT2>& li, const detail::BaseHelper<typename type::IsPoint>& ) const
{
	return li.distTo( *this );
}

/// overload for line to line distance. Aborts build if instanciated (distance between two lines makes no sense).
template<typename LP, typename FPT>
template<typename FPT2>
constexpr HOMOG2D_INUMTYPE
LPBase<LP,FPT>::impl_distToLine( const Line2d_<FPT2>&, const detail::BaseHelper<typename type::IsLine>& ) const
{
	static_assert( detail::AlwaysFalse<LP>::value, "Invalid: you cannot compute distance between two lines" );
	return 0.;    // to avoid warning message on build
}


template<typename LP, typename FPT>
template<typename FPT2>
constexpr HOMOG2D_INUMTYPE
LPBase<LP,FPT>::impl_distToSegment( const Segment_<FPT2>&, const detail::BaseHelper<typename type::IsLine>& ) const
{
	static_assert( detail::AlwaysFalse<LP>::value, "Invalid: you cannot compute distance between a line and a segment" );
	return 0.;    // to avoid warning message on build
}

template<typename LP, typename FPT>
template<typename FPT2>
HOMOG2D_INUMTYPE
LPBase<LP,FPT>::impl_distToSegment( const Segment_<FPT2>& seg, const detail::BaseHelper<typename type::IsPoint>& ) const
{
	return seg.distTo( *this );
}



} // namespace base

//------------------------------------------------------------------
/// Free function, returns the angle (in Rad) between two lines/ or segments
/// \sa Segment_::getAngle()
/// \sa Line2d_::getAngle()
template<typename T1,typename T2>
HOMOG2D_INUMTYPE
getAngle( const T1& li1, const T2& li2 )
{
	return li1.getAngle( li2 );
}

namespace base {

template<typename LP, typename FPT>
template<typename FPT2>
bool
LPBase<LP,FPT>::impl_isParallelTo( const LPBase<LP,FPT2>& li, const detail::BaseHelper<typename type::IsLine>& ) const
{
	if( getAngle(li) < thr::nullAngleValue() )
		return true;
	return false;
}
template<typename LP, typename FPT>
template<typename FPT2>
constexpr bool
LPBase<LP,FPT>::impl_isParallelTo( const LPBase<LP,FPT2>&, const detail::BaseHelper<typename type::IsPoint>& ) const
{
	static_assert( detail::AlwaysFalse<LP>::value, "Invalid: you cannot use IsParallel() with a point" );
	return false;    // to avoid a warning message on build
}

//------------------------------------------------------------------
/// Returns the angle (in rad.) between the line and the other one.
/**
- The returned value will be in the range <code> [0, M_PI/2] </code>

If the lines \f$ (a_0,a_1,a_2) \f$ and \f$ (b_0,b_1,b_2) \f$ are correctly normalized (should be, but...)
then the angle between them is \f$ \alpha = acos( a_0*b_0 + a_1*b_1) \f$. <br>
However, in "some situations", even if the lines have been previously normalized (which is the case here)
we can encounter numerical issues, so here we "reinforce the normalization and compute:
\f[
\alpha = acos \left(
	\frac{a_0*b_0 + a_1*b_1} { \sqrt{ a_0^2 + a_1^2 } * \sqrt{ b_0^2 + b_1^2 } }
\right)
\f]
In some situations, the value inside the parenthesis "may" be equal to \f$ 1+\epsilon \f$
(typically, something like "1.0000000000123").
This is out of bounds for the \f$ acos() \f$ function, that will then return "nan"
(thus induce some failure further on). <br>
To avoid this, a checking is done, and any value higher than 1 will be truncated.
This is logged on \c std::cerr so that the user may take that into consideration.

\todo more investigation needed ! : what are the exact situation that will lead to this event?
*/
template<typename LP, typename FPT>
HOMOG2D_INUMTYPE
LPBase<LP,FPT>::impl_getAngle( const LPBase<LP,FPT>& li, const detail::BaseHelper<typename type::IsLine>& ) const
{
	HOMOG2D_INUMTYPE l1_a = _v[0];
	HOMOG2D_INUMTYPE l1_b = _v[1];
	HOMOG2D_INUMTYPE l2_a = li._v[0];
	HOMOG2D_INUMTYPE l2_b = li._v[1];
	HOMOG2D_INUMTYPE res = l1_a * l2_a + l1_b * l2_b;

	res /= priv::sqrt( (l1_a*l1_a + l1_b*l1_b) * (l2_a*l2_a + l2_b*l2_b) );
	auto fres = priv::abs(res);

	if( fres > 1.0 )
	{
#ifndef HOMOG2D_NOWARNINGS
		std::cerr << "homog2d Warning: angle computation overflow detected, value "
			<< std::scientific << std::setprecision(20)
			<< fres << ", truncated to 1.0\n input lines:\n  l1: "
			<< *this << "\n  l2: " << li << '\n';
#endif
		fres = 1.0;
	}
#ifdef HOMOG2D_USE_TTMATH
	return ttmath::ACos( fres );
#else
	return std::acos( fres );
#endif
}

template<typename LP, typename FPT>
constexpr HOMOG2D_INUMTYPE
LPBase<LP,FPT>::impl_getAngle( const LPBase<LP,FPT>&, const detail::BaseHelper<typename type::IsPoint>& ) const
{
	static_assert( detail::AlwaysFalse<LP>::value, "cannot get angle of a point" );
	return 0.; // to avoid a warning
}


//------------------------------------------------------------------
/// Returns true if point is inside (or on the edge) of a flat rectangle defined by (p0,p1)
template<typename LP, typename FPT>
template<typename FPT2>
bool
LPBase<LP,FPT>::impl_isInsideRect( const FRect_<FPT2>& rect, const detail::BaseHelper<typename type::IsPoint>& ) const
{
	auto pair_pts = rect.getPts();
	const auto& p00 = pair_pts.first;
	const auto& p11 = pair_pts.second;
	return detail::ptIsInside( *this, p00, p11 );
}
template<typename LP, typename FPT>
template<typename FPT2>
constexpr bool
LPBase<LP,FPT>::impl_isInsideRect( const FRect_<FPT2>&, const detail::BaseHelper<typename type::IsLine>& ) const
{
	return false;
}

//------------------------------------------------------------------
template<typename LP, typename FPT>
template<typename T>
bool
LPBase<LP,FPT>::impl_isInsideCircle( const Point2d_<FPT>& center, T radius, const detail::BaseHelper<typename type::IsPoint>& ) const
{
	if( distTo( center ) < radius )
		return true;
	return false;
}
template<typename LP, typename FPT>
template<typename T>
constexpr bool
LPBase<LP,FPT>::impl_isInsideCircle( const Point2d_<FPT>&, T, const detail::BaseHelper<typename type::IsLine>& ) const
{
	return false;
}

//------------------------------------------------------------------
#if 0
// deprecated. kept here just in case it would be useful in the future (who knows?)
namespace sub {

/// Returns the index of the segment (among the ones in \c bbox)
/// that is the farthest from point \c pt
template<typename FPT1,typename FPT2>
int
getFarthestSegment( const Point2d_<FPT1>& pt, const FRect_<FPT2>& bbox )
{
	auto segs = bbox.getSegs();
	using localPair = std::pair<HOMOG2D_INUMTYPE,int>;
	std::array<localPair,4> dist_array;
	for( int i=0; i<4; i++ )
	{
		dist_array[i].first  = pt.distTo( segs[i].getLine() );
		dist_array[i].second = i;
	}
	std::sort(
		dist_array.begin(),
		dist_array.end(),
		[]                     // lambda
		( const localPair& i, const localPair& j )
		{
			return i.first < j.first;
		}
	);

	return dist_array[3].second;
}

} // namespace sub
#endif
//------------------------------------------------------------------
/// Returns true if point is inside closed Polyline
/**
See https://en.wikipedia.org/wiki/Point_in_polygon

Implementing this algorithm in a naive way may encounter some issue:
if the main segment used to compute the number of intersections is colinear with
one of the points of the polyline, we might run into a numerical issue.

See page \ref md_docs_homog2d_algorithms for details.
*/
template<typename LP, typename FPT>
template<typename T,typename PTYPE>
bool
LPBase<LP,FPT>::impl_isInsidePoly( const base::PolylineBase<PTYPE,T>& poly, const detail::BaseHelper<typename type::IsPoint>& ) const
{
	if( !poly.isPolygon() )
		return false;

// step 1: if point is outside bounding box, return false
	auto bbox = poly.getBB();
	if( !this->isInside(bbox) )
		return false;

// step 2: check if point is lying on one of the segments. If so, return false;
	for( auto seg: poly.getSegs() )
		if( seg.getLine().distTo( *this ) < thr::nullDistance() )
				return false;

	auto segarr = bbox.getExtended().getSegs();
	std::vector<Segment_<HOMOG2D_INUMTYPE>> seg_bb( segarr.begin(), segarr.end() );

	int iter = 0;
	do
	{
		bool tooClose = false;
		for( size_t i=0; i<seg_bb.size(); i++ )        // iterate on all segments of the extended bounding box
		{
			Segment_<HOMOG2D_INUMTYPE> seg_ref( *this, seg_bb[i].getCenter() );

			auto poly_pts = poly.getPts();
			for( size_t j=0; j<poly_pts.size() && !tooClose; j++  )   // make sure that every point of the polyline is not on the reference segment
			{
				const auto& poly_pt = poly_pts[j];
				if( poly_pt.distTo(seg_ref) < thr::nullDistance() )
					tooClose = true;
			}
			if( !tooClose )     // if no polyline points
			{                   // was found on the segment supporting line
				size_t c = 0;
				for( auto seg: poly.getSegs() )  // iterate on the polyline segments
				{
					if( seg.intersects(seg_ref)() )
						c++;
				}
				return static_cast<bool>( c%2 );
			}
		}
		iter++;
		if( tooClose )  // if unable to find a suitable reference segment,
		{               //  we double the number of segments, by splitting each of them
			if( iter < HOMOG2D_MAXITER_PIP ) // (only if not max iterations!)
			{
				std::vector<Segment_<HOMOG2D_INUMTYPE>> seg_bb2( seg_bb.size() * 2 );
				for( size_t j=0; j<seg_bb.size(); j++ )
				{
					auto pseg      = seg_bb[j].split();
					seg_bb2[j*2]   = pseg.first;
					seg_bb2[j*2+1] = pseg.second;
				}
				std::swap( seg_bb, seg_bb2 );
			}
		}
	}
	while( iter < HOMOG2D_MAXITER_PIP );
	HOMOG2D_THROW_ERROR_1( "unable to determine if point is inside after " + std::to_string(HOMOG2D_MAXITER_PIP) + " iterations" );
	return false; // to avoid a warning
}

template<typename LP, typename FPT>
template<typename T,typename PTYPE>
constexpr bool
LPBase<LP,FPT>::impl_isInsidePoly( const base::PolylineBase<PTYPE,T>&, const detail::BaseHelper<typename type::IsLine>& ) const
{
	return false;
}

//------------------------------------------------------------------
template<typename LP, typename FPT>
template<typename FPT2>
bool
LPBase<LP,FPT>::impl_isInsideEllipse( const Ellipse_<FPT2>& ell, const detail::BaseHelper<typename type::IsPoint>& ) const
{
	return ell.pointIsInside( *this );
}

template<typename LP, typename FPT>
template<typename FPT2>
constexpr bool
LPBase<LP,FPT>::impl_isInsideEllipse( const Ellipse_<FPT2>&, const detail::BaseHelper<typename type::IsLine>& ) const
{
	return false;
}


//------------------------------------------------------------------
/// Intersection of line and circle: implementation for points
template<typename LP, typename FPT>
template<typename T>
constexpr detail::Intersect<detail::Inters_2,FPT>
LPBase<LP,FPT>::impl_intersectsCircle( const Point2d_<FPT>&, T, const detail::BaseHelper<typename type::IsPoint>& ) const
{
	static_assert( detail::AlwaysFalse<LP>::value, "cannot use intersects(Circle) with a point" );
}

/// Line/Circle intersection: implementation
/// For computation details, checkout http://skramm.lautre.net/files/misc/intersect_circle_line.pdf
/// \todo 20230124: change return type: intersection of a circle with a line can be a single point
template<typename LP, typename FPT>
template<typename T>
detail::Intersect<detail::Inters_2,FPT>
LPBase<LP,FPT>::impl_intersectsCircle(
	const Point2d_<FPT>& pt,       ///< circle origin
	T                    radius,   ///< radius
	const detail::BaseHelper<typename type::IsLine>&  ///< dummy arg, needed so that this overload is only called for lines
) const
{
	detail::Intersect<detail::Inters_2,FPT> out;
	HOMOG2D_CHECK_IS_NUMBER(T);
	const HOMOG2D_INUMTYPE a = static_cast<HOMOG2D_INUMTYPE>(_v[0]); // just to lighten a bit...
	const HOMOG2D_INUMTYPE b = static_cast<HOMOG2D_INUMTYPE>(_v[1]);
	const HOMOG2D_INUMTYPE c = static_cast<HOMOG2D_INUMTYPE>(_v[2]);

// step 1: translate to origin
	auto cp = pt.getX() * a + pt.getY() * b + c;

// step 2: compute distance	between center (origin) and middle point
	auto a2b2 = a * a + b * b;
	auto d0 = priv::abs(cp) / priv::sqrt( a2b2 );
	if( radius < d0 )                            // if less than radius,
		return out;                         // no intersection

	auto d2 = radius*radius - d0*d0;

// step 3: compute coordinates of middle point B
	auto xb = - a * cp / a2b2;
	auto yb = - b * cp / a2b2;

// step 4: compute coordinates of intersection points, with center at (0,0)
	auto m  = priv::sqrt( d2 / a2b2 );
	auto x1 = xb + m*b;
	auto y1 = yb - m*a;

	auto x2 = xb - m*b;
	auto y2 = yb + m*a;

// last step: translate back
	out._ptIntersect_1.set( x1 + pt.getX(), y1 + pt.getY() );
	out._ptIntersect_2.set( x2 + pt.getX(), y2 + pt.getY() );
	out._doesIntersect = true;

	priv::fix_order( out._ptIntersect_1, out._ptIntersect_2 );
	return out;
}
//------------------------------------------------------------------
/// Overload used when attempting to use that on a point
template<typename LP, typename FPT>
template<typename FPT2>
constexpr detail::IntersectM<FPT>
LPBase<LP,FPT>::impl_intersectsFRect( const FRect_<FPT2>&, const detail::BaseHelper<typename type::IsPoint>& ) const
{
	static_assert( detail::AlwaysFalse<LP>::value, "Invalid: you cannot call intersects(FRect) on a point" );
}

/// Line/FRect intersection
/**
Returns 0, 1, or 2 intersections
(1 when the line touches the edge of rectangle)

\todo 20230118: check if there is a need to fix the order of points in returned object (this was done previously)
*/
template<typename LP, typename FPT>
template<typename FPT2>
detail::IntersectM<FPT>
LPBase<LP,FPT>::impl_intersectsFRect( const FRect_<FPT2>& rect, const detail::BaseHelper<typename type::IsLine>& ) const
{
	std::vector<Point2d_<FPT>> pti;
	for( const auto seg: rect.getSegs() ) // get segment of rectangle
	{
		auto ppts_seg = seg.getPts();
		auto inters = seg.intersects( *this );
		if( inters() )
		{
			bool storePoint(true);
			auto pt = inters.get();
			if( pt == ppts_seg.first || pt == ppts_seg.second )  // if intersection point is one of the segment pts
				if( pti.size() == 1 ) {                          // AND if there is already one
					if( pti[0] == pt )                           // AND that one is already stored
						storePoint = false;                      // THEN don't store it
				}
			if( storePoint )
				pti.push_back( pt );

			if( pti.size() == 2 )  // already got 2, done
				break;
		}
	}
	if( pti.empty() )
		return detail::IntersectM<FPT>();
	detail::IntersectM<FPT> out;
	out.add( pti );
	return out;
}

} // namespace base

/////////////////////////////////////////////////////////////////////////////
// SECTION  - PRODUCT OPERATORS DEFINITIONS (HELPER FUNCTIONS)
/////////////////////////////////////////////////////////////////////////////

//------------------------------------------------------------------
/// Apply homography to a vector/array/list (type T) of points or lines.
template<typename W,typename FPT>
template<typename T>
void
Hmatrix_<W,FPT>::applyTo( T& vin ) const
{
#if 0
	std::transform(
		std::begin( vin ),
		std::end( vin ),
		std::begin( vin ),
		[](){}
	);
#else
	for( auto& elem: vin )
		elem = *this * elem;
#endif
}

namespace detail {

/// Implementation of product 3x3 by 3x3

template<typename FPT1,typename FPT2,typename FPT3>
void
product(
	Matrix_<FPT1>&       out,
	const Matrix_<FPT2>& h1,
	const Matrix_<FPT3>& h2
)
{
	out.p_fillZero();
	for( int i=0; i<3; i++ )
		for( int j=0; j<3; j++ )
			for( int k=0; k<3; k++ )
				out.value(i,j) +=
					static_cast<HOMOG2D_INUMTYPE>( h1.value(i,k) ) * h2.value(k,j);
}

/// Implementation of product 3x3 by 3x1
/**
- T1 and T2: type::IsLine or type::IsPoint (same but also different)
*/
template<typename T1,typename T2,typename FPT1,typename FPT2>
void
product(
	base::LPBase<T1,FPT1>&        out,
	const Matrix_<FPT2>&          h,
	const base::LPBase<T2,FPT1>&  in
)
{
	for( int i=0; i<3; i++ )
	{
		auto sum  = static_cast<HOMOG2D_INUMTYPE>(h._mdata[i][0]) * in._v[0];
		sum      += h._mdata[i][1] * in._v[1];
		sum      += h._mdata[i][2] * in._v[2];
		out._v[i] = sum;
	}
}

} // namespace detail

/////////////////////////////////////////////////////////////////////////////
// SECTION  - PRODUCT OPERATORS DEFINITIONS
/////////////////////////////////////////////////////////////////////////////

/// Free function template, product of two lines, returns a point
template<typename FPT,typename FPT2>
Point2d_<FPT>
operator * ( const Line2d_<FPT>& lhs, const Line2d_<FPT2>& rhs )
{
#ifndef HOMOG2D_NOCHECKS
	if( lhs.isParallelTo(rhs) )
		HOMOG2D_THROW_ERROR_1( "lines are parallel, unable to compute product:\nlhs="
			<< lhs << " rhs=" << rhs
		);
#endif

	return detail::crossProduct<type::IsPoint,type::IsLine,FPT>(lhs, rhs);
}

/// Free function template, product of two segments, returns a point
template<typename FPT,typename FPT2>
Point2d_<FPT>
operator * ( const Segment_<FPT>& lhs, const Segment_<FPT2>& rhs )
{
	return lhs.getLine() * rhs.getLine();
}

#ifdef HOMOG2D_FUTURE_STUFF
/// Apply Epipolar matrix to a point or line, this will return the opposite type.
/// Free function, templated by point or line
template<typename T,typename U,typename V>
base::LPBase<typename detail::HelperPL<T>::OtherType,V>
operator * ( const Hmatrix_<type::IsEpipmat,U>& h, const base::LPBase<T,V>& in )
{
	LPBase<typename detail::HelperPL<T>::OtherType,V> out;
	detail::product( out, h._data, in );
	return out;
}
#endif

/// Free function, apply homography to a point.
template<typename T,typename U>
Point2d_<T>
operator * ( const Homogr_<U>& h, const Point2d_<T>& in )
{
	Point2d_<T> out;
	detail::product( out, h, in );
	return out;
}

/// Free function, apply homography to a line.
template<typename T,typename U>
Line2d_<T>
operator * ( const Homogr_<U>& h, const Line2d_<T>& in )
{
	if( h._hmt == nullptr )             // if H^-T	not allocated yet, do it
	{
		h._hmt = std::unique_ptr<detail::Matrix_<U>>( new detail::Matrix_<U>() );
		h._hasChanged = true;
	}

	if( h._hasChanged )                  // if homography has changed, recompute inverse and transposed
	{
		auto hi = h;
		auto mat_inv = hi.inverse().transpose();
		*h._hmt = mat_inv;
		h._hasChanged = false;
	}

	Line2d_<T> out;
	detail::product( out, *h._hmt, in );
	out.p_normalizePL();
	return out;
}

/// Apply homography to a Segment
template<typename FPT1,typename FPT2>
Segment_<FPT1>
operator * ( const Homogr_<FPT2>& h, const Segment_<FPT1>& seg )
{
	const auto& pts = seg.getPts();
	Point2d_<FPT1> pt1 = h * pts.first;
	Point2d_<FPT1> pt2 = h * pts.second;
	return Segment_<FPT1>( pt1, pt2 );
}

/// Apply homography to a Polyline
template<typename FPT1,typename FPT2,typename PLT>
base::PolylineBase<PLT,FPT1>
operator * ( const Homogr_<FPT2>& h, const base::PolylineBase<PLT,FPT1>& pl )
{
	base::PolylineBase<PLT,FPT1> out;
	const auto& pts = pl.getPts();
	for( const auto pt: pts )
		out.p_addPoint( h * pt );
	return out;
}

/// Apply homography to a flat rectangle produces a closed polyline
template<typename FPT1,typename FPT2>
CPolyline_<FPT1>
operator * ( const h2d::Homogr_<FPT2>& h, const h2d::FRect_<FPT1>& rin )
{
	h2d::CPolyline_<FPT1> out;
	for( const auto& pt: rin.get4Pts() )
		out.p_addPoint( h * pt );
	return out;
}

/// Apply homography to a Ellipse, produces an Ellipse
/**
\f[
Q' = H^{-T} \cdot Q \cdot H^{-1}
\f]
*/
template<typename FPT1,typename FPT2>
Ellipse_<FPT1>
operator * ( const Homogr_<FPT2>& h, const Ellipse_<FPT1>& ell_in )
{
	auto hm = static_cast<detail::Matrix_<HOMOG2D_INUMTYPE>>(h);
	hm.inverse();
	auto hmt = hm;
	hmt.transpose();

	const auto& ell_in2 = static_cast<detail::Matrix_<FPT1>>(ell_in);
	auto prod = hmt * ell_in2 * hm;

	Ellipse_<FPT1> out( prod );
	return out;
}

/// Apply homography to a Circle, produces an Ellipse
/** Converts the circle to an ellipse, then calls the corresponding code */
template<typename FPT1,typename FPT2>
Ellipse_<FPT1>
operator * ( const Homogr_<FPT2>& h, const Circle_<FPT1>& cir )
{
	Ellipse_<FPT1> ell_in( cir );
	return h * ell_in;
}

//------------------------------------------------------------------
namespace priv {

/// Allocation for \c std::array container
/**
\sa operator * ( const Hmatrix_&, const Cont& );
*/
template<
	typename Cont,
	typename std::enable_if<
		trait::Is_std_array<Cont>::value,
		Cont
	>::type* = nullptr
>
Cont
alloc( std::size_t /* unused here */ )
{
	return Cont();
}

/// Allocation for \c std::vector and \c std::list container
template<
	typename Cont,
	typename std::enable_if<
		!trait::Is_std_array<Cont>::value,
		Cont
	>::type* = nullptr
>
Cont
alloc( std::size_t nb )
{
	return Cont(nb);
}

} // namespace priv

//------------------------------------------------------------------
/// Used to proceed multiple products, whatever the container (\c std::list, \c std::vector, or \c std::array).
/// Returned container is of same type as given input
template<typename FPT,typename Cont>
typename std::enable_if<trait::IsContainer<Cont>::value,Cont>::type
operator * (
	const Hmatrix_<type::IsHomogr,FPT>& h,    ///< Matrix
	const Cont&                         vin   ///< Input container
)
{
	Cont vout = priv::alloc<Cont>( vin.size() );
	auto it = std::begin( vout );
	for( const auto& elem: vin )
		*it++ = h * elem;
	return vout;
}

/////////////////////////////////////////////////////////////////////////////
// SECTION  - FREE FUNCTIONS
/////////////////////////////////////////////////////////////////////////////

template<typename FPT>
FPT getX( const Point2d_<FPT>& pt ) { return pt.getX(); }

template<typename FPT>
FPT getY( const Point2d_<FPT>& pt ) { return pt.getY(); }

//------------------------------------------------------------------
/// Free function, returns -1 or +1 depending on the side of \c pt, related to \c li
template<typename FPT1,typename FPT2>
int
side( const Point2d_<FPT1>& pt, const Line2d_<FPT2>& li )
{
	const auto& arr = li.get();
	HOMOG2D_INUMTYPE a = arr[0];
	HOMOG2D_INUMTYPE b = arr[1];
	HOMOG2D_INUMTYPE c = arr[2];

	auto dist = a * pt.getX() + b * pt.getY() + c;
	if( priv::abs(dist) < thr::nullDistance() )
		return 0;
	return (std::signbit( dist ) ? -1 : +1);
}

/// Free function, distance between points
/// \sa Point2d_::distTo()
template<typename FPT1,typename FPT2>
HOMOG2D_INUMTYPE
dist( const Point2d_<FPT1>& pt1, const Point2d_<FPT2>& pt2 )
{
	return pt1.distTo( pt2 );
}

/// Free function, see FRect_::unionArea()
template<typename FPT1,typename FPT2>
CPolyline_<FPT1>
unionArea( const FRect_<FPT1>& r1, const FRect_<FPT2>& r2 )
{
	return r1.unionArea(r2);
}

/// Free function, see FRect_::intersectArea()
template<typename FPT1,typename FPT2>
detail::RectArea<FPT1>
intersectArea(  const FRect_<FPT1>& r1, const FRect_<FPT2>& r2 )
{
	return r1.intersectArea(r2);
}

/// Returns circle passing through 4 points of flat rectangle (free function)
/// \sa FRect_::getBoundingCircle()
template<typename FPT>
Circle_<FPT>
getBoundingCircle( const FRect_<FPT>& rect )
{
	return rect.getBoundingCircle();
}

/// Returns true if is a polygon (free function)
///  \sa PolylineBase::isPolygon()
template<typename PLT,typename FPT>
bool
isPolygon( const base::PolylineBase<PLT,FPT>& pl )
{
	return pl.isPolygon();
}

/// Returns true if polygon is convex (free function)
/// \sa PolylineBase::isConvex()
template<typename PLT,typename FPT>
bool
isConvex( const base::PolylineBase<PLT,FPT>& poly )
{
	return poly.isConvex();
}

/// Returns the number of segments (free function)
/// \sa PolylineBase::nbSegs()
template<typename PLT,typename FPT>
size_t
nbSegs( const base::PolylineBase<PLT,FPT>& pl )
{
	return pl.nbSegs();
}

/// Returns the segments of the polyline (free function)
/// \sa PolylineBase::getSegs()
template<typename PLT,typename FPT>
std::vector<Segment_<FPT>>
getSegs( const base::PolylineBase<PLT,FPT>& pl )
{
	return pl.getSegs();
}


/// Returns the number of points (free function)
/// \sa PolylineBase::size()
template<typename PLT,typename FPT>
size_t
size( const base::PolylineBase<PLT,FPT>& pl )
{
	return pl.size();
}

/// Rotates the primitive (only available for Polyline at present) around
template<typename T>
void
rotate( T& pl, Rotate rot )
{
	pl.rotate( rot );
}

/// Rotates the primitive (only available for Polyline at present) around \c refpt
template<typename T,typename FPT>
void
rotate( T& pl, Rotate rot, const Point2d_<FPT>& refpt )
{
	pl.rotate( rot, refpt );
}

/// Returns width, height of rectangle (free function)
/// \sa FRect_::size()
template<typename FPT>
std::pair<HOMOG2D_INUMTYPE,HOMOG2D_INUMTYPE>
size( const FRect_<FPT>& rect )
{
	return rect.size();
}

/// Returns Bounding Box of Ellipse_ (free function)
/// \sa Ellipse_::getBB()
template<typename FPT>
CPolyline_<FPT>
getOBB( const Ellipse_<FPT>& ell )
{
	return ell.getOBB();
}

/// Returns Bounding Box of object (free function)
template<typename T>
FRect_<typename T::FType>
getBB( const T& object )
{
	return object.getBB();
}

namespace priv {
/// Returns Bounding Box of two rectangles (private free function)
template<typename FPT1,typename FPT2>
FRect_<FPT1>
getBB( const FRect_<FPT1>& ra, const FRect_<FPT2>& rb )
{
// first, convert them to internal numerical type
// (same type is needed to use std::min/max)
	const FRect_<HOMOG2D_INUMTYPE> r1(ra);
	const FRect_<HOMOG2D_INUMTYPE> r2(rb);
	auto ppts1 = r1.getPts();
	auto ppts2 = r2.getPts();
	auto min_x = std::min( ppts1.first.getX(),  ppts2.first.getX() );
	auto min_y = std::min( ppts1.first.getY(),  ppts2.first.getY() );
	auto max_x = std::max( ppts1.second.getX(), ppts2.second.getX() );
	auto max_y = std::max( ppts1.second.getY(), ppts2.second.getY() );
	return FRect_<FPT1>( min_x, min_y, max_x, max_y );
}
} // namespace priv

/// Returns Bounding Box of two arbitrary objects. Can be of different types (free function)
/**
- available only for Circles, Ellipse, FRect, Polyline
*/
template<typename T1,typename T2>
FRect_<typename T1::FType>
getBB( const T1& elem1, const T2& elem2 )
{
	auto r1 = elem1.getBB();
	auto r2 = elem2.getBB();
	return priv::getBB( r1, r2 );
}

/// Returns Bounding Box of arbitrary container (std:: vector, array or list) holding points (free function)
template<
	typename T,
	typename std::enable_if<
		( trait::IsContainer<T>::value && trait::IsPoint<typename T::value_type>::value ),
		T
	>::type* = nullptr
>
auto
getBB( const T& vpts )
{
	if( vpts.size() < 2 )
		HOMOG2D_THROW_ERROR_1( "unable, need at least two points" );
	return priv::getBB_Points( vpts );
}

/// Returns Bounding Box of arbitrary container (std:: vector, array or list) holding segments (free function)
template<
	typename T,
	typename std::enable_if<
		( trait::IsContainer<T>::value && trait::IsSegment<typename T::value_type>::value ),
		T
	>::type* = nullptr
>
auto
getBB( const T& vpts )
{
//	if( vpts.size() < 2 )
//		HOMOG2D_THROW_ERROR_1( "unable, need at least two segments" );
	return priv::getBB_Segments( vpts );
}

/// Returns Bounding Box of arbitrary container (std:: vector, array or list) holding other primitives (free function)
template<
	typename T,
	typename std::enable_if<
		( trait::IsContainer<T>::value && trait::HasBB<typename T::value_type>::value ),
		T
	>::type* = nullptr
>
auto
getBB( const T& cont )
{
	using ElemType = typename T::value_type;
	using FPT      = typename ElemType::FType;

	if( cont.empty() )
		HOMOG2D_THROW_ERROR_1( "unable, can't compute BB of empty container" );
	std::vector<FRect_<FPT>> v_bb( cont.size() );

	auto it = v_bb.begin();
	for( const ElemType& elem: cont ) // compute bounding box of each element
		*it++ = elem.getBB();

	return priv::getBB_FRect( v_bb ); // compute BB of all the BB
}

//------------------------------------------------------------------
// forward declaration
namespace priv {
template<typename PLT1,typename FPT1,typename PLT2,typename FPT2>
class ClosestPoints;
}

// forward declaration
template<typename PLT1,typename FPT1,typename PLT2,typename FPT2>
priv::ClosestPoints<PLT1,FPT1,PLT2,FPT2>
getClosestPoints(
	const base::PolylineBase<PLT1,FPT1>& poly1,
	const base::PolylineBase<PLT2,FPT2>& poly2
);

namespace priv {
/// used in getClosestPoints()
template<typename PLT1,typename FPT1,typename PLT2,typename FPT2>
class ClosestPoints
{
	friend priv::ClosestPoints<PLT1,FPT1,PLT2,FPT2>
	h2d::getClosestPoints<>( const base::PolylineBase<PLT1,FPT1>&,const base::PolylineBase<PLT2,FPT2>& );

public:
private:
	size_t _pt1_min = 0;
	size_t _pt2_min = 0;
	HOMOG2D_INUMTYPE _minDist;
	Point2d_<HOMOG2D_INUMTYPE> _pt1;
	Point2d_<HOMOG2D_INUMTYPE> _pt2;
	const base::PolylineBase<PLT1,FPT1>& _poly1;
	const base::PolylineBase<PLT2,FPT2>& _poly2;

	ClosestPoints( const base::PolylineBase<PLT1,FPT1>& poly1, const base::PolylineBase<PLT2,FPT2>& poly2 )
		: _poly1(poly1), _poly2(poly2)
	{
		_minDist = dist( poly1.getPoint(0), poly2.getPoint(0) );
	}
	void store( HOMOG2D_INUMTYPE d, size_t idx1, size_t idx2 )
	{
		_minDist = d;
		_pt1_min = idx1;
		_pt2_min = idx2;
	}

public:
	std::pair<Point2d_<HOMOG2D_INUMTYPE>,Point2d_<HOMOG2D_INUMTYPE>>
	getPoints() const
	{
		return std::make_pair(
			_poly1.getPoint(_pt1_min),
			_poly2.getPoint(_pt2_min)
		);
	}
	HOMOG2D_INUMTYPE getMinDist() const
	{
		return _minDist;
	}
	std::pair<size_t,size_t>
	getIndexes() const
	{
		return std::make_pair( _pt1_min, _pt2_min );
	}
	void print() const
	{
		std::cout << "ClosestPoints:\n _pt1_min=" << _pt1_min << " _pt2_min=" << _pt2_min
			<< "\n_minDist=" << _minDist
			<< "\npt1=" << _pt1 << " pt2=" << _pt2
		<< std::endl;
	}
};

} // namespace priv

//------------------------------------------------------------------
/// Computes the closest points between two polylines
template<typename PLT1,typename FPT1,typename PLT2,typename FPT2>
priv::ClosestPoints<PLT1,FPT1,PLT2,FPT2>
getClosestPoints(
	const base::PolylineBase<PLT1,FPT1>& poly1,
	const base::PolylineBase<PLT2,FPT2>& poly2
)
{
	if( poly1.size() == 0 )
		HOMOG2D_THROW_ERROR_1( "arg 1 is empty" );
	if( poly2.size() == 0 )
		HOMOG2D_THROW_ERROR_1( "arg 2 is empty" );

	priv::ClosestPoints<PLT1,FPT1,PLT2,FPT2> out( poly1, poly2 );
	for( size_t i=0; i<poly1.size(); i++ )
	{
		const auto& pt1 = poly1.getPoint(i);
		for( size_t j=0; j<poly2.size(); j++ )
		{
			const auto& pt2 = poly2.getPoint(j);
			auto currentDist = dist( pt1, pt2 );
			if( currentDist < out._minDist )
				out.store( currentDist, i, j );
		}
	}
//	out.print();
	return out;
}

//------------------------------------------------------------------
/// Returns the points of Segment as a std::pair (free function)
/// \sa Segment_::getPts()
template<typename FPT>
std::pair<Point2d_<FPT>,Point2d_<FPT>>
getPts( const Segment_<FPT>& seg )
{
	return seg.getPts();
}

/// Returns Segment supporting line (free function)
/// \sa Segment_::getLine()
template<typename FPT>
Line2d_<FPT> getLine( const Segment_<FPT>& seg )
{
	return seg.getLine();
}

/// Returns Extended Segment (free function)
/// \sa Segment_::geExtended()
template<typename FPT>
Segment_<FPT> getExtended( const Segment_<FPT>& seg )
{
	return seg.getExtended();
}

/// Returns a pair of segments, corresponding to the input segment split by middle point (free function)
/// \sa Segment_::split()
template<typename FPT>
std::pair<Segment_<FPT>,Segment_<FPT>>
split( const Segment_<FPT>& seg )
{
	return seg.split();
}

/// Returns orthogonal segments
/// \sa Segment_::getOrthogSegs()
template<typename FPT>
std::array<Segment_<FPT>,4>
getOrthogSegs( const Segment_<FPT>& seg )
{
	return seg.getOrthogSegs();
}

/// Returns orthogonal points
/// \sa Segment_::getOrthogPts()
template<typename FPT>
std::array<Point2d_<FPT>,4>
getOrthogPts( const Segment_<FPT>& seg )
{
	return seg.getOrthogPts();
}


//------------------------------------------------------------------
/// Free function, returns segment between two circle centers (or ellipse)
template<typename T1,typename T2>
Segment_<typename T1::FType>
getSegment( const T1& c1, const T2& c2 )
{
	return Segment_<typename T1::FType>( c1.getCenter(), c2.getCenter() );
}

/// Free function, returns line between two circle centers
template<typename FPT1,typename FPT2,typename FPT3>
Line2d_<FPT1>
getLine( const Circle_<FPT2>& c1, const Circle_<FPT3>& c2 )
{
	return Line2d_<FPT1>( c1.center(), c2.center() );
}

/// Free function, returns middle point of segment
/// \sa Segment_::getCenter()
template<typename FPT>
Point2d_<FPT>
getCenter( const Segment_<FPT>& seg )
{
	return seg.getCenter();
}

/// Free function, returns bisector line of segment
/// \sa Segment_::getBisector()
template<typename FPT>
Line2d_<FPT>
getBisector( const Segment_<FPT>& seg )
{
	return seg.getBisector();
}

/// Free function, returns a pair of parallel segments at a distance \c dist
/// \sa Segment_::getBisector()
template<typename FPT,typename T>
std::pair<Segment_<FPT>,Segment_<FPT>>
getParallelSegs( const Segment_<FPT>& seg, T dist )
{
	return seg.getParallelSegs(dist);
}

/// Free function, returns middle points of set of segments/circles
/**
\sa Segment_::getCenter()
\sa Center_::getCenter()
- input: set of segments
- output: set of points (same container)
*/
template<
	typename T,
	typename std::enable_if<
		trait::IsContainer<T>::value,
		T
	>::type* = nullptr
>
auto
getCenters( const T& vsegs )
{
	std::vector<Point2d_<typename T::value_type::FType>> vout( vsegs.size() );

	auto it = std::begin( vout );
	for( const auto& seg: vsegs )
		*it++ = getCenter( seg );
	return vout;
}

/// Free function, returns a set of lines from a set of segments
/**
\sa Segment_::getLine()
*/
template<
	typename T,
	typename std::enable_if<
		trait::IsContainer<T>::value,
		T
	>::type* = nullptr
>
auto
getLines( const T& vsegs )
{
	std::vector<Line2d_<typename T::value_type::FType>> vout( vsegs.size() );

	auto it = std::begin( vout );
	for( const auto& seg: vsegs )
		*it++ = seg.getLine();
	return vout;
}

/// Free function, returns segments of the rectangle
/// \sa FRect_::getSegs()
template<typename FPT>
std::array<Segment_<FPT>,4>
getSegs( const FRect_<FPT>& seg )
{
	return seg.getSegs();
}

/// Free function, returns the pair of segments tangential to the two circles
/** Sources:
  - https://math.stackexchange.com/questions/719758/
  - https://math.stackexchange.com/a/211854/133647
  - https://en.wikipedia.org/wiki/Tangent_lines_to_circles
  - https://gieseanw.wordpress.com/2012/09/12/finding-external-tangent-points-for-two-circles/
*/
template<typename FPT1,typename FPT2>
std::pair<Segment_<FPT1>,Segment_<FPT1>>
getTanSegs( const Circle_<FPT1>& c1, const Circle_<FPT2>& c2 )
{
#ifndef HOMOG2D_NOCHECKS
	if( c1 == c2 )
		HOMOG2D_THROW_ERROR_1( "c1 and c2 identical" );
#endif

// if same radius, return the two segments parallel to the one joining the centers
	if( priv::abs( c1.radius() - c2.radius() ) < thr::nullDistance() )
	{
		Segment_<HOMOG2D_INUMTYPE> seg_center( c1.center(), c2.center() );
		return seg_center.getParallelSegs( c1.radius() );
	}

// check which one is the smallest
	Circle_<HOMOG2D_INUMTYPE> cA = c1;
	Circle_<HOMOG2D_INUMTYPE> cB = c2;
	if( c1.radius() < c2.radius() )
		std::swap( cA, cB );

	auto h = dist( cA.center(), cB.center() );
#ifdef HOMOG2D_USE_TTMATH
	auto theta = ttmath::ASin( ( cA.radius() - cB.radius() ) / h ) ;
	auto hcost = h * ttmath::Cos(theta);
#else
	auto theta = std::asin( ( cA.radius() - cB.radius() ) / h ) ;
	auto hcost = h * cos(theta);
#endif


// get rotated lines at center of CB
	auto l0 = cA.center() * cB.center();
	auto l1 = l0.getRotatedLine( cB.center(),  theta );
	auto l2 = l0.getRotatedLine( cB.center(), -theta );

// build segments by getting the opposite point

	auto ppts1 = l1.getPoints( cB.center(), hcost );
	auto p1 = ppts1.first;
	if( ppts1.second.distTo( cA.center()) < p1.distTo( cA.center()) )
		p1 = ppts1.second;

	auto ppts2 = l2.getPoints( cB.center(), hcost );
	auto p2 = ppts2.first;
	if( ppts2.second.distTo( cA.center()) < p2.distTo( cA.center()) )
		p2 = ppts2.second;
//	std::cout <<"p1=" << p1 << " p2=" << p2 << '\n';

	auto seg1 = Segment_<HOMOG2D_INUMTYPE>( p1, cB.center() );
	auto seg2 = Segment_<HOMOG2D_INUMTYPE>( p2, cB.center() );

//	return std::make_pair( seg1, seg2 );

	auto psegs1 = seg1.getParallelSegs( cB.radius() );
	if( psegs1.first.distTo(cA.center()) <  psegs1.second.distTo(cA.center()) )
		std::swap( psegs1.first, psegs1.second );

	auto psegs2 = seg2.getParallelSegs( cB.radius() );
	if( psegs2.second.distTo(cA.center()) <  psegs2.first.distTo(cA.center()) )
		std::swap( psegs2.first, psegs2.second );

	return std::make_pair(
		psegs1.first,
		psegs2.second
	);
}

/// Returns the 4 points of the rectangle (free function)
/// \sa FRect_::get4Pts()
template<typename FPT>
std::array<Point2d_<FPT>,4>
get4Pts( const FRect_<FPT>& rect )
{
	return rect.get4Pts();
}

/// Returns the 2 major points of the rectangle (free function)
/// \sa FRect_::getPts()
template<typename FPT>
std::pair<Point2d_<FPT>,Point2d_<FPT>>
getPts( const FRect_<FPT>& rect )
{
	return rect.getPts();
}

/// Free function
template<typename FPT>
HOMOG2D_INUMTYPE height( const FRect_<FPT>& rect )
{
	return rect.height();
}
/// Free function
template<typename FPT>
HOMOG2D_INUMTYPE width( const FRect_<FPT>& rect )
{
	return rect.width();
}

/// Free function
template<typename FPT>
FRect_<FPT>
getExtended( const FRect_<FPT>& rect )
{
	return rect.getExtended();
}

/// Free function
template<typename FPT>
std::pair<Segment_<FPT>,Segment_<FPT>>
getDiagonals( const FRect_<FPT>& rect )
{
	return rect.getDiagonals();
}

/// Free function
/// \sa PolylineBase::centroid()
template<typename PLT,typename FPT>
base::LPBase<type::IsPoint,FPT> centroid( const base::PolylineBase<PLT,FPT>& pl )
{
	return pl.centroid();
}

/// Returns reference on radius of circle (free function)
/// \sa Circle_::radius()
template<typename FPT>
FPT&
radius( Circle_<FPT>& cir )
{
	return cir.radius();
}

/// Returns reference on radius of circle (free function), const version
/// \sa Circle_::radius()
template<typename FPT>
const FPT&
radius( const Circle_<FPT>& cir )
{
	return cir.radius();
}

/// Returns reference on center of circle (free function)
/// \sa Circle_::center()
template<typename FPT>
Point2d_<FPT>&
center( Circle_<FPT>& cir )
{
	return cir.center();
}

/// Returns reference on center of circle (free function), const version
/// \sa Circle_::center()
template<typename FPT>
const Point2d_<FPT>&
center( const Circle_<FPT>& cir )
{
	return cir.center();
}

/// Returns area of primitive (calls the member function)
template<typename T>
HOMOG2D_INUMTYPE
area( const T& t )
{
	return t.area();
}

/// Returns perimeter of primitive (calls the member function)
template<typename T>
HOMOG2D_INUMTYPE
length( const T& t )
{
	return t.length();
}

/// Free function, return floating-point type
template<typename T>
Dtype dtype( const T& t )
{
	return t.dtype();
}

//------------------------------------------------------------------
/// Returns the distance between 2 parallel lines (free function)
/**
- ref: https://en.wikipedia.org/wiki/Distance_between_two_parallel_lines

We first check that the two lines are indeed parallel.
This should ensure that a1=a2 and b1=b2.
But due to numeric issues they could by slightly different. In order to gain accuracy,
we use the geometric mean of these.
*/
template<typename FPT>
HOMOG2D_INUMTYPE
getParallelDistance( const Line2d_<FPT>& li1, const Line2d_<FPT>& li2 )
{
#ifndef HOMOG2D_NOCHECKS
	if( !li1.isParallelTo(li2) )
		HOMOG2D_THROW_ERROR_1( "lines are not parallel" );
#endif
	const auto ar1 = li1.get();
	const auto ar2 = li2.get();
	const HOMOG2D_INUMTYPE a1 = ar1[0];
	const HOMOG2D_INUMTYPE b1 = ar1[1];
	const HOMOG2D_INUMTYPE c1 = ar1[2];
	const HOMOG2D_INUMTYPE a2 = ar2[0];
	const HOMOG2D_INUMTYPE b2 = ar2[1];
	const HOMOG2D_INUMTYPE c2 = ar2[2];

	HOMOG2D_INUMTYPE a = priv::sqrt( a1*a2 );
	HOMOG2D_INUMTYPE b = priv::sqrt( b1*b2 );
	return priv::abs( c1 - c2 ) / priv::sqrt( a*a + b*b );
}

/// Return angle of ellipse (free function)
/// \sa Ellipse_::angle()
template<typename FPT>
HOMOG2D_INUMTYPE
angle( const Ellipse_<FPT>& ell )
{
	return ell.angle();
}

/// Return center of Segment_, FRect_, or Ellipse_ (free function)
/// \sa Ellipse_::getCenter()
/// \sa FRect_::getCenter()
/// \sa Segment_::getCenter()
template<typename T>
Point2d_<typename T::FType>
getCenter(const T& other )
{
	return other.getCenter();
}

/// Returns true if ellipse is a circle
/// \sa Ellipse_::isCircle()
template<typename FPT>
bool
isCircle( const Ellipse_<FPT>& ell, HOMOG2D_INUMTYPE thres=1.E-10 )
{
	return ell.isCircle( thres );
}

/// Returns ellipse axis lines
/// \sa Ellipse_::getAxisLines()
template<typename FPT>
std::pair<Line2d_<FPT>,Line2d_<FPT>>
getAxisLines( const Ellipse_<FPT>& ell )
{
	return ell.getAxisLines();
}

//------------------------------------------------------------------
/// Returns index of point in container \c cont that is the nearest to \c pt
/// \todo add some sfinae and/or checking on type T
/// \todo perform some speed analysis, and check if usage of squared distance is really better
/// \todo add other distance computations (Manhattan?)
/// \todo Would it be better to return an iterator?
template<typename FPT, typename T>
size_t
findNearestPoint( const Point2d_<FPT>& pt, const T& cont )
{
	if( cont.empty() )
		HOMOG2D_THROW_ERROR_1( "container is empty" );

	auto minDist = priv::sqDist( pt, cont[0] );
	size_t resIdx = 0;
	for( size_t i=1; i<cont.size(); i++ )
	{
		auto currentDist = priv::sqDist( pt, cont[i] );
		if( currentDist < minDist )
		{
			resIdx  = i;
			minDist = currentDist;
		}
	}
	return resIdx;
}
//------------------------------------------------------------------
/// Returns index of point in container \c cont that is the farthest to \c pt
template<typename FPT, typename T>
size_t
findFarthestPoint( const Point2d_<FPT>& pt, const T& cont )
{
	if( cont.empty() )
		HOMOG2D_THROW_ERROR_1( "container is empty" );

	auto maxDist = priv::sqDist( pt, cont[0] );
	size_t resIdx = 0;
	for( size_t i=1; i<cont.size(); i++ )
	{
		auto currentDist = priv::sqDist( pt, cont[i] );
		if( currentDist > maxDist )
		{
			resIdx  = i;
			maxDist = currentDist;
		}
	}
	return resIdx;
}
//------------------------------------------------------------------
/// Returns a pair of indexes on point in container \c cont that are the nearest/farthest to \c pt
template<typename FPT, typename T>
std::pair<size_t,size_t>
findNearestFarthestPoint( const Point2d_<FPT>& pt, const T& cont )
{
	if( cont.empty() )
		HOMOG2D_THROW_ERROR_1( "container is empty" );

	auto maxDist = priv::sqDist( pt, cont[0] );
	auto minDist = maxDist;
	size_t idxMin = 0;
	size_t idxMax = 0;
	for( size_t i=1; i<cont.size(); i++ )
	{
		auto currentDist = priv::sqDist( pt, cont[i] );
		if( currentDist > maxDist )
		{
			idxMax  = i;
			maxDist = currentDist;
		}
		if( currentDist < minDist )
		{
			idxMin  = i;
			minDist = currentDist;
		}
	}
	return std::make_pair(idxMin, idxMax);
}

/////////////////////////////////////////////////////////////////////////////
// SECTION  - GENERIC DRAWING FREE FUNCTIONS (BACK-END INDEPENDENT)
/////////////////////////////////////////////////////////////////////////////

//------------------------------------------------------------------
/// Free function, draws any of the primitives by calling the relevant member function
template<
	typename U,
	typename Prim,
	typename std::enable_if<
		trait::IsDrawable<Prim>::value,
		Prim
	>::type* = nullptr
>
void draw( img::Image<U>& img, const Prim& prim, const img::DrawParams& dp=img::DrawParams() )
{
	prim.draw( img, dp );
}

/// Free function, draws text \c str at position \c pt
template<typename U,typename FPT>
inline
void
drawText( img::Image<U>& im, std::string str, Point2d_<FPT> pt, img::DrawParams dp=img::DrawParams() )
{
	im.drawText( str, pt, dp );
}

namespace priv {
#ifdef HOMOG2D_USE_OPENCV
template<typename FPT>
void
impl_drawIndexes( img::Image<cv::Mat>& img, size_t c, const img::DrawParams& dp, const Point2d_<FPT>& pt )
{
	if( dp._dpValues._showIndex )
		cv::putText( img.getReal(), std::to_string(c), pt.getCvPtd(), 0, 0.8, cv::Scalar( 250,0,0 ), 2 );
}
template<typename FPT>
void
impl_drawIndexes( img::Image<cv::Mat>& img, size_t c, const img::DrawParams& dp, const Segment_<FPT>& seg )
{
	if( dp._dpValues._showIndex )
		cv::putText( img.getReal(), std::to_string(c), seg.getCenter().getCvPtd(), 0, 0.8, cv::Scalar( 250,0,0 ), 2 );
}
#endif

/// Default signature, will be instanciated if no other fits (and does nothing)
template<typename U,typename DUMMY>
void
impl_drawIndexes( img::Image<U>&, size_t, const img::DrawParams&, const DUMMY& )
{}

} // namespace priv

/// Free function, draws a set of primitives
/**
Type \c T can be \c std::array<type> or \c std::vector<type>, with \c type being anything drawable
*/
template<
	typename U,
	typename T,
	typename std::enable_if<
		trait::IsContainer<T>::value,
		T
	>::type* = nullptr
>
void draw( img::Image<U>& img, const T& cont, const img::DrawParams& dp=img::DrawParams() )
{
	size_t c=0;
	for( const auto& elem: cont )
	{
		elem.draw( img, dp );
		priv::impl_drawIndexes( img, c, dp, elem );
		c++;
	}
}
/// This version holds a \c std::function as 3th parameter. It can be used to pass a function
/// that will return a different img::DrawParams for a given index of the container.
template<
	typename U,
	typename T,
	typename std::enable_if<
		trait::IsContainer<T>::value,
		T
	>::type* = nullptr
>
void draw( img::Image<U>& img, const T& cont, std::function<img::DrawParams(int)>& func )
{
	size_t c=0;
	for( const auto& elem: cont )
	{
		auto dp = func(c);
		elem.draw( img, dp );
		priv::impl_drawIndexes( img, c, dp, elem );
		c++;
	}
}

//------------------------------------------------------------------
/// Free function, draws a pair of objects
/**
Type \c T1 and \c T2 can be anything drawable
*/
template<typename T1,typename T2,typename U>
void draw(
	img::Image<U>&          img,
	const std::pair<T1,T2>& pa,
	const img::DrawParams&  dp=img::DrawParams() )
{
	pa.first.draw(  img, dp );
	pa.second.draw( img, dp );
}

namespace detail {

/// Private helper function, used by LPBase<IsPoint>::draw(). Draw point on image.
template<typename T>
void
drawPt(
	img::Image<T>&               img,
	img::PtStyle                 ps,
	std::vector<Point2d_<float>> vpt,
	const img::DrawParams&       dp,
	bool                         drawDiag=false
)
{
	auto delta  = dp._dpValues._ptDelta;
	auto delta2 = std::round( 0.7 * delta);
	switch( ps )
	{
		case img::PtStyle::Times:
			vpt[0].translate( -delta2, +delta2 );
			vpt[1].translate( +delta2, -delta2 );
			vpt[2].translate( +delta2, +delta2 );
			vpt[3].translate( -delta2, -delta2 );
		break;

		case img::PtStyle::Plus:
		case img::PtStyle::Diam:
			vpt[0].translate( -delta, 0.      );
			vpt[1].translate( +delta, 0.      );
			vpt[2].translate( 0.,      -delta );
			vpt[3].translate( 0.,      +delta );
		break;
		default: assert(0);
	}
	auto dp2(dp);          // we need to do this, because this is called by the
	dp2.showPoints(false); //  segment drawing function. If not, infinite recursion
	if( !drawDiag )
	{
		Segment_<float> s1( vpt[0], vpt[1] );
		Segment_<float> s2( vpt[2], vpt[3] );
		s1.draw( img, dp2 );
		s2.draw( img, dp2 );
	}
	else // draw 4 diagonal lines
	{
		Segment_<float>( vpt[0], vpt[2] ).draw( img, dp2 );
		Segment_<float>( vpt[2], vpt[1] ).draw( img, dp2 );
		Segment_<float>( vpt[1], vpt[3] ).draw( img, dp2 );
		Segment_<float>( vpt[0], vpt[3] ).draw( img, dp2 );
	}
}

} // namespace detail

//------------------------------------------------------------------
namespace priv {
/// Holds convex hull code
namespace chull {

//------------------------------------------------------------------
/// Used int the convex hull algorithm
/// \todo check if this cannot be merged with \ref getLmPoint()
template<typename FPT>
size_t
getPivotPoint( const std::vector<Point2d_<FPT>>& in )
{
	auto pmin = std::min_element(
		in.begin(),
		in.end(),
		[]                  // lambda
		( const Point2d_<FPT>& pt1, const Point2d_<FPT>& pt2 )
		{
			if( pt1.getY() < pt2.getY() )
				return true;
			if( pt1.getY() > pt2.getY() )
				return false;
			return( pt1.getX() < pt2.getX() );
		}
	);
	return static_cast<size_t>( pmin - in.begin() );
}

//------------------------------------------------------------------
/// Sorts points by angle between the lines with horizontal axis
template<typename FPT>
std::vector<size_t>
sortPoints( const std::vector<Point2d_<FPT>>& in, size_t piv_idx )
{
	assert( in.size()>3 );

// step 1: create new vector holding the indexes of the points, including the pivot point (will be in first position)
	std::vector<size_t> out( in.size() );
	std::iota( out.begin(), out.end(), 0 );
	std::swap( out[piv_idx], out[0] );
	auto pt0 = in[piv_idx];

// step 2: sort points by angle of lines between the current point and pivot point
	std::sort(
		out.begin()+1,
		out.end(),
		[&]                  // lambda
		( size_t i1, size_t i2 )
		{
			auto pt1 = in[i1];
			auto pt2 = in[i2];
			auto dx1 = pt1.getX() - pt0.getX();
			auto dy1 = pt1.getY() - pt0.getY();
			auto dx2 = pt2.getX() - pt0.getX();
			auto dy2 = pt2.getY() - pt0.getY();
			return ((dx1 * dy2 - dx2 * dy1) > 0);
		}
	);
	return out;
}

//------------------------------------------------------------------
/// To find orientation of ordered triplet of points (p, q, r).
/** The function returns following values
- 0 --> p, q and r are colinear
- 1 --> Clockwise
- 2 --> Counterclockwise

\todo 20230212: replace const value HOMOG2D_THR_ZERO_DETER with related static function
*/
template<typename T>
int orientation( Point2d_<T> p, Point2d_<T> q, Point2d_<T> r )
{
	HOMOG2D_INUMTYPE px = p.getX();
	HOMOG2D_INUMTYPE py = p.getY();
	HOMOG2D_INUMTYPE qx = q.getX();
	HOMOG2D_INUMTYPE qy = q.getY();
	HOMOG2D_INUMTYPE rx = r.getX();
	HOMOG2D_INUMTYPE ry = r.getY();

	auto val = (qy - py) * (rx - qx) - (qx - px) * (ry - qy);
<<<<<<< HEAD
    if( std::abs(val) < HOMOG2D_THR_ZERO_DETER )
		return 0;  // colinear
=======

	if( priv::abs(val) < HOMOG2D_THR_ZERO_DETER )
		return 0;  // collinear
>>>>>>> a8d2ba47
    return (val > 0 ? 1 : -1 ); // clock or counterclock wise
}
//------------------------------------------------------------------
/// Inherits std::stack<> and adds a member function to fetch the underlying std::vector.
/// Used in h2d::convexHull()
struct Mystack : std::stack<size_t,std::vector<size_t>>
{
	const std::vector<size_t>& getVect() const
	{
		return this->c;
	}
};
//------------------------------------------------------------------
} // namespace chull
} // namespace priv


//------------------------------------------------------------------
/// Computes and returns the convex hull of a set of points (free function)
/**
- Graham scan algorithm: https://en.wikipedia.org/wiki/Graham_scan
*/
template<typename FPT>
CPolyline_<FPT>
convexHull( const std::vector<Point2d_<FPT>>& input )
{
	if( input.size() < 4 )  // if 3 pts or less, then the hull is equal to input set
		return CPolyline_<FPT>( input );

// step 1: find pivot (point with smallest Y coord)
	auto pivot_idx = priv::chull::getPivotPoint( input );

// step 2: sort points by angle of lines between the current point and pivot point
	auto v2 = priv::chull::sortPoints( input, pivot_idx );

	std::stack<size_t> firstPoint;
	priv::chull::Mystack hull;
	hull.push( v2[0] );
	hull.push( v2[1] );
	hull.push( v2[2] );

	firstPoint.push( 0 );
	firstPoint.push( 1 );

// step 3: iterate
	size_t idx1 = 1;
	size_t idx2 = 2;
	size_t idx3 = 3;
	do
	{
//		HOMOG2D_LOG( "** loop start, idx1=" << idx1 << ", idx2=" << idx2  << ", idx3=" << idx3 << ", hull " << hull.getVect() );
		auto p = input.at( v2[idx1] );
		auto q = input.at( v2[idx2] );
		auto r = input.at( v2[idx3] );
		auto orient = priv::chull::orientation( p, q, r );
//		HOMOG2D_LOG( "considering pts: " << v2[idx1] << "," << v2[idx2] << "," << v2[idx3] << ": or = " << orient );
		if( orient != 1 )
		{
			hull.push( v2[idx3] );
			idx1 = idx2;
			idx2 = idx3;
			idx3++;
			firstPoint.push( idx1 );
		}
		else
		{
			hull.pop();
			idx2=idx1; // idx3 stays the same
			firstPoint.pop();
			idx1 = firstPoint.top();
		}
	}
	while( idx3 < v2.size() );

// final step: copy hull indexes to vector of points
	const auto v = hull.getVect();
	std::vector<Point2d_<FPT>> vout( v.size() );
	std::transform(
		v.begin(),
		v.end(),
		vout.begin(),
		[&input]               // lambda
		(size_t idx)
		{
			return input.at( idx );
		}
	);

	return CPolyline_<FPT>( vout );
}
//------------------------------------------------------------------
/// Compute Convex Hull (free function)
/**
- type \c T: can be either OPolyline, CPolyline, or std::vector<Point2d>
- Graham scan algorithm: https://en.wikipedia.org/wiki/Graham_scan
*/
template<typename CT,typename FPT>
CPolyline_<FPT>
convexHull( const base::PolylineBase<CT,FPT>& input )
{
	return convexHull( input.getPts() );
}

//------------------------------------------------------------------
/// Return convex hull (member function implementation)
template<typename CT,typename FPT>
CPolyline_<FPT>
base::PolylineBase<CT,FPT>::convexHull() const
{
	return h2d::convexHull( *this );
}


namespace base {

namespace priv {

using IntPointIdx = size_t;
using SegmentIdx  = size_t;

//------------------------------------------------------------------
/// Holds data used to compute the merging of two polygons
struct PolyIntersectData
{
	std::vector<Point2d_<HOMOG2D_INUMTYPE>> alliPts; // all intersection points

// these vectors hold for each segment the set of intersection points on that segment
	std::vector<std::vector<size_t>> vseg1; //( p1.nbSegs() );  // one vector per segment of p1
	std::vector<std::vector<size_t>> vseg2; //( p2.nbSegs() );  // one vector per segment of p1

///@{
/** This will store for each intersection point the segment index that it lies on.
 (size= nb of intersection points detected)
  -key: intersection point index
  -value: segment (point, actually) index of the polygon
 */
	std::map<IntPointIdx,SegmentIdx> segmap_p1; // for p1
	std::map<IntPointIdx,SegmentIdx> segmap_p2; // for p2
///@}

	explicit PolyIntersectData( size_t nbPtsP1, size_t nbPtsP2 )
	{
		vseg1.resize( nbPtsP1 );
		vseg2.resize( nbPtsP2 );
	}
/// Add intersection point to data (if some conditions are met!)
	void addIntersection(
		size_t ip1,                    ///< index of segment on poly 1
		size_t ip2,                    ///< index of segment on poly 2
		Point2d_<HOMOG2D_INUMTYPE> pt  ///< the point that will be added (maybe...)
	)
	{
		assert( ip1<vseg1.size() );
		assert( ip2<vseg2.size() );

		bool isThere = false;
		size_t foundAt = 0;
		HOMOG2D_LOG( "try to add pt:" << pt );
		for( size_t i=0; i<alliPts.size(); i++ )
		{
			const auto& pt2 = alliPts[i];
			if( pt == pt2 )                    // if that point is the same as one already there
			{
				isThere = true;
				foundAt = i;
				HOMOG2D_LOG( "found point at pos=" << i << " value=" << pt2 );
				break;
			}
		}
		if( !isThere )                    // if intersection point not already registered,
		{                                 // then store it and add it to the list of intersection points
			segmap_p1[size()] = ip1;      // for the segments ip1, ip2
			segmap_p2[size()] = ip2;      // Also, add to the maps
			vseg1[ip1].push_back( size() );
			vseg2[ip2].push_back( size() );
			alliPts.push_back( pt );
		}
		else                                  // if intersection point is already registered,
		{                                     // then add to the list of intersection points per segment
			vseg1[ip1].push_back( foundAt );  // the position where it was found
			vseg2[ip2].push_back( foundAt );
		}
	}
	size_t size() const
	{
		return alliPts.size();
	}
	void print() const
	{
		std::cout << "PolyIntersectData:\n";
		h2d::priv::printVector( alliPts, "alliPts" );
		h2d::priv::printVector( vseg1, "vseg1" );
		h2d::priv::printVector( vseg2, "vseg2" );
		h2d::priv::printMap( segmap_p1, "segmap_p1" );
		h2d::priv::printMap( segmap_p2, "segmap_p2" );
		std::cout << std::endl;
	}

	void removeDupes( std::vector<std::vector<size_t>>& vseg )
	{
		auto s1 = vseg.size();
		if( !vseg.empty() )
			for( auto& v: vseg )
				if( v.size()>1 )
				{
//					h2d::priv::printVector( v, "v");
					sort( v.begin(), v.end() );
					v.erase(
						unique(
							v.begin(),
							v.end()
						),
						v.end()
					);
				}
		if( s1 != vseg.size() )
		{
			HOMOG2D_LOG( "size before=" << s1 << " after=" << vseg.size() );
		}
	};

/// Needed to remove duplicates that will occur
	void postProcess()
	{
		removeDupes(vseg1);
		removeDupes(vseg2);
	}
};

//------------------------------------------------------------------
/// Returns true if point \c pti must be added to the set of intersection points
/**
This is called ONLY if \c pti is equal to one of the points of one of the polygons
*/
template<typename FPT>
bool checkForIdenticalPts(
	const Point2d_<FPT>& pti,   ///< intersection point
	const PolylineBase<type::IsClosed,FPT>& pol1,
	const PolylineBase<type::IsClosed,FPT>& pol2,
	size_t ip1,
	size_t ip2
)
{
	HOMOG2D_START;
	auto s1 = pol1.size();
	auto s2 = pol2.size();
	const auto& pt1a = pol1.getPoint( ip1 );
	const auto& pt1b = pol1.getPoint( ip1>=s1-1 ? ip1+1-s1 : ip1+1 );
	const auto& pt1c = pol1.getPoint( ip1>=s1-2 ? ip1+2-s1 : ip1+2 );

	const auto& pt2a = pol2.getPoint( ip2 );
	const auto& pt2b = pol2.getPoint( ip2>=s2-1 ? ip2+1-s2 : ip2+1 );
	const auto& pt2c = pol2.getPoint( ip2>=s2-2 ? ip2+2-s2 : ip2+2 );

	std::cout << "     pti=" << pti << std::endl;
	std::cout << "     pt1a=" << pt1a << " pt1B=" << pt1b << " ptC=" << pt1c << std::endl;
	std::cout << "     pt2a=" << pt2a << " pt2B=" << pt2b << " ptC=" << pt2c << std::endl;

	if( pti == pt1b && pti == pt2b ) // both !
	{
		Line2d_<HOMOG2D_INUMTYPE> liA( pt2a, pt2b );
		Line2d_<HOMOG2D_INUMTYPE> liB( pt2c, pt2b );
		std::cout << "BOTH!\n     side( pt1a, liA )=" << side( pt1a, liA ) << " side( pt1c, liA )=" << side( pt1c, liA )  << "\n";
		std::cout << "     side( pt1a, liB )=" << side( pt1a, liB ) << " side( pt1c, liB )=" << side( pt1c, liB ) << "\n";

		if(
			( side( pt1a, liA ) ==  side( pt1c, liA ) && side( pt1a, liB ) ==  side( pt1c, liB ) )
			||
			( side( pt1a, liA ) !=  side( pt1c, liA ) && side( pt1a, liB ) !=  side( pt1c, liB ) )
		)
			{
				std::cout << "Add point: NO!\n";
				return false;
			}
		std::cout << "Add point: YES!\n";
		return true;
	}
	else     // only one !
	{
		if( pti == pt1a || pti == pt1c || pti == pt2a || pti == pt2c )
			return false;

		std::cout << "ONLY ONE\n";
		bool isEquPtSeg1 = false;
		bool isEquPtSeg2 = false;
		if( pti == pt1b )
			isEquPtSeg1 = true;
		if( pti == pt2b )
			isEquPtSeg2 = true;

		std::cout << "-isEquPtSeg1=" << isEquPtSeg1 << " isEquPtSeg2=" << isEquPtSeg2 << "\n";

		if( !isEquPtSeg1 && !isEquPtSeg2 )
			return false;

		auto ptA = isEquPtSeg1 ? pt1a : pt2a;
		auto ptB = isEquPtSeg1 ? pt1b : pt2b;
		auto ptC = isEquPtSeg1 ? pt1c : pt2c;

//		if( isEquPtSeg1 )
		{
			auto li1 = Line2d_<HOMOG2D_INUMTYPE>( pt1a, pt1b );
			auto li2 = Line2d_<HOMOG2D_INUMTYPE>( pt2a, pt2b );
			auto li = (isEquPtSeg1 ? li2 : li1);

			if( li == Line2d_<HOMOG2D_INUMTYPE>(ptB,ptA) )
				return false;
			if( li == Line2d_<HOMOG2D_INUMTYPE>(ptB,ptC) )
				return false;

			std::cout << "     li1=" << li1 << " li2=" << li2 << " li=" << li << std::endl;
			std::cout << "     ptA=" << ptA << " ptB=" << ptB << " ptC=" << ptC << std::endl;
			auto side1 = side( ptA, li );          // then, check side of the two points, related to the segment
			auto side2 = side( ptC, li );
			std::cout << "     side1=" << side1 << " side2=" << side2 << std::endl;
			if( side1 != side2 )
				return true;
			else
				std::cout << "    -side equal, point NOT added\n";
		}
	}
	std::cout << "END, false\n";
	return false;

}

//------------------------------------------------------------------
/// Populate data on intersection points
/**
If the intersection point IP is equal to one of the four points of the two segments n and m,
we do some more checking:

* if the other points of segment n and n+1 are on the same side, then IP
is not added.
\verbatim

    n-1+
        \     +n+1
         \   /
          \ /     m+1
  +--------+-------+
  m        n
\endverbatim

* if the other points of segment n and n+1 are NOT on the same side, then IP
is added to the set of intersection points.
\verbatim

       +n-1
        \
         \
          \       m+1
  +--------+-------+
  m       /n
         /
        /
       +n+1
\endverbatim
*/

template<typename FPT>
PolyIntersectData
buildPolyIntersectData(
	const PolylineBase<type::IsClosed,FPT>& pol1,
	const PolylineBase<type::IsClosed,FPT>& pol2
)
{
	HOMOG2D_START;

	PolyIntersectData data( pol1.size(), pol2. size() );
	std::cout << "#p1=" << pol1.size() << " #p2=" << pol2.size() << std::endl;

	for( size_t ip1=0; ip1<pol1.nbSegs(); ip1++ )
	{
		const auto& seg1 = pol1.getSegment( ip1 );
		const auto& p1a = pol1.getPoint( ip1 );
		const auto& p1b = pol1.getPoint( ip1==pol1.size()-1 ? 0 : ip1+1 );

		for( size_t ip2=0; ip2<pol2.nbSegs(); ip2++ )
		{
			std::cout << "\nip1=" << ip1 << " ip2=" << ip2 << ", #nbIntersPts=" << data.size() << std::endl;
			const auto& seg2 = pol2.getSegment( ip2 );
			const auto& p2a = pol2.getPoint( ip2 );
			const auto& p2b = pol2.getPoint( ip2==pol2.size()-1 ? 0 : ip2+1 );
			std::cout << "  p1a=" << p1a << " p1b=" << p1b << "\n";
			std::cout << "  p2a=" << p2a << " p2b=" << p2b << "\n";
/*			auto li1 = seg1.getLine();
			auto li2 = seg2.getLine();
			if( li1 == li2 )
			{
				std::cout << "Joined segments!\n"; // TODO need to process that case!
			}
			else*/
			{
				auto inters = seg1.intersects( seg2 );
				if( !inters() )
					std::cout << "   -No intersection\n";
				else
				{
					auto pti = inters.get();
//					std::cout << "   -seg1=" << seg1 << " seg2=" << seg2 << std::endl;
					std::cout << "   -handling IP=" << pti << std::endl;

					bool addPoint = false;

					bool isEquPtSeg1 = true;
					bool isEquPtSeg2 = true;
					if( pti != p1a )         // intersection is NOT one of the
						if( pti != p1b )     // points of seg1
							isEquPtSeg1 = false;
					if( pti != p2a )       //  intersection is NOT one of the
						if( pti != p2b )   // points of seg2
							isEquPtSeg2 = false;
					std::cout << "   -isEquPtSeg1=" << isEquPtSeg1 << " -isEquPtSeg2=" << isEquPtSeg2 << std::endl;

					if( !isEquPtSeg1 && !isEquPtSeg2 ) // if intersection does not lie on one of the points
						addPoint = true;               // of the 2 segments, then we add the point

					if( addPoint == false )
						addPoint = checkForIdenticalPts( pti, pol1, pol2, ip1, ip2 );

					if( addPoint )
					{
						std::cout << "     -add point " << pti << std::endl;
						data.addIntersection( ip1, ip2, pti ); // add the point
					}
				}
			}
		}
	}
//	data.print();
	data.postProcess();
//	std::cout << "p1=" << p1 << '\n';
//	std::cout << "p2=" << p2 << '\n';
	data.print();
	if( data.size()%2 != 0 )
		HOMOG2D_THROW_ERROR_1( "computed odd number of intersections:" << data.size() << ", must be even" );
	return data;
}

//------------------------------------------------------------------
/// Returns the first point of \c p1 that is outside \c p2
template<typename FPT>
size_t
firstIdxPointOutside(
	const PolylineBase<type::IsClosed,FPT>& p1,
	const PolylineBase<type::IsClosed,FPT>& p2
)
{
	for( size_t i=0; i<p1.size(); i++ )
		if( !p1.getPoint(i). isInside( p2 ) )
			return i;
// should never happen, as this function is called once we made sure that p1
// is not entirely inside p2
	assert(0);
}

//------------------------------------------------------------------
//template<typename PLT,typename FPT>
template<typename FPT>
std::vector<Point2d_<FPT>>
buildUnionPolygon(
	const PolyIntersectData&                data,
	const PolylineBase<type::IsClosed,FPT>& p1,
	const PolylineBase<type::IsClosed,FPT>& p2
)
{
// first, create some pointers so that its easy to switch parsing from one polygon to the other
	const PolylineBase<type::IsClosed,FPT>* pA      = &p1;
	const PolylineBase<type::IsClosed,FPT>* pB      = &p2;
	const std::vector<std::vector<size_t>>* pvseg_A = &data.vseg1;
	const std::vector<std::vector<size_t>>* pvseg_B = &data.vseg2;
	const std::map<IntPointIdx,SegmentIdx>* pmap_A  = &data.segmap_p1;
	const std::map<IntPointIdx,SegmentIdx>* pmap_B  = &data.segmap_p2;

// the output set of points
	std::vector<Point2d_<FPT>> vout;

// get the first point of p1 that is outside of p2
	auto startIdx = firstIdxPointOutside( p1, p2 );
	auto idx = startIdx;

	bool iterateP1 = true;
	bool done = false;
	int c=0;
	do
	{
		const auto& currentPt = pA->getPoint( idx );
		std::cout << "START c=" << c++ << ", iterating on " << (iterateP1?"P1":"P2") << ", Index=" << idx << " pt=" << currentPt << " #vout=" << vout.size() << std::endl;
		std::cout << "  #pA=" << pA->size() << " #pB=" << pB->size() << std::endl;

		if( !vout.empty() )
		{                                        // adding the current point only if it is not the same
			if( currentPt != vout.back() )       // as the last one
				vout.push_back( currentPt );
		}
		else
			vout.push_back( currentPt );

		bool specialCase = false;
		if( pvseg_A->at(idx).size() != 0 )
		{
			std::cout << " -has #inters=" << pvseg_A->at(idx).size() << std::endl;
			int itPtIdx = -1;

// among all the intersection points, find the one closest to the current point
			if( pvseg_A->at(idx).size() > 1 ) // if more than 1 intersection point on this segment
			{
				std::cout << "FCP: search for closest point to: " << currentPt << std::endl;
/*				h2d::priv::printVector(pvseg_A->at(idx) );
				for( const auto& i: pvseg_A->at(idx) )
					std::cout << " -i=" << i << " pt=" << data.alliPts.at(i) << " dist=" << currentPt.distTo(data.alliPts.at(i)) << std::endl;
*/
				itPtIdx = h2d::priv::findClosestPoint( currentPt, pvseg_A->at(idx), data.alliPts );
				std::cout << "closest intersect pt idx=" << itPtIdx << " (" << data.alliPts[itPtIdx] << ")" << std::endl;
			}
			else // only one intersection point
			{
				auto cand = pvseg_A->at(idx).at(0);
				std::cout << " -Only 1 inter, cand=" << data.alliPts[cand] << ", currentPt=" << currentPt << std::endl;
				if( data.alliPts[cand] != currentPt )
					itPtIdx = pvseg_A->at(idx).at(0);
				else
					specialCase = true;
			}
			if( itPtIdx != -1 )
			{
				auto idxB = pmap_B->at(itPtIdx);
				std::cout << " INTERSECTION!, itPtIdx=" << itPtIdx << " idxB=" << idxB << std::endl;


	// select which point of pb is the next one to consider
				auto ptB1 = pB->getPoint( idxB );
				auto ptB2 = pB->getPoint( idxB==pB->size()-1?0:idxB+1 );
				std::cout << " -segB: " <<  ptB1 << "-" << ptB2 << std::endl;

				auto ptx = currentPt;
				auto pty = data.alliPts[itPtIdx];
				std::cout << " ptx=" << ptx << " pty=" << pty << std::endl;
	//				<< "ptz=" << pptsB.first << " or " << pptsB.second << '\n';

				auto orient1 = h2d::priv::chull::orientation( ptx, pty, ptB1 );
				auto orient2 = h2d::priv::chull::orientation( ptx, pty, ptB2 );
				std::cout << " orient1=" << orient1 << " orient2=" << orient2 << std::endl;

	//			assert( orient1 != 0 && orient2 != 0 );
//				if( orient1 != orient2 ) // if point is NOT aligned with the two others, then
				{                       // add intersection point
					if( orient1 != 0 || orient2 !=0 )
					{
						if( vout.back() != data.alliPts[itPtIdx] )
						{
							std::cout << " -adding intersection pt:" << data.alliPts[itPtIdx] << std::endl;
							vout.push_back( data.alliPts[itPtIdx] );
						}
					}
				}

				if( orient1 == -1 )
					idx = idxB;
				else
					idx = idxB==pB->size()-1 ? 0 : idxB+1;
				std::cout << " - index switch to " << idx << " of pB , pt=" << pB->getPoint(idx) << std::endl;

	// reverse pointers, to iterate on the other polygon
				std::swap( pA, pB );
				std::swap( pmap_A, pmap_B );
				std::swap( pvseg_A, pvseg_B );
				iterateP1 = !iterateP1;
			}
			else
			{
				if( specialCase ) // no swapping !
//					idx++;
					idx = (idx==pA->size()-1 ? 0 : idx+1);
			}
		}
		else
		{
			idx = (idx==pA->size()-1 ? 0 : idx+1);
			std::cout << " -No intersection points on this segment, switch idx to " << idx << std::endl;
		}
		if( ( iterateP1 && idx == p1.size() ) || (idx == startIdx&&iterateP1) )
			done = true;
	}
	while( !done && c<20 );

	h2d::priv::printVector( vout, "final-vout" );
	HOMOG2D_LOG( "c=" << c << ", final point set size=" << vout.size() );
	return vout;
}

} // namespace priv

//namespace base {

//------------------------------------------------------------------
/// WIP: attempt to compute union of two polygons
template<typename PLT,typename FPT>
template<typename FPT2>
PolylineBase<type::IsClosed,FPT>
PolylineBase<PLT,FPT>::unionPoly( const PolylineBase<type::IsClosed,FPT2>& p2 ) const
{
	if( !p2.isPolygon() )
		HOMOG2D_THROW_ERROR_1( "argument is not a polygon" );
	if( !this->isPolygon() )
		HOMOG2D_THROW_ERROR_1( "object is not a polygon" );

	const PolylineBase<type::IsClosed,FPT2>& p1(*this);
	if( !p1.intersects(p2)() ) // if no intersection, return the convex hull
	{
		if( p1.isInside(p2) )
			return p2;
		if( p2.isInside(p1) )
			return p1;

		std::vector<Point2d_<HOMOG2D_INUMTYPE>> vout( p1.size() + p2.size() );
		std::copy( std::begin( p1.getPts() ), std::end( p1.getPts() ), std::begin( vout ) );
		std::copy( std::begin( p2.getPts() ), std::end( p2.getPts() ), std::begin( vout )+p1.size() );
		return h2d::convexHull( vout );
	}

// step 1: register all the intersection points
	auto pid = priv::buildPolyIntersectData( p1, p2 );
	pid.print();

// step 2: parse polygon and add segment. If segment holds an intersection points, then turn left
	auto vout = priv::buildUnionPolygon( pid, p1, p2 );
	return PolylineBase<type::IsClosed,FPT>(vout);
}

} // namespace base

/////////////////////////////////////////////////////////////////////////////
// SECTION  - OPENCV BINDING - GENERAL
/////////////////////////////////////////////////////////////////////////////

//------------------------------------------------------------------
#ifdef HOMOG2D_USE_OPENCV
/// Return Opencv 2D point
template<typename LP, typename FPT>
template<typename OPENCVT>
OPENCVT
base::LPBase<LP,FPT>::impl_getCvPt( const detail::BaseHelper<typename type::IsPoint>&, const OPENCVT& ) const
{
	return OPENCVT( getX(),getY() );
}

//------------------------------------------------------------------
/// Copy matrix to Opencv \c cv::Mat
/**
The output matrix is passed by reference to avoid issues with Opencv copy operator, and is allocated here.

User can pass a type as second argument: CV_32F for \c float, CV_64F for \c double (default)
*/
template<typename W,typename FPT>
void
Hmatrix_<W,FPT>::copyTo( cv::Mat& mat, int type ) const
{
	auto& data = detail::Matrix_<FPT>::_mdata;
#ifndef HOMOG2D_NOCHECKS
	if( type != CV_64F && type != CV_32F )
		throw std::runtime_error( "invalid OpenCv matrix type" );
#endif
	mat.create( 3, 3, type ); // default:CV_64F
	size_t i=0;
	switch( type )
	{
		case CV_64F:
			for( auto it = mat.begin<double>(); it != mat.end<double>(); it++, i++ )
				*it = data[i/3][i%3];
			break;
		case CV_32F:
			for( auto it = mat.begin<float>(); it != mat.end<float>(); it++, i++ )
				*it = data[i/3][i%3];
			break;
		default: assert(0);
	}
}
//------------------------------------------------------------------
/// Get homography from Opencv \c cv::Mat
template<typename W,typename FPT>
Hmatrix_<W,FPT>&
Hmatrix_<W,FPT>::operator = ( const cv::Mat& mat )
{
#ifndef HOMOG2D_NOCHECKS
	if( mat.rows != 3 || mat.cols != 3 )
		throw std::runtime_error( "invalid matrix size, rows=" + std::to_string(mat.rows) + " cols=" + std::to_string(mat.cols) );
	if( mat.channels() != 1 )
		throw std::runtime_error( "invalid matrix nb channels: " + std::to_string(mat.channels() ) );
#endif
	auto type = mat.type();
#ifndef HOMOG2D_NOCHECKS
	if( type != CV_64F && type != CV_32F )
		throw std::runtime_error( "invalid matrix type" );
#endif
	size_t i=0;

	auto& data = detail::Matrix_<FPT>::_mdata;
	switch( type )
	{
		case CV_64F:
			for( auto it = mat.begin<double>(); it != mat.end<double>(); it++, i++ )
				data[i/3][i%3] = *it;
			break;
		case CV_32F:
			for( auto it = mat.begin<float>(); it != mat.end<float>(); it++, i++ )
				data[i/3][i%3] = *it;
			break;
		default: assert(0);
	}
	return *this;
}
#endif // HOMOG2D_USE_OPENCV

/////////////////////////////////////////////////////////////////////////////
// SECTION .1 - CLASS DRAWING MEMBER FUNCTIONS (backend-agnostic)
/////////////////////////////////////////////////////////////////////////////

//------------------------------------------------------------------
/// Draw Line2d on image, backend independent
/**
Steps:
 -# find the intersection points between the line and the image rectangle, should find 2. (but 1 is possible)
 -# draw a line between these 2 points
*/
template<typename LP, typename FPT>
template<typename T>
void
base::LPBase<LP,FPT>::impl_draw_LP( img::Image<T>& im, img::DrawParams dp, const detail::BaseHelper<typename type::IsLine>& ) const
{
	assert( im.rows() > 2 );
	assert( im.cols() > 2 );

	HOMOG2D_SVG_CHECK_INIT( im ); // useless if opencv, but harmless (and needed for Svg)

	Point2d_<FPT> pt1; // 0,0
	Point2d_<FPT> pt2( im.cols()-1, im.rows()-1 );
//	FRect_<FPT> r( pt1, pt2 );
	auto ri = this->intersects( pt1,  pt2 );
	if( ri() )
	{
		if( ri.size() == 2 ) // if only one intersection point, do nothing
		{
			auto ppts = ri.get();
			h2d::Segment_<HOMOG2D_INUMTYPE> seg( ppts[0], ppts[1] );
			dp.showPoints(false);
			seg.draw( im, dp );
		}
	}
}

//------------------------------------------------------------------
/// Draw points on image implementation, backend independent.
/// Returns false if point not in image
template<typename LP, typename FPT>
template<typename T>
void
base::LPBase<LP,FPT>::impl_draw_LP(
	img::Image<T>&  im,
	img::DrawParams dp,
	const detail::BaseHelper<typename type::IsPoint>& ///< dummy arg
) const
{
	if( getX()<0 || getX()>=im.cols() )      // check if point is in image
		return;
	if( getY()<0 || getY()>=im.rows() )
		return;

	std::vector<Point2d_<float>> vpt( 4, *this );
	switch( dp._dpValues._ptStyle )
	{
		case img::PtStyle::Dot:
			Circle_<float>( *this, dp._dpValues._pointSize ).draw( im, dp );
		break;

		case img::PtStyle::Plus:   // "+" symbol
			detail::drawPt( im, img::PtStyle::Plus, vpt, dp );
		break;

		case img::PtStyle::Star:
			detail::drawPt( im, img::PtStyle::Plus,  vpt, dp );
			detail::drawPt( im, img::PtStyle::Times, vpt, dp );
		break;

		case img::PtStyle::Diam:
			detail::drawPt( im, img::PtStyle::Plus, vpt, dp, true );
		break;

		case img::PtStyle::Times:      // "times" symbol
			detail::drawPt( im, img::PtStyle::Times, vpt, dp );
		break;

		default: assert(0);
	}
}


/////////////////////////////////////////////////////////////////////////////
// SECTION .2 - CLASS DRAWING MEMBER FUNCTIONS (OpenCv)
/////////////////////////////////////////////////////////////////////////////

#ifdef HOMOG2D_USE_OPENCV
//------------------------------------------------------------------
/// Extension to PolylineBase<PLT,FPT>::draw(), to draw point indexes
/**
(Opencv-dependent)
*/
template<typename PLT,typename FPT>
template<typename T>
void
base::PolylineBase<PLT,FPT>::impl_draw_pl( img::Image<T>& im ) const
{
	for( size_t i=0; i<size(); i++ )
	{
		auto pt = getPoint(i);
		cv::putText(
			im.getReal(),
			std::to_string(i),
			pt.getCvPti(),
			0,
			0.6,
			cv::Scalar( 20,20,20 ),
			2
		);
	}
}

//------------------------------------------------------------------
/// Draw \c FRect (Opencv implementation)
template<typename FPT>
void
FRect_<FPT>::draw( img::Image<cv::Mat>& img, img::DrawParams dp ) const
{
	cv::rectangle(
		img.getReal(),
		_ptR1.getCvPti(),
		_ptR2.getCvPti(),
		dp.cvColor(),
		dp._dpValues._lineThickness,
		dp._dpValues._lineType==1?cv::LINE_AA:cv::LINE_8
	);
}

//------------------------------------------------------------------
/// Draw \c Segment (Opencv implementation)
template<typename FPT>
void
Segment_<FPT>::draw( img::Image<cv::Mat>& im, img::DrawParams dp ) const
{
	cv::line(
		im.getReal(),
		_ptS1.getCvPtd(),
		_ptS2.getCvPtd(),
		dp.cvColor(),
		dp._dpValues._lineThickness,
		dp._dpValues._lineType==1?cv::LINE_AA:cv::LINE_8
	);
	if( dp._dpValues._showPoints )
	{
		_ptS1.draw( im, dp );
		_ptS2.draw( im, dp );
	}
}

//------------------------------------------------------------------
/// Draw \c Circle (Opencv implementation)
template<typename FPT>
void
Circle_<FPT>::draw( img::Image<cv::Mat>& im, img::DrawParams dp ) const
{
	cv::circle(
		im.getReal(),
		_center.getCvPti(),
		static_cast<int>(_radius),
		dp.cvColor(),
		dp._dpValues._lineThickness,
		dp._dpValues._lineType==1?cv::LINE_AA:cv::LINE_8
	);
}

//------------------------------------------------------------------
/// Draw \c Ellipse (Opencv implementation)
/**
- see https://docs.opencv.org/3.4/d6/d6e/group__imgproc__draw.html#ga28b2267d35786f5f890ca167236cbc69
*/
template<typename FPT>
void
Ellipse_<FPT>::draw( img::Image<cv::Mat>& im, img::DrawParams dp )  const
{
	auto par = p_getParams<HOMOG2D_INUMTYPE>();
	cv::ellipse(
		im.getReal(),
		cv::Point( par.x0,par.y0 ),
		cv::Size( par.a, par.b ),
		par.theta*180./M_PI,
		0., 360.,
		dp.cvColor(),
		dp._dpValues._lineThickness,
		dp._dpValues._lineType==1?cv::LINE_AA:cv::LINE_8
	);
}

//------------------------------------------------------------------
namespace base {
/// Draw PolylineBase (Opencv implementation)
template<typename PLT,typename FPT>
void
PolylineBase<PLT,FPT>::draw( img::Image<cv::Mat>& im, img::DrawParams dp ) const
{
	if( size() < 2 ) // nothing to draw
		return;

	for( size_t i=0; i<nbSegs(); i++ )
		getSegment(i).draw( im, dp );

	if( dp._dpValues._showPoints )
	{
		auto newPointStyle = dp._dpValues.nextPointStyle();
		getPoint(0).draw( im, dp.setColor(10,10,10).setPointStyle( newPointStyle ) );
	}

	if( dp._dpValues._showIndex )
		for( size_t i=0; i<size(); i++ )
		{
			auto pt = getPoint(i);
			cv::putText(
				im.getReal(),
				std::to_string(i),
				pt.getCvPti(),
				0,
				0.6,
				cv::Scalar( 20,20,20 ),
				2
			);
		}
}

} // namespace base

//------------------------------------------------------------------
#endif // HOMOG2D_USE_OPENCV

/////////////////////////////////////////////////////////////////////////////
// SECTION .3 - CLASS DRAWING MEMBER FUNCTIONS (SVG)
/////////////////////////////////////////////////////////////////////////////

/// Free function, draw text on Svg image
/// \todo 20230118: find a way to add a default parameter for dp (not allowed on explicit instanciation)
template <>
inline
void
img::Image<img::SvgImage>::drawText( std::string str, Point2d_<float> pt, img::DrawParams dp )
{
	getReal()._svgString << "<text x=\"" << pt.getX()
		<< "\" y=\"" << pt.getY()
		<< "\" font-size=\"" << dp._dpValues._fontSize << "px"
		<< "\" fill=\"#" << std::hex << std::setfill('0')
			<< std::setw(2) << (int)dp.color().r
			<< std::setw(2) << (int)dp.color().g
			<< std::setw(2) << (int)dp.color().b
		<< std::dec << "\">" << str << "</text>\n";
}

#ifdef HOMOG2D_USE_OPENCV
/// Free function, draw text on Opencv image
template <>
inline
void
img::Image<cv::Mat>::drawText( std::string str, Point2d_<float> pt, img::DrawParams dp ) //=img::DrawParams() )
{
	auto col = dp.color();
	cv::putText(
		getReal(), str, pt.getCvPtd(),
		cv::FONT_HERSHEY_SIMPLEX,   // font id, see https://docs.opencv.org/4.7.0/
		0.03 * dp._dpValues._fontSize, // scale factor (approximate...)
		cv::Scalar( col.b, col.g, col.r )
	);
}
#endif


//------------------------------------------------------------------
/// Draw \c Circle (SVG implementation)
template<typename FPT>
void
Circle_<FPT>::draw( img::Image<img::SvgImage>& im, img::DrawParams dp ) const
{
	HOMOG2D_SVG_CHECK_INIT( im );

	im.getReal()._svgString << "<circle fill=\"none"
		<< "\" cx=\"" << center().getX()
		<< "\" cy=\"" << center().getY()
		<< "\" r=\"" << radius()
		<< "\" stroke=\""
		<< dp.getSvgRgbColor()
		<< "\" stroke-width=\"" << dp._dpValues._lineThickness << '"'
		<< "/>\n";
}

//------------------------------------------------------------------
/// Draw \c Ellipse (SVG implementation)
template<typename FPT>
void
Ellipse_<FPT>::draw( img::Image<img::SvgImage>& im, img::DrawParams dp )  const
{
	HOMOG2D_SVG_CHECK_INIT( im );

	im.getReal()._svgString << "<ellipse fill=\"none\" cx=\""
		<< getCenter().getX()
		<< "\" cy=\""
		<< getCenter().getY()
		<< "\" rx=\""
		<< getMajMin().first
		<< "\" ry=\""
		<< getMajMin().second
		<< "\" stroke=\""
		<< dp.getSvgRgbColor()
		<< "\" stroke-width=\"" << dp._dpValues._lineThickness << '"'
		<< " transform=\"rotate(" << angle()*180./M_PI << ',' << getCenter().getX() << ',' << getCenter().getY()
		<< ")\" />\n";
}

//------------------------------------------------------------------
/// Draw \c FRect (SVG implementation)
template<typename FPT>
void
FRect_<FPT>::draw( img::Image<img::SvgImage>& im, img::DrawParams dp ) const
{
	HOMOG2D_SVG_CHECK_INIT( im );

	im.getReal()._svgString << "<rect fill=\"none\" x=\""
		<< getPts().first.getX()
		<< "\" y=\""
		<< getPts().first.getY()
		<< "\" width=\""
		<< width()
		<< "\" height=\""
		<< height()
		<< "\" stroke=\""
		<< dp.getSvgRgbColor()
		<< "\" stroke-width=\"" << dp._dpValues._lineThickness << '"'
		<< "/>\n";
}

//------------------------------------------------------------------
/// Draw \c Segment (SVG implementation)
template<typename FPT>
void
Segment_<FPT>::draw( img::Image<img::SvgImage>& im, img::DrawParams dp ) const
{
	HOMOG2D_SVG_CHECK_INIT( im );

	if( dp._dpValues._showPoints )
		im.getReal()._svgString << "<g>\n";

	auto pts = getPts();
	im.getReal()._svgString << "<line x1=\""
		<< pts.first.getX()
		<< "\" y1=\""
		<< pts.first.getY()
		<< "\" x2=\""
		<< pts.second.getX()
		<< "\" y2=\""
		<< pts.second.getY()
		<< "\" stroke=\""
		<< dp.getSvgRgbColor()
		<< "\" stroke-width=\"" << dp._dpValues._lineThickness << '"'
		<< "/>\n";

	if( dp._dpValues._showPoints )
	{
		_ptS1.draw( im, dp );
		_ptS2.draw( im, dp );
		im.getReal()._svgString << "</g>\n";
	}
}

//------------------------------------------------------------------
#ifdef HOMOG2D_ENABLE_RTP
namespace detail {
/// Stream operator for \c Root type
/** \todo replace this by a call to a virtual function `print()`
(that needs to be defined in all the child classes as:
\code
void print( std::ostream& f )
{
	f << *this;
}
\endcode
*/
std::ostream& operator << ( std::ostream& f, const Root& p )
{
	f << "type="<< getString( p.type() ) << std::endl;
	switch( p.type() )
	{
		case Type::Circle:
		{
			const Circle_<double>* p2 = static_cast<const Circle_<double>*>( &p );
			f << *p2;
		}
		break;
		case Type::Ellipse:
		{
			const Ellipse_<double>* p2 = static_cast<const Ellipse_<double>*>( &p );
			f << *p2;
		}
		break;
		case Type::FRect:
		{
			const FRect_<double>* p2 = static_cast<const FRect_<double>*>( &p );
			f << *p2;
		}
		break;
/*		case Type::Line2d:
		{
			const Line2d_<double>* p2 = static_cast<const Line2d_<double>*>( &p );
			f << *p2;
		}
		case Type::Point2d:
		{
			const Point2d_<double>* p2 = static_cast<const Point2d_<double>*>( &p );
			f << *p2;
		}
*/
		case Type::Segment:
		{
			const Segment_<double>* p2 = static_cast<const Segment_<double>*>( &p );
			f << *p2;
		}
		break;
		case Type::OPolyline:
		{
			const OPolyline_<double>* p2 = static_cast<const OPolyline_<double>*>( &p );
			f << *p2;
		}
		break;
		case Type::CPolyline:
		{
			const CPolyline_<double>* p2 = static_cast<const CPolyline_<double>*>( &p );
			f << *p2;
		}
		break;
		default: assert(0);
	}
	return f;
}

} // namespace detail
#endif // HOMOG2D_ENABLE_RTP

//------------------------------------------------------------------
namespace base {
/// Draw Polyline (SVG implementation)
/**
\note To show the points index, we don't use the svg "marker-start/marker-mid/marker-end" syntax
so that the dots always have the same color as the segments
*/
template<typename PLT,typename FPT>
void
PolylineBase<PLT,FPT>::draw( img::Image<img::SvgImage>& im, img::DrawParams dp ) const
{
	HOMOG2D_SVG_CHECK_INIT( im );

	if( size() < 2 ) // nothing to draw
		return;

	if( dp._dpValues._showIndex || dp._dpValues._showPoints )
		im.getReal()._svgString << "<g>\n";

	im.getReal()._svgString << '<' << (isClosed() ? "polygon" : "polyline")
		<< " fill=\"none\" stroke=\""
		<< dp.getSvgRgbColor()
		<< "\" stroke-width=\"" << dp._dpValues._lineThickness << '"'
		<< " points=\"";
	for( const auto& pt: getPts() )
		im.getReal()._svgString << pt.getX() << ',' << pt.getY() << ' ';
	im.getReal()._svgString << "\"/>\n";

	if( dp._dpValues._showIndex )
	{
		im.getReal()._svgString << "<g>\n";
		for( size_t i=0; i<size(); i++ )
		{
			auto pt = getPoint(i);
			im.getReal()._svgString << "<text x=\""
				<< (int)pt.getX()
				<< "\" y=\""
				<< (int)pt.getY()
				<< "\" class=\"txt1\">"
				<< i
				<< "</text>\n";
		}
		im.getReal()._svgString << "</g>\n";
	}

	if( dp._dpValues._showPoints )
	{
		im.getReal()._svgString << "<g>\n";
		for( size_t i=0; i<size(); i++ )
			getPoint(i).draw( im, dp );
		im.getReal()._svgString << "</g>\n";
	}

	if( dp._dpValues._showIndex || dp._dpValues._showPoints )
		im.getReal()._svgString << "</g>\n";
}

} // namespace base


/////////////////////////////////////////////////////////////////////////////
// SECTION  - TYPEDEFS
/////////////////////////////////////////////////////////////////////////////

/// Default line type, uses \c double as numerical type
using Line2d = Line2d_<double>;

/// Default point type, uses \c double as numerical type
using Point2d = base::LPBase<type::IsPoint,double>;

/// Default homography (3x3 matrix) type, uses \c double as numerical type
using Homogr = Homogr_<double>;

/// Default homogeneous matrix, uses \c double as numerical type
using Epipmat = Hmatrix_<type::IsEpipmat,double>;

/// Default segment type
using Segment = Segment_<double>;

/// Default circle type
using Circle = Circle_<double>;

/// Default rectangle type
using FRect = FRect_<double>;

/// Default polyline type
using CPolyline = base::PolylineBase<type::IsClosed,double>;
using OPolyline = base::PolylineBase<type::IsOpen,double>;

/// Default ellipse type
using Ellipse = Ellipse_<double>;

// float types
using Line2dF  = Line2d_<float>;
using Point2dF = Point2d_<float>;
using HomogrF  = Homogr_<float>;
using SegmentF = Segment_<float>;
using CircleF  = Circle_<float>;
using FRectF   = FRect_<float>;
using EllipseF = Ellipse_<float>;

// double types
using Line2dD  = Line2d_<double>;
using Point2dD = Point2d_<double>;
using HomogrD  = Homogr_<double>;
using SegmentD = Segment_<double>;
using CircleD  = Circle_<double>;
using FRectD   = FRect_<double>;
using EllipseD = Ellipse_<double>;

// long double types
using Line2dL  = Line2d_<long double>;
using Point2dL = Point2d_<long double>;
using HomogrL  = Homogr_<long double>;
using SegmentL = Segment_<long double>;
using CircleL  = Circle_<long double>;
using FRectL   = FRect_<long double>;
using EllipseL = Ellipse_<long double>;

using CPolylineF = base::PolylineBase<type::IsClosed,float>;
using CPolylineD = base::PolylineBase<type::IsClosed,double>;
using CPolylineL = base::PolylineBase<type::IsClosed,long double>;

using OPolylineF = base::PolylineBase<type::IsOpen,float>;
using OPolylineD = base::PolylineBase<type::IsOpen,double>;
using OPolylineL = base::PolylineBase<type::IsOpen,long double>;


#ifdef HOMOG2D_USE_SVG_IMPORT

namespace svg {

namespace priv {
//-------------------------------------------------------------------
/// General string tokenizer, taken from http://stackoverflow.com/a/236803/193789
/**
- see also this one: http://stackoverflow.com/a/53878/193789
*/
inline
std::vector<std::string>
tokenize( const std::string &s, char delim )
{
	std::vector<std::string> velems;
//    std::stringstream ss( TrimSpaces(s) );
    std::stringstream ss( s );
    std::string item;
    while( std::getline( ss, item, delim ) )
        velems.push_back(item);

    return velems;
}
//------------------------------------------------------------------
std::pair<Point2d_<HOMOG2D_INUMTYPE>,HOMOG2D_INUMTYPE>
getEllipseRotateAttr( const char* rot_str )
{
	std::string s(rot_str);
//	std::cout << __FUNCTION__ << "(): " << s << "\n";
	auto v1 = tokenize( s, '(' );
	if( v1.size() == 2 )
		if( v1[0] == "rotate" )
		{
			auto v2 = v1[1].substr(0, v1[1].size() - 1 );
//			std::cout << __FUNCTION__ << "(): v2=" << v2 << "\n";
			auto v3 = tokenize( v2, ',' );
			if( v3.size() == 3 )
			{
				try  // in case of an incorrect numerical string
				{
					auto angle = std::stod( v3[0] );
					auto x0    = std::stod( v3[1] );
					auto y0    = std::stod( v3[2] );
					return std::make_pair( Point2d_<HOMOG2D_INUMTYPE>(x0,y0),angle*M_PI/180. );
				}
				catch( std::exception& err )
				{
					HOMOG2D_THROW_ERROR_2( "invalid 'transform' attribute for svg ellipse import",  err.what() );
				}
			}
		}
	HOMOG2D_THROW_ERROR_1( "invalid 'transform' attribute for svg ellipse import" );
}

} // namespace priv

//------------------------------------------------------------------
/// Svg import: Basic parsing of points that are in the format "10,20 30,40 50,60"
std::vector<Point2d>
parsePoints( const char* pts )
{
	std::vector<Point2d> out;
	std::string s(pts);
//	std::cout << "processing " << s << '\n';
//	trimString( s );
	auto v1 = priv::tokenize( s, ' ' );
	for( const auto& pt: v1 )
	{
		auto v2 = priv::tokenize( pt, ',' );
		if( v2.size() != 2 )
			throw "h2d:img::svg: invalid point format in importing svg element: " + s;
		auto x = std::stod( v2[0] );
		auto y = std::stod( v2[1] );
		out.emplace_back( Point2d(x,y) );
	}
	return out;
}

//------------------------------------------------------------------
/// Visitor class, derived from the tinyxml2 visitor class
/**
Holds the imported data through std::unique_ptr
*/
class Visitor: public tinyxml2::XMLVisitor
{
/// This type is used to provide a type that can be used in a switch (see VisitExit() ),
/// as this cannot be done with a string |-(
	enum SvgType {
		T_circle, T_rect, T_line, T_polygon, T_polyline, T_ellipse, T_other ///< for other elements (\c <svg>) or illegal ones, that will just be ignored
	};

/// A map holding correspondences between type as a string and type as a SvgType.
/// Populated in constructor
	std::vector<std::pair<std::string,SvgType>> _svgTypesTable;

private:
	std::vector<std::unique_ptr<detail::Root>> vec;

public:
/// Constructor, populates the table giving type from svg string
	Visitor()
	{ //                                          svg name   local type id
		_svgTypesTable.push_back( std::make_pair("circle",   T_circle)   );
		_svgTypesTable.push_back( std::make_pair("rect",     T_rect)     );
		_svgTypesTable.push_back( std::make_pair("line",     T_line)     );
		_svgTypesTable.push_back( std::make_pair("polyline", T_polyline) );
		_svgTypesTable.push_back( std::make_pair("polygon",  T_polygon) );
		_svgTypesTable.push_back( std::make_pair("ellipse",  T_ellipse) );
	}
/// Returns the type as a member of enum SvgType, so the type can be used in a switch
	SvgType getSvgType( std::string s ) const
	{
		auto it = std::find_if(
			_svgTypesTable.begin(),
			_svgTypesTable.end(),
			[s]                                                 // lambda
			(const std::pair<std::string,SvgType>& t) -> bool
			{
				return t.first == s;
			}
		);
		if( it == _svgTypesTable.end() )
			return T_other;

		return it->second;
	}
	const std::vector<std::unique_ptr<detail::Root>>& get() const
	{
		return vec;
	}

	bool VisitExit( const tinyxml2::XMLElement& );
};

//------------------------------------------------------------------
/// Fetch attribute from XML element. Tag \c e_name is there just in case of trouble.
double
getAttribValue( const tinyxml2::XMLElement& e, const char* str, std::string e_name )
{
	double value=0.;
	if( tinyxml2::XML_SUCCESS != e.QueryDoubleAttribute( str, &value ) )
		throw std::string("h2d::svg::import error, failed to read attribute '") + std::string{str} + "' while reading element '" + e_name + "'\n";
	return value;
}

/// helper function
/**
\todo Who owns the data? Should we return a string and/or release the memory?
*/
const char*
getAttribString( const char* attribName, const tinyxml2::XMLElement& e )
{
	const char *pts = e.Attribute( attribName );
	if( !pts )
		throw std::string("h2d::img::svg Error: unable to find attribute '") + attribName + "' in tag " + e.Name();
	return pts;
}


/// This is the place where actual SVG data is converted and stored into vector
/**
\todo Handle ellipse angle
*/
bool Visitor::VisitExit( const tinyxml2::XMLElement& e )
{
	std::string n = e.Name();
//	std::cout << "element name:" << n << '\n';
	try
	{
		switch( getSvgType( n ) )
		{
			case T_circle:
			{
				std::unique_ptr<detail::Root> c( new Circle( getAttribValue( e, "cx", n ), getAttribValue( e, "cy", n ), getAttribValue( e, "r", n ) ) );
				vec.push_back( std::move(c) );
			}
			break;

			case T_rect:
			{
				auto x1 = getAttribValue( e, "x", n );
				auto y1 = getAttribValue( e, "y", n );
				auto w  = getAttribValue( e, "width", n );
				auto h  = getAttribValue( e, "height", n );
				std::unique_ptr<detail::Root> r( new FRect( x1, y1, x1+w, y1+h ) );
				vec.push_back( std::move(r) );
			}
			break;

			case T_line:
			{
				std::unique_ptr<detail::Root> s(
					new Segment( getAttribValue( e, "x1", n ), getAttribValue( e, "y1", n ), getAttribValue( e, "x2", n ), getAttribValue( e, "y2", n ) )
				);
				vec.push_back( std::move(s) );
			}
			break;

			case T_polygon:
			{
				auto pts_str = getAttribString( "points", e );
				auto vec_pts = parsePoints( pts_str );
				std::unique_ptr<detail::Root> p( new CPolyline(vec_pts) );
				vec.push_back( std::move(p) );
			}
			break;

			case T_polyline:
			{
				auto pts_str = getAttribString( "points", e );
				auto vec_pts = parsePoints( pts_str );
				std::unique_ptr<detail::Root> p( new OPolyline(vec_pts) );
				vec.push_back( std::move(p) );
			}
			break;

			case T_ellipse: // TODO: handle ellipse angle
			{
				auto x  = getAttribValue( e, "cx", n );
				auto y  = getAttribValue( e, "cy", n );
				auto rx = getAttribValue( e, "rx", n );
				auto ry = getAttribValue( e, "ry", n );
				auto rot = priv::getEllipseRotateAttr( getAttribString( "transform", e ) );
				Ellipse* ell = new Ellipse( x, y, rx, ry );

				auto H = Homogr().addTranslation(-x,-y).addRotation(rot.second).addTranslation(x,y);
				*ell = H * *ell;
				std::unique_ptr<detail::Root> p( ell );
//				std::unique_ptr<detail::Root> p( new Ellipse( x, y, rx, ry ) );
				vec.push_back( std::move(p) );
			}
			break;

			default:  // for T_other elements
			break;
		}
	}
	catch( std::string& msg )
	{
		std::cout << "ERROR: " << msg;
		return false;
	}
	return true;
}

void printFileAttrib( const tinyxml2::XMLDocument& doc )
{
	const tinyxml2::XMLElement* root = doc.RootElement();

	const tinyxml2::XMLAttribute* pAttrib = root->FirstAttribute();
	size_t i=0;
	while( pAttrib )
	{
		std::cout << "Attrib " << i++ << ": Name=" << pAttrib->Name() << "; Value=" << pAttrib->Value() << '\n';
		pAttrib=pAttrib->Next();
	}
}

} // namespace svg

#endif // HOMOG2D_USE_SVG_IMPORT


} // namespace h2d

#endif // HG_HOMOG2D_HPP
<|MERGE_RESOLUTION|>--- conflicted
+++ resolved
@@ -9380,14 +9380,9 @@
 	HOMOG2D_INUMTYPE ry = r.getY();
 
 	auto val = (qy - py) * (rx - qx) - (qx - px) * (ry - qy);
-<<<<<<< HEAD
-    if( std::abs(val) < HOMOG2D_THR_ZERO_DETER )
-		return 0;  // colinear
-=======
-
 	if( priv::abs(val) < HOMOG2D_THR_ZERO_DETER )
 		return 0;  // collinear
->>>>>>> a8d2ba47
+
     return (val > 0 ? 1 : -1 ); // clock or counterclock wise
 }
 //------------------------------------------------------------------

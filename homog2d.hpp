--- conflicted
+++ resolved
@@ -1076,32 +1076,22 @@
 };
 
 //------------------------------------------------------------------
-<<<<<<< HEAD
-/// A functor to get the number of points of a CPolyline or OPolyline embdeded in a std::variant, call with std::visit()
+/// A functor to get the size  (nb of points) of an object in a std::variant, call with std::visit()
 /**
 \sa CommonType_
 \sa base::PolylineBase::size()
-=======
-/// A functor to get the size  (nb of points) of an object in a std::variant, call with std::visit()
-/**
-\sa CommonType_
 \sa size()
->>>>>>> 54d6a943
 */
 struct SizeFunct
 {
 	template<typename T>
-<<<<<<< HEAD
 	size_t operator ()(const T& a)
-=======
-	HOMOG2D_INUMTYPE operator ()(const T& a)
->>>>>>> 54d6a943
 	{
 		return a.size();
 	}
 };
 
-<<<<<<< HEAD
+
 //------------------------------------------------------------------
 /// A functor used to call the << operator
 struct PrintFunct
@@ -1116,8 +1106,6 @@
 	}
 	std::ostream& _stream;
 };
-=======
->>>>>>> 54d6a943
 
 //------------------------------------------------------------------
 /// A functor used to apply a homography matrix to an object
@@ -2157,12 +2145,8 @@
 template<typename T> struct HasArea<Ellipse_<T>> : std::true_type  {};
 template<typename T> struct HasArea<base::PolylineBase<typename typ::IsClosed,T>>: std::true_type  {};
 
-<<<<<<< HEAD
-/// This one is used in base::PolylineBase::isInside()
-=======
 /// This one is used in base;;PolylineBase::isInside()
 /// \todo 20250131: probably useless, check if this can be replaced by some "if constexpr"
->>>>>>> 54d6a943
 template<typename T> struct PolIsClosed                                              : std::false_type {};
 template<typename T> struct PolIsClosed<base::PolylineBase<typename typ::IsClosed,T>>: std::true_type  {};
 
@@ -5918,15 +5902,10 @@
 bool
 Circle_<FPT>::isInside( const base::PolylineBase<PTYPE,FPT2>& poly ) const
 {
-<<<<<<< HEAD
 	HOMOG2D_IN;
-	if( !poly.isPolygon() )
+	if( !poly.isSimple() )
 	{
 		HOMOG2D_OUT;
-=======
-	HOMOG2D_START;
-	if( !poly.isSimple() )
->>>>>>> 54d6a943
 		return false;
 	}
 	if( poly.getPts()[0].isInside(*this) ) // if a point of the polygon is inside the circle,
@@ -6177,7 +6156,6 @@
 auto
 operator * ( const Homogr_<FPT2>&, const base::PolylineBase<PLT2,FPT1>& ) -> base::PolylineBase<PLT2,FPT1>;
 
-<<<<<<< HEAD
 //------------------------------------------------------------------
 // This is just there for future usage. At present (2024/10), only the Visvalingam is implemented
 #if 0
@@ -6324,7 +6302,7 @@
 		_metricThres = t;
 		return *this;
 	}
-=======
+};
 
 //------------------------------------------------------------------
 /// Parameters for base::PolylineBase::getOffsetPoly()
@@ -6333,8 +6311,8 @@
 */
 struct OffsetPoly
 {
->>>>>>> 54d6a943
 };
+
 
 namespace base {
 
@@ -6483,11 +6461,7 @@
 		if( pt_front == pt_back ) // means it's closed
 			isClosed = true;
 
-<<<<<<< HEAD
-		if( isClosed && std::is_same<PLT,typ::IsOpen>::value ) // cannot build an open polyline from a closed one
-=======
 		if( isClosed && std::is_same_v<PLT,typ::IsOpen> ) // cannot build an open polyline from a closed one
->>>>>>> 54d6a943
 			HOMOG2D_THROW_ERROR_1( "unable to convert a closed boost::polygon into an OPolyline" );
 
 		_plinevec.reserve( outer.size() - isClosed );
@@ -6557,12 +6531,8 @@
 		if( shareCommonCoord( ppts.first, ppts.second ) )
 			HOMOG2D_THROW_ERROR_1( "unable, points share common coordinate" );
 #endif
-<<<<<<< HEAD
 		HOMOG2D_OUT;
-		return FRect_<FPT>( ppts );
-=======
 		return FRect_<HOMOG2D_INUMTYPE>( ppts );
->>>>>>> 54d6a943
 	}
 
 	LPBase<typ::IsPoint,HOMOG2D_INUMTYPE> centroid() const;
@@ -11330,12 +11300,7 @@
 auto
 getBB( const T1& elem1, const T2& elem2 )
 {
-<<<<<<< HEAD
 	HOMOG2D_IN;
-//	HOMOG2D_LOG( "T1=" << typeid(T1).name() );
-//	HOMOG2D_LOG( "T2=" << typeid(T2).name() );
-=======
-	HOMOG2D_START;
 
 	bool isPoly_1 = false;
 	if( elem1.type() == Type::OPolyline || elem1.type() == Type::CPolyline )
@@ -11352,7 +11317,6 @@
 		if( siz_1==0 && siz_2==0 )
 			HOMOG2D_THROW_ERROR_1( "unable to compute bounding box of two empty polyline objects" );
 
->>>>>>> 54d6a943
 	FRect_<typename T1::FType> out;
 // we need to do that in two steps: first, copy return value into `out`, then return
 // because the underlying floating point might not be the same for the two arguments.
@@ -11393,55 +11357,6 @@
 	return out;
 }
 
-<<<<<<< HEAD
-/// Overload 2/3. Called if 2 polyline objects
-template<
-	typename T1,
-	typename T2,
-	typename PLT1,
-	typename PLT2,
-	typename std::enable_if<
-		(
-			std::is_same<T1,base::PolylineBase<typename T1::FType, PLT1>>::value
-			|| std::is_same<T2,base::PolylineBase<typename T2::FType, PLT2>>::value
-		)
-		,T1
-	>::type* = nullptr
->
-auto
-getBB( const T1& p1, const T2& p2 )
-{
-	HOMOG2D_IN;
-
-	if( p1.size() == 0 && p2.size() == 0 )
-		HOMOG2D_THROW_ERROR_1( "unable to compute bounding box, both polylines are empty" );
-
-	if( p1.size() != 0 &&  p2.size() == 0 )
-	{
-		HOMOG2D_OUT;
-		return FRect_<typename T1::FType>( ppair::getPointPair( p1 ) );
-	}
-	if( p1.size() == 0 &&  p2.size() != 0 )
-	{
-		HOMOG2D_OUT;
-		return FRect_<typename T1::FType>( ppair::getPointPair( p2 ) );
-	}
-#ifdef HOMOG2D_DEBUGMODE
-	auto bb = getBB(
-			ppair::getPointPair( p1 ),
-			ppair::getPointPair( p2 )
-	);
-	HOMOG2D_OUT;
-	return bb;
-#else
-	return getBB(
-			ppair::getPointPair( p1 ),
-			ppair::getPointPair( p2 )
-	);
-#endif
-}
-=======
->>>>>>> 54d6a943
 //------------------------------------------------------------------
 /// Overload 3/3. Called if one of the args is a Line2d (=> no build!)
 template<

--- conflicted
+++ resolved
@@ -6251,20 +6251,12 @@
 
 /// Build a Regular Convex Polygon of radius \c rad with \c n points, centered at (0,0)
 /**
-<<<<<<< HEAD
 \return segment distance, inscribed circle radius
-=======
-\return: segment distance, inscribed circle radius
->>>>>>> 78d0cae2
 */
 template<typename PLT,typename FPT>
 template<typename FPT2>
 std::pair<HOMOG2D_INUMTYPE,HOMOG2D_INUMTYPE>
-<<<<<<< HEAD
-PolylineBase<PLT,FPT>::impl_set_RCP( FPT2 rad, size_t n, const detail::PlHelper<type::IsClosed>& )
-=======
 PolylineBase<PLT,FPT>::impl_set_RCP( FPT2 rad, size_t n, const typename detail::PlHelper<type::IsClosed>& )
->>>>>>> 78d0cae2
 {
 	if( n < 3 )
 		HOMOG2D_THROW_ERROR_1( "unable, nb of points must be > 2" );

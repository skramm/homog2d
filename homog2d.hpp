--- conflicted
+++ resolved
@@ -5498,7 +5498,7 @@
 		return ppts.first;
 	else
 		return ppts.second;
-}
+}
 
 //------------------------------------------------------------------
 /// Returns two parallel segments to the current one in a pair
@@ -11018,7 +11018,6 @@
 //------------------------------------------------------------------
 /// Return Bounding Box of primitive or container holding primitives (free function)
 /**
-<<<<<<< HEAD
 This function is able to handle many argument types:
 - all primitives (warning: will throw for points, lines, segments)
 - variant types (if `HOMOG2D_ENABLE_VRTP` is defined)
@@ -11026,10 +11025,8 @@
 - containers holding variant primitives
 
 Tests: see [BB-cont]
-=======
-tests: [BB-cont]
+
 \ingroup varff
->>>>>>> 4f4fc922
 */
 template<typename T>
 FRect_<HOMOG2D_INUMTYPE>

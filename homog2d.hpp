/**************************************************************************

    This file is part of the C++ library "homog2d", dedicated to
    handle 2D lines and points, see https://github.com/skramm/homog2d

    Author & Copyright 2019-2024 Sebastien Kramm

    Contact: firstname.lastname@univ-rouen.fr

    Licence: MPL v2

	This Source Code Form is subject to the terms of the Mozilla Public
	License, v. 2.0. If a copy of the MPL was not distributed with this
	file, You can obtain one at https://mozilla.org/MPL/2.0/.

**************************************************************************/

/**
\file homog2d.hpp
\brief single header file, implements some 2D homogeneous stuff.
See https://github.com/skramm/homog2d
*/

#ifndef HG_HOMOG2D_HPP
#define HG_HOMOG2D_HPP

#define _USE_MATH_DEFINES
#include <cmath>

#include <iostream>
#include <fstream>
#include <algorithm>
#include <numeric>
#include <array>
#include <set>
#include <list>
#include <vector>
#include <map>
#include <stack>
#include <iomanip>
#include <cassert>
#include <sstream>
#include <type_traits>
#include <functional>
#include <limits>
#include <cstdint> // required for uint8_t
#include <memory>  // required for std::unique_ptr
#include <variant>

#ifdef HOMOG2D_USE_EIGEN
	#include <Eigen/Dense>
#endif

#ifdef HOMOG2D_USE_TTMATH
	#include <ttmath/ttmath.h>
	#ifndef HOMOG2D_INUMTYPE
		#define HOMOG2D_INUMTYPE ttmath::Big<2,2>
	#endif

	#define homog2d_abs  ttmath::Abs
	#define homog2d_sin  ttmath::Sin
	#define homog2d_cos  ttmath::Cos
	#define homog2d_acos ttmath::ACos
	#define homog2d_asin ttmath::ASin
	#define homog2d_atan ttmath::ATan
	#define homog2d_sqrt ttmath::Sqrt
#else
	#define homog2d_abs  std::abs
	#define homog2d_sin  std::sin
	#define homog2d_cos  std::cos
	#define homog2d_acos std::acos
	#define homog2d_asin std::asin
	#define homog2d_atan std::atan
	#define homog2d_sqrt std::sqrt
#endif


#ifdef HOMOG2D_USE_SVG_IMPORT
//	#include <cctype> // why was that needed in the first place?
	#include "tinyxml2.h"
#endif


#ifdef HOMOG2D_USE_OPENCV
	#include "opencv2/imgproc.hpp"
	#include "opencv2/highgui.hpp"
#endif

#ifdef HOMOG2D_USE_BOOSTGEOM
	#include <boost/geometry.hpp>
#endif


#ifdef _MSC_VER
	#define HOMOG2D_PRETTY_FUNCTION __FUNCSIG__
#else
	#define HOMOG2D_PRETTY_FUNCTION __PRETTY_FUNCTION__
#endif

#ifdef HOMOG2D_DEBUGMODE
	#define HOMOG2D_START std::cout << "START: line:" << __LINE__ \
		<< " func=\n" << HOMOG2D_PRETTY_FUNCTION << "()\n"
//	#define HOMOG2D_START std::cout << __FUNCTION__ << "()\n"
#else
	#define HOMOG2D_START
#endif

#ifdef HOMOG2D_DEBUGMODE
	#define HOMOG2D_LOG(a) \
		std::cout << '-' << __FUNCTION__ << "(), line " << __LINE__ << ": " \
		<< std::scientific << std::setprecision(10) \
		<< a << std::endl;
#else
	#define HOMOG2D_LOG(a) {;}
#endif

#define HOMOG2D_ASSERT( a ) \
	if( !(a) ) \
	{ \
		std::cerr << "ASSERT FAILURE, line=" << __LINE__ << std::endl; \
		std::exit(1); \
	}

/// Assert debug macro, used internally if \c HOMOG2D_DEBUGMODE is defined
#define HOMOG2D_DEBUG_ASSERT(a,b) \
	{ \
		if( (a) == false ) \
		{ \
			std::cerr << "Homog2d assert failure, version:" << HOMOG2D_VERSION \
				<< ", line:" << __LINE__ << "\n -details: " << b << '\n'; \
			std::cout << "homog2d: internal failure, please check stderr and report this on https://github.com/skramm/homog2d/issues\n"; \
			std::exit(1); \
		} \
	}

#define HOMOG2D_CHECK_ROW_COL \
	if( r > 2 ) \
		throw std::runtime_error( "Error: invalid row value: r=" + std::to_string(r) ); \
	if( c > 2 ) \
		throw std::runtime_error( "Error: invalid col value: r=" + std::to_string(r) )

#ifdef HOMOG2D_USE_TTMATH
#	define HOMOG2D_CHECK_IS_NUMBER(T)
#else
#	define HOMOG2D_CHECK_IS_NUMBER(T) \
		static_assert( (std::is_arithmetic<T>::value && !std::is_same<T, bool>::value), "Type of value must be numerical" )
#endif

#ifndef HOMOG2D_NOWARNINGS
#define HOMOG2D_LOG_WARNING( a ) \
	std::cerr << "homog2d warning (" << ++err::warningCount() << "), line " << __LINE__ << "\n msg=" << a << "\n";
#else
#define HOMOG2D_LOG_WARNING
#endif

<<<<<<< HEAD
=======

>>>>>>> fd4f03a8
/*
\todo 20230212 ttmath support: this definition does not work, I don't know why !!! see namespace \ref trait
\verbatim
#define HOMOG2D_CHECK_IS_NUMBER(T) \
	static_assert( \
	((std::is_arithmetic<T>::value && !std::is_same<T, bool>::value) || trait::IsBigNumType<T>::value), \
	"Type of value must be numerical" )
\endverbatim
*/

/// Internal type used for numerical computations, possible values: \c double, <code>long double</code>
#if !defined(HOMOG2D_INUMTYPE)
	#define HOMOG2D_INUMTYPE double
#endif

#if !defined(HOMOG2D_BIND_X)
	#define HOMOG2D_BIND_X x
#endif
#if !defined(HOMOG2D_BIND_Y)
	#define HOMOG2D_BIND_Y y
#endif

/// Error throw wrapper macro
#define HOMOG2D_THROW_ERROR_1( msg ) \
	{ \
		std::ostringstream oss; \
		oss << "homog2d: line " <<  __LINE__  << ", function:" << __FUNCTION__ << "(): " \
			<< msg << "\n -full function name: " << HOMOG2D_PRETTY_FUNCTION \
			<< "\n -Error count=" << ++err::errorCount(); \
		throw std::runtime_error( oss.str() ); \
	}

/// Error throw wrapper macro, first arg is the function name
#define HOMOG2D_THROW_ERROR_2( func, msg ) \
	{ \
		std::ostringstream oss; \
		oss << "homog2d: line " <<  __LINE__  << ", function:" << func << "(): " \
			<< msg << "\n -full function name: " << HOMOG2D_PRETTY_FUNCTION \
			<< "\n -Error count=" << ++err::errorCount(); \
		throw std::runtime_error( oss.str() ); \
	}


#define HOMOG2D_SVG_CHECK_INIT( im ) \
	if( !im.isInit() ) \
		im.svgInit();

///////////////////////////////////////
// Default values for thresholds
#ifndef HOMOG2D_THR_ZERO_DIST
	#define HOMOG2D_THR_ZERO_DIST 1E-10
#endif

#ifndef HOMOG2D_THR_ZERO_ORTHO_DIST
	#define HOMOG2D_THR_ZERO_ORTHO_DIST 1E-14
#endif

// default value: 1 thousand of a radian (tan = 0.001 too)
#ifndef HOMOG2D_THR_ZERO_ANGLE
	#define HOMOG2D_THR_ZERO_ANGLE 0.001
#endif

#ifndef HOMOG2D_THR_ZERO_DENOM
	#define HOMOG2D_THR_ZERO_DENOM 1E-10
#endif

#ifndef HOMOG2D_THR_ZERO_DETER
	#define HOMOG2D_THR_ZERO_DETER 1E-15
#endif
///////////////////////////////////////

/// Max number of iterations for "Point inside Polygon" algorithm.
/// May be adjusted, see manual
#ifndef HOMOG2D_MAXITER_PIP
	#define HOMOG2D_MAXITER_PIP 5
#endif

#define HOMOG2D_VERSION "2.11.1"

// some MS environments seem to lack Pi definition, even if _USE_MATH_DEFINES is defined
#ifndef M_PI
#define M_PI 3.14159265358979323846
#endif


namespace h2d {

/// Holds static counters, for runtime errors and warnings
namespace err {

/// Used to count the errors
/**
This is used in the HOMOG2D_THROW_ERROR_1 macros. Some user code could catch the exceptions, thus
this will enable the counting of errors
*/
inline size_t& errorCount()
{
	static size_t c;
	return c;
}

/// Used in macro HOMOG2D_LOG_WARNING
inline size_t& warningCount()
{
	static size_t c;
	return c;
}

} //namespace err

/// Holds the types needed for policy based design
namespace typ {

struct IsLine   {};
struct IsPoint  {};
struct IsHomogr {};
struct IsEpipmat {};
struct IsClosed {};
struct IsOpen {};
} // namespace typ


namespace detail {

	template<typename FPT> class Matrix_;

	/// Helper class for Root (Point/Line) type, used as a trick to allow partial specialization of member functions
	template<typename> struct BaseHelper {};

/// Helper class for used to get the underlying floating-point type, see Dtype and Common::dtype()
	template<typename> struct DataFpType {};

/// Helper class for PolylineBase, used as a trick to allow partial specialization of member functions
	template<typename> struct PlHelper {};

#ifdef HOMOG2D_FUTURE_STUFF
	/// Helper class for Matrix type
	template<typename T1>
	struct HelperMat {};

	template<>
	struct HelperMat<typ::IsHomogr>
	{
		using M_OtherType = IsEpipmat;
	};

	template<>
	struct HelperMat<typ::IsEpipmat>
	{
		using M_OtherType = IsHomogr;
	};
#endif

    template<typename> struct HelperPL;

    template<>
    struct HelperPL<typ::IsPoint>
    {
        using OtherType = typ::IsLine;
    };

    template<>
    struct HelperPL<typ::IsLine>
    {
        using OtherType = typ::IsPoint;
    };

	/// A trick used in static_assert, so it aborts only if function is instanciated
	template<typename T>
	struct AlwaysFalse {
		enum { value = false };
	};

} // namespace detail

/// Holds base classes, not part of API
namespace base {
	template<typename PLT,typename FPT> class PolylineBase;
	template<typename LP, typename FPT> class LPBase;
}

template<typename LP,typename FPT> class Hmatrix_;

template<typename T>
using Homogr_  =  Hmatrix_<typ::IsHomogr,T>;
#ifdef HOMOG2D_FUTURE_STUFF
template<typename T>
using Epipmat_ =  Hmatrix_<typ::IsEpipmat,T>;
#endif

template<typename FPT> class Segment_;
template<typename FPT> class Circle_;
template<typename FPT> class FRect_;
template<typename FPT> class Ellipse_;

namespace img {
struct SvgImage; // forward declaration
}

template<typename T>
using Point2d_ = base::LPBase<typ::IsPoint,T>;
template<typename T>
using Line2d_  = base::LPBase<typ::IsLine,T>;

template<typename T>
using PointPair1_ = std::pair<Point2d_<T>,Point2d_<T>>;
template<typename T1,typename T2>
using PointPair2_ = std::pair<Point2d_<T1>,Point2d_<T2>>;

template<typename T>
using CPolyline_ = base::PolylineBase<typ::IsClosed,T>;
template<typename T>
using OPolyline_ = base::PolylineBase<typ::IsOpen,T>;

/// A variant type, holding all possible types. Used to achieve runtime polymorphism
/**
See https://github.com/skramm/homog2d/blob/master/docs/homog2d_manual.md#section_rtp
*/
template<typename FPT>
using CommonType_ = std::variant<
	Segment_<FPT>,
	Point2d_<FPT>,
	Line2d_<FPT>,
	Circle_<FPT>,
	Ellipse_<FPT>,
	FRect_<FPT>,
	CPolyline_<FPT>,
	OPolyline_<FPT>
>;


//------------------------------------------------------------------
/// Holds drawing related code, independent of back-end library
namespace img {

<<<<<<< HEAD
=======
// forward declaration
//class DrawParams;

>>>>>>> fd4f03a8
/// Color type , see DrawParams
struct Color
{
	uint8_t r = 80;
	uint8_t g = 80;
	uint8_t b = 80;
	Color( uint8_t rr, uint8_t gg, uint8_t bb ): r(rr),g(gg),b(bb) {}
	Color() = default;

	friend std::ostream& operator << ( std::ostream& f, const Color& c )
	{
		f << "Color:" << (int)c.r << '-' << (int)c.g << '-' << (int)c.b;
		return f;
	}
};

/// Helper function, will generate a vector of \c nb random RGB colors
/**
- RGB values will be between \c minval and \c minval+coeff
*/
inline
std::vector<img::Color>
genRandomColors( size_t nb, int minval=20, int maxval=250 )
{
	if( maxval<=minval )
		HOMOG2D_THROW_ERROR_1( "Illegal values for minval and maxval" );
	std::vector<img::Color> vcol( nb );
	std::srand( std::time(nullptr) );

	for( size_t i=0; i<nb; i++ )
	{
		auto colR = 1.0*std::rand() / RAND_MAX * (maxval-minval) + minval;
		auto colG = 1.0*std::rand() / RAND_MAX * (maxval-minval) + minval;
		auto colB = 1.0*std::rand() / RAND_MAX * (maxval-minval) + minval;
		vcol[i] = img::Color(colR,colG,colB);
	}
	return vcol;
}

<<<<<<< HEAD
=======
/// A svg image as a wrapper around a string, see manual, "Drawing things" section
struct SvgImage
{
	std::ostringstream _svgString;
};

>>>>>>> fd4f03a8
//------------------------------------------------------------------
/// Point drawing style, see DrawParams
/**
\warning Check nextPointStyle() in case of added values here!
*/
enum class PtStyle: uint8_t
{
	Plus,   ///< "+" symbol
	Times,  ///< "times" symbol
	Star,   ///< "*" symbol
	Diam,   ///< diamond
	Dot     ///< dot (circle)
};

<<<<<<< HEAD
inline
const char* getString( PtStyle t )
{
	const char* s=0;
	switch( t )
	{
		case PtStyle::Plus:  s="Plus";  break;
		case PtStyle::Times: s="Times"; break;
		case PtStyle::Star:  s="Star";  break;
		case PtStyle::Diam:  s="Diam";  break;
		case PtStyle::Dot:   s="Dot";   break;
		default: assert(0);
	}
	return s;
}

=======
>>>>>>> fd4f03a8
//------------------------------------------------------------------
/// Draw parameters, independent of back-end library
class DrawParams
{
	template<typename T> friend class h2d::Circle_;
	template<typename T> friend class h2d::Segment_;
	template<typename T> friend class h2d::FRect_;
	template<typename T> friend class h2d::Ellipse_;
	template<typename T,typename U> friend class h2d::base::PolylineBase;
	template<typename T,typename U> friend class h2d::base::LPBase;

/// Inner struct, holds the values. Needed so we can assign a default value as static member
/// \todo 20240329 maybe we can merge parameters _ptDelta and _pointSize into a single one?
	struct Dp_values
	{
		Color       _color;
		int         _lineThickness = 1;
		int         _pointSize     = 4;
		int         _lineType      = 1; /// if OpenCv: 1 for cv::LINE_AA, 2 for cv::LINE_8
		uint8_t     _ptDelta       = 5;           ///< pixels, used for drawing points
		PtStyle     _ptStyle       = PtStyle::Plus;
		bool        _enhancePoint  = false;     ///< to draw selected points
		bool        _showPoints    = false;     ///< show the points (useful only for Segment_ and Polyline_)
		bool        _showIndex     = false;     ///< show the index as number
		int         _fontSize      = 20;        ///< font size for drawText()
		std::string _attrString;                ///< added attributes (SVG only)

/// Returns the point style following the current one
		PtStyle nextPointStyle() const
		{
			if( _ptStyle == PtStyle::Dot )
				return PtStyle::Plus;
			auto curr = static_cast<int>(_ptStyle);
			return static_cast<PtStyle>(curr+1);
		}
	};

	friend std::ostream& operator << ( std::ostream& f, const DrawParams& dp )
	{
		f << "-" << dp._dpValues._color
			<< "\n-line width=" << dp._dpValues._lineThickness
			<< "\n-pointSize=" << dp._dpValues._pointSize
			<< "\n-showPoints=" << dp._dpValues._showPoints
			<< "\n-fontSize=" << dp._dpValues._fontSize
			<< '\n';
		return f;
	}


public:
	Dp_values _dpValues;

private:
	static Dp_values& p_getDefault()
	{
		static Dp_values s_defValue;
		return s_defValue;
	}

public:
	DrawParams()
	{
		_dpValues = p_getDefault();
	}
	void setDefault()
	{
		p_getDefault() = this->_dpValues;
	}
	static void resetDefault()
	{
		p_getDefault() = Dp_values();
	}
	DrawParams& setPointStyle( PtStyle ps )
	{
		if( (int)ps > (int)PtStyle::Dot )
			throw std::runtime_error( "Error: invalid value for point style");
		_dpValues._ptStyle = ps;
		return *this;
	}
	DrawParams& setPointSize( uint8_t ps )
	{
		_dpValues._pointSize = ps;
		_dpValues._ptDelta = ps;
		return *this;
	}
	DrawParams& setThickness( uint8_t t )
	{
		_dpValues._lineThickness = t;
		return *this;
	}
	DrawParams& setColor( uint8_t r, uint8_t g, uint8_t b )
	{
		_dpValues._color = Color{r,g,b};
		return *this;
	}
	DrawParams& setColor( Color col )
	{
		_dpValues._color = col;
		return *this;
	}
	DrawParams& selectPoint()
	{
		_dpValues._enhancePoint = true;
		return *this;
	}
/// Set or unset the drawing of points (useful only for Segment_ and Polyline_)
	DrawParams& showPoints( bool b=true )
	{
		_dpValues._showPoints = b;
		return *this;
	}
/// Set font size for drawText()
	DrawParams& setFontSize( int value /* pixels */ )
	{
		assert( value > 1 );
		_dpValues._fontSize = value;
		return *this;
	}
/// Set or unset the drawing of points (useful only for Segment_ and Polyline_)
	DrawParams& showIndex( bool b=true )
	{
		_dpValues._showIndex = b;
		return *this;
	}

/// Add some specific SVG attributes (ignored for Opencv renderings)
/** \sa getAttrString() */
	DrawParams& setAttrString( std::string attr )
	{
		_dpValues._attrString = attr;
		return *this;
	}

	Color color() const
	{
		return _dpValues._color;
	}
<<<<<<< HEAD
=======

#ifdef HOMOG2D_USE_OPENCV
	cv::Scalar cvColor() const
	{
		return cv::Scalar( _dpValues._color.b, _dpValues._color.g, _dpValues._color.r );
	}
#endif // HOMOG2D_USE_OPENCV

private:
/// Checks if the user-given SVG attribute string (with \ref setAttrString() ) holds the fill="none" mention.
/**
This is because to have no filling, the object needs to have the fill="none" attribute, so the default
behavior is to always add that attribute.<br>
But then if the user wants some filling, then we would have both fill="none" and fill="somecolor",
and that would render the svg invalid.<br>
So the drawing code checks if user has added some filling, and if so, does not add the fill="none" attribute.
*/
	bool holdsFill() const
	{
		if( !_dpValues._attrString.empty() )
			if( _dpValues._attrString.find("fill=") != std::string::npos )
				return true;
		return false;
	}
/// \sa setAttrString()
	std::string getAttrString() const
	{
		if( _dpValues._attrString.empty() )
			return std::string();
		return _dpValues._attrString + ' ';
	}

	std::string getSvgRgbColor() const
	{
		std::ostringstream oss;
		oss << "rgb("
			<< (int)_dpValues._color.r << ','
			<< (int)_dpValues._color.g << ','
			<< (int)_dpValues._color.b
			<< ')';
		return oss.str();
	}

}; // class DrawParams

//------------------------------------------------------------------
/// Opaque data structure, will hold the image type, depending on back-end library.
/// This type is the one used in all the drawing functions.
/**
At present the two allowed types are cv::Mat
(external Opencv library, requires the symbol HOMOG2D_USE_OPENCV to be defined)
or SvgImage (no dependency)
*/
template<typename T>
class Image
{
private:
	T      _realImg;
	size_t _width  = 500;
	size_t _height = 500;
	bool   _isInitialized = false;

public:
	Image() = default;
	Image( T& m ): _realImg(m)
	{}
/// Returns a reference on the underlying image
	T& getReal()
	{
		return _realImg;
	}
/// Returns a const reference on the underlying image
	const T& getReal() const
	{
		return _realImg;
	}
	bool isInit() const
	{
		return _isInitialized;
	}

	std::pair<size_t,size_t> size() const
	{
		return std::make_pair( _width, _height );
	}
/// That constructor is the default, shouln't be instanciated, see specializations
	Image( size_t, size_t )
	{
		assert(0);
//		static_assert( detail::AlwaysFalse<std::false_type>::value, "no concrete implementation available" );
//		static_assert( std::false_type, "no concrete implementation available" );
	}

	void svgInit()
	{
		_isInitialized = true; // default implementation, for opencv
	}

	void setSize( size_t width, size_t height );

	void write( std::string ) const // will be specialized
	{
		assert(0);
	}

	int cols() const { return _width; }
	int rows() const { return _height; }
	void clear( Color c=Color(255,255,255) )                  { clear(c.r,c.g,c.b); }

	void clear( uint8_t, uint8_t, uint8_t )
	{
		assert(0);
	}
	void clear( uint8_t )
	{
		assert(0);
	}
	void drawText( std::string, Point2d_<float>, img::DrawParams dp=img::DrawParams() );

	template<typename U>
	void draw( const U& object, img::DrawParams dp=img::DrawParams() );
	template<typename U,typename V>
	void draw( const std::pair<U,V>& p_objects, img::DrawParams dp=img::DrawParams() );


#ifdef HOMOG2D_USE_OPENCV
/// Show image on window \c wname (not available for SVG !)
	void show( std::string wname )
	{
		cv::imshow( wname, _realImg );
	}
private:
	void p_setSize( size_t width, size_t height )
	{
		_width  = width;
		_height = height;
		_realImg.create( (int)height, (int)width, CV_8UC3 );
		clear();
	}
#endif
};

#ifdef HOMOG2D_USE_OPENCV
template <>
inline
Image<cv::Mat>::Image( size_t width, size_t height )
{
	p_setSize( width, height );
}

template <>
inline
void
Image<cv::Mat>::setSize( size_t width, size_t height )
{
	p_setSize( width, height );
}
#endif

template <typename T>
void
Image<T>::setSize( size_t width, size_t height )
{
	_width = width;
	_height = height;
}


template <>
inline
void
Image<SvgImage>::svgInit()
{
	_realImg._svgString << "<svg version=\"1.1\" width=\"" << _width
		<< "\" height=\"" << _height
		<< "\" style=\"background-color:white;\" xmlns=\"http://www.w3.org/2000/svg\">\n"
		<< "<style>\n"
		<< ".txt1 { font: bold 12px sans-serif; };\n"   // text style, you can change or add classes as required
		<< "</style>\n";
/*		<< "<defs>\n"
		<< "<marker id=\"dot\" viewBox=\"0 0 10 10\" refX=\"5\" refY=\"5\" "  // marker for polyline points drawing
		<< "markerWidth=\"5\" markerHeight=\"5\">"
		<< "<circle cx=\"5\" cy=\"5\" r=\"3\" fill=\"red\" />"
		<< "</marker>\n</defs>\n";*/
	_isInitialized = true;
}

template <>
inline
Image<SvgImage>::Image( size_t width, size_t height )
{
	setSize( width, height );
}

template <>
inline
void
Image<SvgImage>::write( std::string fname ) const
{
	assert( isInit() );
	std::ofstream file( fname );
	if( !file.is_open() )
	{
		HOMOG2D_THROW_ERROR_1( "unable to open output file '" + fname + "'" );
	}
	file << _realImg._svgString.str();
	file << "</svg>\n";
}

template <>
inline
void
Image<SvgImage>::clear( uint8_t, uint8_t, uint8_t )
{
	_realImg._svgString.str("");
	_realImg._svgString.clear();
	_isInitialized = false;
}
>>>>>>> fd4f03a8

#ifdef HOMOG2D_USE_OPENCV
template <>
inline
void
Image<cv::Mat>::clear( uint8_t r, uint8_t g, uint8_t b )
{
	_realImg = cv::Scalar(b,g,r);
}
template <>
inline
void
Image<cv::Mat>::clear( uint8_t col )
{
	_realImg = cv::Scalar(col,col,col);
}

template <>
inline
void
Image<cv::Mat>::write( std::string fname ) const
{
	cv::imwrite( fname, _realImg );
}
#endif // HOMOG2D_USE_OPENCV

inline
const char* getString( PtStyle t )
{
	const char* s=0;
	switch( t )
	{
		case PtStyle::Plus:  s="Plus";  break;
		case PtStyle::Times: s="Times"; break;
		case PtStyle::Star:  s="Star";  break;
		case PtStyle::Diam:  s="Diam";  break;
		case PtStyle::Dot:   s="Dot";   break;
		default: assert(0);
	}
	return s;
}


/// A svg image as a wrapper around a string, see manual, "Drawing things" section
struct SvgImage
{
	std::ostringstream _svgString;
};

//------------------------------------------------------------------
/// Opaque data structure, will hold the image type, depending on back-end library.
/// This type is the one used in all the drawing functions.
/**
At present the two allowed types are cv::Mat
(external Opencv library, requires the symbol HOMOG2D_USE_OPENCV to be defined)
or SvgImage (no dependency)
*/
template<typename T>
class Image
{
private:
	T      _realImg;
	size_t _width  = 500;
	size_t _height = 500;
	bool   _isInitialized = false;

public:
	Image() = default;
	Image( T& m ): _realImg(m)
	{}
/// Returns a reference on the underlying image
	T& getReal()
	{
		return _realImg;
	}
/// Returns a const reference on the underlying image
	const T& getReal() const
	{
		return _realImg;
	}
	bool isInit() const
	{
		return _isInitialized;
	}

	std::pair<size_t,size_t> size() const
	{
		return std::make_pair( _width, _height );
	}
	Image( size_t, size_t )
	{
		assert(0);
//		static_assert( detail::AlwaysFalse<std::false_type>::value, "no concrete implementation available" );
//		static_assert( std::false_type, "no concrete implementation available" );
	}

	void svgInit()
	{
		_isInitialized = true; // default implementation, for opencv
	}

	void setSize( size_t width, size_t height );

	void write( std::string ) const // will be specialized
	{
		assert(0);
	}

	int cols() const { return _width; }
	int rows() const { return _height; }
	void clear( Color c=Color(255,255,255) )                  { clear(c.r,c.g,c.b); }

	void clear( uint8_t, uint8_t, uint8_t )
	{
		assert(0);
	}
	void clear( uint8_t )
	{
		assert(0);
	}
	void drawText( std::string, Point2d_<float>, img::DrawParams dp=img::DrawParams() );

	template<typename U>
	void draw( const U& object, img::DrawParams dp=img::DrawParams() );
	template<typename U,typename V>
	void draw( const std::pair<U,V>& p_objects, img::DrawParams dp=img::DrawParams() );


#ifdef HOMOG2D_USE_OPENCV
/// Show image on window \c wname (not available for SVG !)
	void show( std::string wname )
	{
		cv::imshow( wname, _realImg );
	}
private:
	void p_setSize( size_t width, size_t height )
	{
		_width  = width;
		_height = height;
		_realImg.create( (int)height, (int)width, CV_8UC3 );
		clear();
	}
#endif
};

#ifdef HOMOG2D_USE_OPENCV
template <>
inline
Image<cv::Mat>::Image( size_t width, size_t height )
{
	p_setSize( width, height );
}

template <>
inline
void
Image<cv::Mat>::setSize( size_t width, size_t height )
{
	p_setSize( width, height );
}
#endif

template <typename T>
void
Image<T>::setSize( size_t width, size_t height )
{
	_width = width;
	_height = height;
}


template <>
inline
void
Image<SvgImage>::svgInit()
{
	_realImg._svgString << "<svg version=\"1.1\" width=\"" << _width
		<< "\" height=\"" << _height
		<< "\" style=\"background-color:white;\" xmlns=\"http://www.w3.org/2000/svg\">\n"
		<< "<style>\n"
		<< ".txt1 { font: bold 12px sans-serif; };\n"   // text style, you can change or add classes as required
		<< "</style>\n";
/*		<< "<defs>\n"
		<< "<marker id=\"dot\" viewBox=\"0 0 10 10\" refX=\"5\" refY=\"5\" "  // marker for polyline points drawing
		<< "markerWidth=\"5\" markerHeight=\"5\">"
		<< "<circle cx=\"5\" cy=\"5\" r=\"3\" fill=\"red\" />"
		<< "</marker>\n</defs>\n";*/
	_isInitialized = true;
}

template <>
inline
Image<SvgImage>::Image( size_t width, size_t height )
{
	setSize( width, height );
}

template <>
inline
void
Image<SvgImage>::write( std::string fname ) const
{
	assert( isInit() );
	std::ofstream file( fname );
	if( !file.is_open() )
	{
		HOMOG2D_THROW_ERROR_1( "unable to open output file '" + fname + "'" );
	}
	file << _realImg._svgString.str();
	file << "</svg>\n";
}

template <>
inline
void
Image<SvgImage>::clear( uint8_t, uint8_t, uint8_t )
{
	_realImg._svgString.str("");
	_realImg._svgString.clear();
	_isInitialized = false;
}

#ifdef HOMOG2D_USE_OPENCV
template <>
inline
void
Image<cv::Mat>::clear( uint8_t r, uint8_t g, uint8_t b )
{
	_realImg = cv::Scalar(b,g,r);
}
template <>
inline
void
Image<cv::Mat>::clear( uint8_t col )
{
	_realImg = cv::Scalar(col,col,col);
}

template <>
inline
void
Image<cv::Mat>::write( std::string fname ) const
{
	cv::imwrite( fname, _realImg );
}
#endif // HOMOG2D_USE_OPENCV

template<typename IMG>
template<typename U>
void Image<IMG>::draw( const U& object, img::DrawParams dp )
{
	object.draw( *this, dp );
}

template<typename IMG>
template<typename U,typename V>
void Image<IMG>::draw( const std::pair<U,V>& pairp, img::DrawParams dp )
{
	pairp.first.draw( *this, dp );
	pairp.second.draw( *this, dp );
}

} // namespace img


/////////////////////////////////////////////////////////////////////////////
// SECTION  - PUBLIC ENUM DECLARATIONS
/////////////////////////////////////////////////////////////////////////////

/// Used in base::PolylineBase_::rotate() member function
enum class Rotate: int8_t
{
	CCW,      ///< Counter ClockWise rotation
	CW,       ///< ClockWise rotation
	Full,     ///< 180° rotation
	VMirror,  ///< vertical symmetry
	HMirror   ///< horizontal symmetry
};

enum class CardDir: int8_t { Bottom,Top, Left, Right };

/// Used in Line2d::getValue() and getOrthogonalLine()
enum class GivenCoord: uint8_t { X, Y };

/// Used in line constructor, to instanciate a H or V line, see base::LPBase( LineDir, T )
enum class LineDir: uint8_t { H, V };

/// Type of Root object, see rtp::Root::type().
/// Maybe printed out with getString()
enum class Type: uint8_t { Line2d, Point2d, Segment, FRect, Circle, Ellipse, OPolyline, CPolyline };

/// Type of underlying floating point, see LPBase::dtype().
/// Maybe printed out with getString()
enum class Dtype: uint8_t {
	Float, Double, LongDouble,
	Other,  // ?
#ifdef HOMOG2D_USE_TTMATH
	Ttmath  ///< only if HOMOG2D_USE_TTMATH is defined, see manual
#endif
};

/// Returns stringified version of \ref type()
inline
const char* getString( Type t )
{
	const char* s=0;
	switch( t )
	{
		case Type::Line2d:     s="Line2d";    break;
		case Type::Point2d:    s="Point2d";   break;
		case Type::Segment:    s="Segment";   break;
		case Type::FRect:      s="FRect";     break;
		case Type::Circle:     s="Circle";    break;
		case Type::Ellipse:    s="Ellipse";   break;
		case Type::OPolyline:  s="OPolyline"; break;
		case Type::CPolyline:  s="CPolyline"; break;
		assert(0);
	}
	return s;
}

//------------------------------------------------------------------
/// Holds functors, used to  manage runtime polymorphism using \c std::variant
namespace fct {

//------------------------------------------------------------------
/// A functor to get the type of an object in a std::variant, call with std::visit()
/**
\sa CommonType_
\sa type()
*/
struct TypeFunct
{
	template<typename T>
	Type operator ()(const T& a)
	{
		return a.type();
	}
};

//------------------------------------------------------------------
/// A functor to get the length of an object in a std::variant, call with std::visit()
/**
\sa CommonType_
\sa length()
*/
struct LengthFunct
{
	template<typename T>
	HOMOG2D_INUMTYPE operator ()(const T& a)
	{
		return a.length();
	}
};

//------------------------------------------------------------------
/// A functor to get the area of an object in a std::variant, call with std::visit()
/**
\sa CommonType_
\sa area()
*/
struct AreaFunct
{
	template<typename T>
	HOMOG2D_INUMTYPE operator ()(const T& a)
	{
		return a.area();
	}
};

//------------------------------------------------------------------
/// A functor used to apply a homography matrix to an object
template<typename FPT>
class TransformFunct
{
public:
	TransformFunct( const Homogr_<FPT>& h ): _h(h)
	{}

	template<typename T>
	CommonType_<FPT> operator ()(const T& a)
	{
		return CommonType_<FPT>{_h * a};
	}

private:
	const Homogr_<FPT>& _h;
};

//------------------------------------------------------------------
/// A functor used to draw objects. To use with std::variant and std::visit()
template<typename IMG>
struct DrawFunct
{
	DrawFunct(
		img::Image<IMG>& img,
		img::DrawParams dp=img::DrawParams()
	): _img(img), _drawParams(dp)
	{}
	img::Image<IMG>&      _img;
	const img::DrawParams _drawParams;

	template<typename T>
	void operator ()(const T& a)
	{
		a.draw( _img, _drawParams );
	}
};


//------------------------------------------------------------------
/// Convert std::variant object into the underlying type
/**
source: https://stackoverflow.com/a/72955535/193789
*/
template<typename... Ts>
struct VariantUnwrapper
{
    const std::variant<Ts...>& var;

    template <typename T>
    operator T() { return std::get<T>(var); }
};

#if __cplusplus < 202002L
/// Fix for the above VariantUnwrapper for C++17
/**
(may be removed when we switch to C++20)
\sa VariantUnwrapper
*/
template<typename... Ts>
VariantUnwrapper( const std::variant<Ts...>& ) -> VariantUnwrapper<Ts...>;
#endif

} // namespace fct


inline
const char* getString( Dtype t )
{
	const char* s=0;
	switch( t )
	{
		case Dtype::Float:      s="Float";      break;
		case Dtype::Double:     s="Double";     break;
		case Dtype::LongDouble: s="LongDouble"; break;
		case Dtype::Other:      s="Other";      break;
#ifdef HOMOG2D_USE_TTMATH
		case Dtype::Ttmath:     s="ttmath";     break;
#endif
		assert(0);
	}
	return s;
}


//------------------------------------------------------------------
/// Holds private stuff
namespace priv {

/// Implementation of dsize(), returns nb of bits of mantissa and exponent (default implementation)
	template<typename T>
	inline
	std::pair<int,int> impl_dsize( const detail::DataFpType<T>& )
	{
		return std::make_pair(
			std::numeric_limits<T>::digits,
			sizeof(T)*8-std::numeric_limits<T>::digits-1
		);
	}

	inline
	Dtype impl_dtype( const detail::DataFpType<float>& )
	{
		return Dtype::Float;
	}
	inline
	Dtype impl_dtype( const detail::DataFpType<double>& )
	{
		return Dtype::Double;
	}
	inline
	Dtype impl_dtype( const detail::DataFpType<long double>& )
	{
		return Dtype::LongDouble;
	}
	template<typename T>
	inline
	Dtype impl_dtype( const detail::DataFpType<T>& )
	{
		return Dtype::Other;
	}
#ifdef HOMOG2D_USE_TTMATH
/// Implementation for ttmath types
	template<long unsigned int M, long unsigned int E>
	inline
	Dtype impl_dtype( const detail::DataFpType<ttmath::Big<M,E>>& )
	{
		return Dtype::Ttmath;
	}
/// Implementation for ttmath types
	template<long unsigned int M, long unsigned int E>
	inline
	std::pair<int,int> impl_dsize( const detail::DataFpType<ttmath::Big<M,E>>& )
	{
		return std::make_pair( M*sizeof(size_t)*8, E*sizeof(size_t)*8 );
	}

#endif
} // namespace priv


//------------------------------------------------------------------
/// Holds threshold values and api to access these
namespace thr {

static HOMOG2D_INUMTYPE& nullDistance()
{
	static HOMOG2D_INUMTYPE s_zeroDistance = HOMOG2D_THR_ZERO_DIST;
	return s_zeroDistance;
}
static HOMOG2D_INUMTYPE& nullOrthogDistance()
{
	static HOMOG2D_INUMTYPE s_zeroOrthoDistance = HOMOG2D_THR_ZERO_ORTHO_DIST;
	return s_zeroOrthoDistance;
}
static HOMOG2D_INUMTYPE& nullAngleValue()
{
	static HOMOG2D_INUMTYPE s_zeroAngleValue = HOMOG2D_THR_ZERO_ANGLE;
	return s_zeroAngleValue;
}

static HOMOG2D_INUMTYPE& nullDenom()
{
	static HOMOG2D_INUMTYPE _zeroDenom = HOMOG2D_THR_ZERO_DENOM;
	return _zeroDenom;
}

static HOMOG2D_INUMTYPE& nullDeter()
{
	static HOMOG2D_INUMTYPE _zeroDeter = HOMOG2D_THR_ZERO_DETER;
	return _zeroDeter;
}

/// This one is used for the Welzl minimum enclosing circle
static bool& doNotCheckRadius()
{
	static bool _doNotCheckRadius = false;
	return _doNotCheckRadius;
}

/// Helper function, could be needed
inline
void printThresholds( std::ostream& f )
{
	f << "homog2d: current threshold values:"
		<< "\n  -nullDistance()="       << nullDistance()
		<< "\n  -nullOrthogDistance()=" << nullOrthogDistance()
		<< "\n  -nullAngleValue()="     << nullAngleValue()
		<< "\n  -nullDenom()="          << nullDenom()
		<< "\n  -nullDeter()="          << nullDeter()
		<< '\n';
}

} // namespace thr

// forward declaration
namespace base {
template<typename LP,typename FPT>
auto
operator << ( std::ostream&, const h2d::base::LPBase<LP,FPT>& )
-> std::ostream&;

template<typename T1,typename T2>
auto
operator << ( std::ostream&, const h2d::base::PolylineBase<T1,T2>& )
-> std::ostream&;
}

// forward declaration, related to https://github.com/skramm/homog2d/issues/2
template<typename T,typename U>
Line2d_<T>
operator * ( const Homogr_<U>&, const Line2d_<T>& );

namespace detail {

// forward declaration
template<typename FPT1,typename FPT2,typename FPT3>
void
product( Matrix_<FPT1>&, const Matrix_<FPT2>&, const Matrix_<FPT3>& );


//------------------------------------------------------------------
template<typename FPT1,typename FPT2>
bool
shareCommonCoord( const Point2d_<FPT1>& p1, const Point2d_<FPT2>& p2 )
{
	if(
		   homog2d_abs( p1.getX() - p2.getX() ) < thr::nullOrthogDistance()
		|| homog2d_abs( p1.getY() - p2.getY() ) < thr::nullOrthogDistance()
	)
		return true;
	return false;
}

//------------------------------------------------------------------
/// Private free function, get top-left and bottom-right points from two arbitrary points
/** Throws if one of the coordinates is equal to the other (x1=x2 or y1=y2)*/
template<typename FPT>
PointPair1_<FPT>
getCorrectPoints( const Point2d_<FPT>& p0, const Point2d_<FPT>& p1 )
{
#ifndef HOMOG2D_NOCHECKS
	if( shareCommonCoord( p0, p1 ) )
		HOMOG2D_THROW_ERROR_1(
			"a coordinate of the 2 points is identical, does not define a rectangle:\n p0=" << p0 << " p1=" << p1
		);
#endif
	Point2d_<FPT> p00( std::min(p0.getX(), p1.getX()), std::min(p0.getY(), p1.getY()) );
	Point2d_<FPT> p11( std::max(p0.getX(), p1.getX()), std::max(p0.getY(), p1.getY()) );
	return std::make_pair( p00, p11 );
}

template<typename T>
using matrix_t = std::array<std::array<T,3>,3>;


//------------------------------------------------------------------
/// Common templated class for all the geometric primitives
template<typename FPT>
class Common
{
public:
/// Get numerical data type as a Dtype value, can be stringified with h2d::getString(Dtype)
/// \sa h2d::dtype( const T& )
	Dtype dtype() const
	{
		return priv::impl_dtype( detail::DataFpType<FPT>() );
	}
/// Get data size expressed as number of bits for, respectively, mantissa and exponent.
/// \sa h2d::dsize(const T&)
	std::pair<int,int> dsize() const
	{
		return priv::impl_dsize( detail::DataFpType<FPT>() );
	}
/// This function is a fallback for all sub-classes that do not provide such a method.
/**
It is necessary in a runtime polymorphism context, as we would have build failures if a given type
disallows providing such a method
(for example, when trying to check if some object is inside an open polyline, which makes no sense).
*/
	template<typename T>
	constexpr bool isInside( const Common<T>& ) const
	{
		HOMOG2D_START;
		return false;
	}

/// Fallback for classes not implementing this
/// \todo 20240327: this class is inherited by HMatrix... on which the concept of bounding box makes no sense!
/// Fix this.
	template<typename T>
	FRect_<T> getBB() const
	{
		HOMOG2D_THROW_ERROR_1( "unable to compute BB for object of type " << getString(this->type) );
		return FRect_<T>(); // to avoid a compile warning
	}

	size_t size() const
	{
		return 0;
	}
}; // class Common

} // namespace detail

//------------------------------------------------------------------
#ifdef HOMOG2D_ENABLE_PRTP

/// Holds pointer-based runtime polymorphism stuff
namespace rtp {

/// Non-templated root class, to achieve dynamic (runtime) polymorphism
/**
Only exists if symbol \c HOMOG2D_ENABLE_PRTP is defined, see
<a href="md_docs_homog2d_manual.html#build_options">build options</a>.
*/
class Root
{
public:
	virtual void draw( img::Image<img::SvgImage>&, img::DrawParams dp=img::DrawParams() ) const = 0;
#ifdef HOMOG2D_USE_OPENCV
	virtual void draw( img::Image<cv::Mat>&, img::DrawParams dp=img::DrawParams() ) const = 0;
#endif
	virtual HOMOG2D_INUMTYPE length() const = 0;
	virtual HOMOG2D_INUMTYPE area()   const = 0;
	virtual Type type()               const = 0;

	friend std::ostream& operator << ( std::ostream& f, const Root& p );
	virtual ~Root() {}
};

} // namespace rtp

#endif

namespace detail {
//------------------------------------------------------------------
/// A simple wrapper over a 3x3 matrix, provides root functionalities
/**
Homogeneous (thus the 'mutable' attribute).

\todo 20240326: we might need to add another level of inheritance.
This class inherits \c Common, which is designed to be inherited geometric primitives and as such holds
member function that cannot be used on a matrix !
(example: isInside() )
<br>
So either we remove the latter function and find a way to put it somewhere else, either we create another intermediate class.
*/
template<typename FPT>
class Matrix_: public Common<FPT>
{
	template<typename T> friend class Matrix_;

	template<typename T1,typename T2,typename FPT1,typename FPT2>
	friend void
	product( base::LPBase<T1,FPT1>&, const detail::Matrix_<FPT2>&, const base::LPBase<T2,FPT1>& );

	template<typename FPT1,typename FPT2,typename FPT3>
	friend void
	product( Matrix_<FPT1>&, const Matrix_<FPT2>&, const Matrix_<FPT3>& );

protected:
	mutable matrix_t<FPT> _mdata;
	mutable bool          _isNormalized = false;

public:
/// Constructor
	Matrix_()
	{
		p_fillZero();
	}

/// Copy-Constructor
	template<typename FPT2>
	Matrix_( const Matrix_<FPT2>& other )
	{
		for( int i=0; i<3; i++ )
			for( int j=0; j<3; j++ )
				_mdata[i][j] = other._mdata[i][j];
		_isNormalized = other._isNormalized;
	}

	matrix_t<FPT>&       getRaw()       { return _mdata; }
	const matrix_t<FPT>& getRaw() const { return _mdata; }

/*	template<typename T>
	void set( size_t r, size_t c, T v )
	{
		#ifndef HOMOG2D_NOCHECKS
			HOMOG2D_CHECK_ROW_COL;
		#endif
		_mdata[r][c] = v;
	}*/

	const FPT& value( size_t r, size_t c ) const
	{
		#ifndef HOMOG2D_NOCHECKS
			HOMOG2D_CHECK_ROW_COL;
		#endif
		return _mdata[r][c];
	}
	FPT& value( size_t r, size_t c )
	{
		#ifndef HOMOG2D_NOCHECKS
			HOMOG2D_CHECK_ROW_COL;
		#endif
		return _mdata[r][c];
	}

/// Return determinant of matrix
/**
See https://en.wikipedia.org/wiki/Determinant
*/
	HOMOG2D_INUMTYPE determ() const
	{
		auto det = _mdata[0][0] * p_det2x2( {1,1, 1,2, 2,1, 2,2} );
		det     -= _mdata[0][1] * p_det2x2( {1,0, 1,2, 2,0, 2,2} );
		det     += _mdata[0][2] * p_det2x2( {1,0, 1,1, 2,0, 2,1} );
		return det;
	}

/// Transpose and return matrix
	Matrix_& transpose()
	{
		matrix_t<FPT> out;
		for( int i=0; i<3; i++ )
			for( int j=0; j<3; j++ )
				out[i][j] = _mdata[j][i];
		_mdata = out;
		_isNormalized = false;
		return *this;
	}

/// Inverse matrix
	Matrix_& inverse()
	{
		auto det = determ();
		if( homog2d_abs(det) < thr::nullDeter() )
			HOMOG2D_THROW_ERROR_1( "matrix is not invertible, det=" << std::scientific << homog2d_abs(det) );

		auto adjugate = p_adjugate();
		p_divideAll(adjugate, det);
		_mdata = adjugate._mdata;
		_isNormalized = false;
		return *this;
	}
	bool isNormalized() const { return _isNormalized; }

protected:
	void p_normalize( int r, int c ) const
	{
#ifndef HOMOG2D_NOCHECKS
		if( std::fabs(_mdata[r][c]) < thr::nullDenom() )
			HOMOG2D_THROW_ERROR_1(
				"Unable to normalize matrix, value at ("
					<< r << ',' << c << ") less than " << thr::nullDenom()
			);
#endif
		p_divideBy( r, c );
		if( std::signbit( _mdata[r][c] ) )
			for( auto& li: _mdata )
				for( auto& e: li )
					e = -e;
		_isNormalized = true;
	}

/// Divide all elements by the value at (r,c), used for normalization.
/** No need to check value, done by caller */
	void p_divideBy( size_t r, size_t c ) const
	{
//		assert( std::fabs( _mdata[r][c] ) > 1000*std::numeric_limits<FPT>::epsilon() );
		for( auto& li: _mdata )
			for( auto& e: li )
				e /= _mdata[r][c];
	}

	void p_fillZero()
	{
		for( auto& li: _mdata )
			for( auto& e: li )
				e = 0.;
	}
	void p_fillEye()
	{
		p_fillZero();
		_mdata[0][0] = 1.;
		_mdata[1][1] = 1.;  // "eye" matrix => unit transformation
		_mdata[2][2] = 1.;
	}

	template<typename T>
	void p_fillWith( const T& in )
	{
		for( auto i=0; i<3; i++ )
			for( auto j=0; j<3; j++ )
				_mdata[i][j] = in[i][j];
		_isNormalized = false;
	}

/// Divide all elements of \c mat by \c value
	template<typename FPT2>
	void p_divideAll( detail::Matrix_<FPT>& mat, FPT2 value ) const
	{
		for( int i=0; i<3; i++ )
			for( int j=0; j<3; j++ )
				mat._mdata[i][j] /= value;
		_isNormalized = false;
	}
	template<typename T1,typename T2>
	friend Matrix_<T1> operator * ( const Matrix_<T1>&, const Matrix_<T2>& );

private:
	HOMOG2D_INUMTYPE p_det2x2( const std::vector<int>& v ) const
	{
		auto det = static_cast<HOMOG2D_INUMTYPE>( _mdata[v[0]][v[1]] ) * _mdata[v[6]][v[7]];
		det -=     static_cast<HOMOG2D_INUMTYPE>( _mdata[v[2]][v[3]] ) * _mdata[v[4]][v[5]];
		return det;
	}
/// Computes adjugate matrix, see https://en.wikipedia.org/wiki/Adjugate_matrix#3_%C3%97_3_generic_matrix
	detail::Matrix_<FPT> p_adjugate() const
	{
		detail::Matrix_<FPT> mat_out;
		matrix_t<FPT>& out = mat_out._mdata;

		out[ 0 ][ 0 ] =  p_det2x2( {1,1, 1,2, 2,1, 2,2} );
		out[ 0 ][ 1 ] = -p_det2x2( {0,1, 0,2, 2,1, 2,2} );
		out[ 0 ][ 2 ] =  p_det2x2( {0,1, 0,2, 1,1, 1,2} );

		out[ 1 ][ 0 ] = -p_det2x2( {1,0, 1,2, 2,0, 2,2} );
		out[ 1 ][ 1 ] =  p_det2x2( {0,0, 0,2, 2,0, 2,2} );
		out[ 1 ][ 2 ] = -p_det2x2( {0,0, 0,2, 1,0, 1,2} );

		out[ 2 ][ 0 ] =  p_det2x2( {1,0, 1,1, 2,0, 2,1} );
		out[ 2 ][ 1 ] = -p_det2x2( {0,0, 0,1, 2,0, 2,1} );
		out[ 2 ][ 2 ] =  p_det2x2( {0,0, 0,1, 1,0, 1,1} );

		return mat_out;
	}

	friend std::ostream&
	operator << ( std::ostream& f, const Matrix_& h )
	{
		for( const auto& li: h._mdata )
		{
			f << "| ";
			for( const auto& e: li )
				f << std::setw(6) << e << ' ';
			f << " |\n";
		}
		return f;
	}

}; // class Matrix_

template<typename T1,typename T2,typename FPT1,typename FPT2>
void
product( base::LPBase<T1,FPT1>&, const detail::Matrix_<FPT2>&, const base::LPBase<T2,FPT1>& );

template<typename T1,typename T2>
Matrix_<T1> operator * ( const Matrix_<T1>& h1, const Matrix_<T2>& h2 )
{
//	HOMOG2D_START;
	Matrix_<T1> out;
	product( out, h1, h2 );
	return out;
}

} // namespace detail

namespace trait {
template<typename> struct IsBigNumType : std::false_type {};
#ifdef HOMOG2D_USE_TTMATH
template<int T1,int T2> struct IsBigNumType<ttmath::Big<T1,T2>> : std::true_type {};
#endif

} // namespace trait

//------------------------------------------------------------------
/// A 2D homography, defining a planar transformation
/**
To define an affine or rigid transformation, you can use:
- setRotation()
- setTranslation()
- setScale()

To add an affine or rigid transformation to the current one, you can use:
- addRotation()
- addTranslation()
- addScale()

To return to unit transformation, use init()

Implemented as a 3x3 matrix

Templated by Floating-Point Type (FPT) and by type M (typ::IsEpipmat or typ::IsHomogr)
 */
template<typename M,typename FPT>
class Hmatrix_ : public detail::Matrix_<FPT>
{
	template<typename T1,typename T2> friend class LPBase;

	template<typename T,typename U>
	friend Line2d_<T>
	operator * ( const Homogr_<U>&, const Line2d_<T>& );

	template<typename T,typename U>
	friend Point2d_<T>
	operator * ( const Homogr_<U>&, const Point2d_<T>& );

	template<typename T,typename U,typename V>
	friend base::LPBase<typename detail::HelperPL<T>::OtherType,V>
	operator * ( const Hmatrix_<typ::IsEpipmat,U>& h, const base::LPBase<T,V>& in );

public:

/// \name Constructors
///@{

	/// Default constructor, initialize to unit transformation
	Hmatrix_()
	{
		init();
	}

/// Constructor, set homography to a rotation matrix of angle \c val
	template<typename T>
	explicit Hmatrix_( T val )
	{
		HOMOG2D_CHECK_IS_NUMBER(T);
		init();
		setRotation( val );
	}

/// Constructor, set homography to a translation matrix ( see Hmatrix_( T ) )
	template<typename T1,typename T2>
	explicit Hmatrix_( T1 tx, T2 ty )
	{
		HOMOG2D_CHECK_IS_NUMBER(T1);
		HOMOG2D_CHECK_IS_NUMBER(T2);
		init();
		setTranslation( tx, ty );
	}

/// Constructor, used to fill with a vector of vector matrix
/** \warning
- Input matrix \b must be 3 x 3, but type can be anything that can be copied to \c double
- no checking is done on validity of matrix as an homography.
Thus some assert can get triggered elsewhere.
*/
	template<typename T>
	Hmatrix_( const std::vector<std::vector<T>>& in )
	{
#ifndef HOMOG2D_NOCHECKS
		HOMOG2D_CHECK_IS_NUMBER(T);
		if( in.size() != 3 )
			HOMOG2D_THROW_ERROR_1( "Invalid line size for input: " << in.size() );
		for( auto li: in )
			if( li.size() != 3 )
				HOMOG2D_THROW_ERROR_1( "Invalid column size for input: " << li.size() );
#endif
		detail::Matrix_<FPT>::p_fillWith( in );
		normalize();
	}

/// Constructor, used to fill with a std::array
	template<typename T>
	Hmatrix_( const std::array<std::array<T,3>,3>& in )
	{
		HOMOG2D_CHECK_IS_NUMBER(T);
		detail::Matrix_<FPT>::p_fillWith( in );
		normalize();
	}

/// Copy-constructor
	Hmatrix_( const Hmatrix_<M,FPT>& other )
		: detail::Matrix_<FPT>( other)
		, _hasChanged   ( true )
		, _hmt          (  nullptr )
	{
		detail::Matrix_<FPT>::getRaw() = other.getRaw();
	}

#ifdef HOMOG2D_USE_OPENCV
/// Constructor used to initialise with a cv::Mat, call the assignment operator
	Hmatrix_( const cv::Mat& mat )
	{
		*this = mat;
	}
#endif

///@}

/// Assignment operator
	Hmatrix_& operator = ( const Hmatrix_<M,FPT>& other )
	{
		if( this != &other )
			detail::Matrix_<FPT>::getRaw() = other.getRaw();
		_hasChanged = true;
		return *this;
	}

/// Inverse matrix
	Hmatrix_& inverse()
	{
		detail::Matrix_<FPT>::inverse();
		normalize();
		return *this;
	}

#if 0
/// Setter \warning No normalization is done, as this can be done
/// several times to store values, we therefore must not normalize in between
	template<typename T>
	void set(
		size_t r, ///< row
		size_t c, ///< col
		T      v  ///< value
	)
	{
		#ifndef HOMOG2D_NOCHECKS
			HOMOG2D_CHECK_ROW_COL;
		#endif
		_data[r][c] = v;
		_isNormalized = false;
		_hasChanged = true;
	}

/// Getter
	FPT get( size_t r, size_t c ) const
	{
		#ifndef HOMOG2D_NOCHECKS
			HOMOG2D_CHECK_ROW_COL;
		#endif
		return _data[r][c];
	}

	detail::Matrix_<FPT>&       getMat()       { return static_cast<detail::Matrix_<FPT>>(*this); }
	const detail::Matrix_<FPT>& getMat() const { return static_cast<detail::Matrix_<FPT>>(*this); }
#endif // 0

	void init()
	{
		impl_mat_init0( detail::BaseHelper<M>() );
	}

/// \name Adding/assigning a transformation
///@{

/// Adds a translation \c tx,ty to the matrix
	template<typename T>
	Hmatrix_& addTranslation( T tx, T ty )
	{
		HOMOG2D_CHECK_IS_NUMBER(T);
		Hmatrix_ out;
		out.setTranslation( tx, ty );
		*this = out * *this;
		return *this;
	}
/// Sets the matrix as a translation \c tx,ty
	template<typename T1,typename T2>
	Hmatrix_& setTranslation( T1 tx, T2 ty )
	{
		HOMOG2D_CHECK_IS_NUMBER(T1);
		HOMOG2D_CHECK_IS_NUMBER(T2);
		init();
		auto& mat = detail::Matrix_<FPT>::_mdata;
		mat[0][2] = tx;
		mat[1][2] = ty;
		detail::Matrix_<FPT>::_isNormalized = true;
		_hasChanged = true;
		return *this;
	}
/// Adds a rotation with an angle \c theta (radians) to the matrix
	template<typename T>
	Hmatrix_& addRotation( T theta )
	{
		HOMOG2D_CHECK_IS_NUMBER(T);
		Hmatrix_ out;
		out.setRotation( theta );
		*this = out * *this;
		return *this;
	}
/// Sets the matrix as a rotation with an angle \c theta (radians)
	template<typename T>
	Hmatrix_& setRotation( T theta )
	{
		HOMOG2D_CHECK_IS_NUMBER(T);
		auto& mat = detail::Matrix_<FPT>::_mdata;
		init();
		mat[0][0] = mat[1][1] = std::cos(theta);
		mat[1][0] = std::sin(theta);
		mat[0][1] = -mat[1][0];
		detail::Matrix_<FPT>::_isNormalized = true;
		_hasChanged = true;
		return *this;
	}
/// Adds the same scale factor to the matrix
	template<typename T>
	Hmatrix_& addScale( T k )
	{
		HOMOG2D_CHECK_IS_NUMBER(T);
		return this->addScale( k, k );
	}
/// Adds a scale factor to the matrix
	template<typename T1,typename T2>
	Hmatrix_& addScale( T1 kx, T2 ky )
	{
		HOMOG2D_CHECK_IS_NUMBER(T1);
		HOMOG2D_CHECK_IS_NUMBER(T2);
		Hmatrix_ out;
		out.setScale( kx, ky );
		*this = out * *this;
		_hasChanged = true;
		return *this;
	}
/// Sets the matrix as a scaling transformation (same on two axis)
	template<typename T>
	Hmatrix_& setScale( T k )
	{
		HOMOG2D_CHECK_IS_NUMBER(T);
		return setScale( k, k );
	}
/// Sets the matrix as a scaling transformation
	template<typename T1,typename T2>
	Hmatrix_& setScale( T1 kx, T2 ky )
	{
		HOMOG2D_CHECK_IS_NUMBER(T1);
		HOMOG2D_CHECK_IS_NUMBER(T2);
		init();
		auto& mat = detail::Matrix_<FPT>::_mdata;
		mat[0][0] = kx;
		mat[1][1] = ky;
		detail::Matrix_<FPT>::_isNormalized = true;
		_hasChanged = true;
		return *this;
	}
///@}

	template<typename T>
	void applyTo( T& ) const;

#ifdef HOMOG2D_USE_OPENCV
	void copyTo( cv::Mat&, int type=CV_64F ) const;
	Hmatrix_& operator = ( const cv::Mat& );
#endif

/// Homography normalisation
	void normalize() const
	{
		detail::Matrix_<FPT>::p_normalize(2,2);
		_hasChanged = true;
	}

	void buildFrom4Points( const std::vector<Point2d_<FPT>>&, const std::vector<Point2d_<FPT>>&, int method=1 );

/// Matrix multiplication, call the base class product
	friend Hmatrix_ operator * ( const Hmatrix_& h1, const Hmatrix_& h2 )
	{
		Hmatrix_ out;
		detail::product( out, static_cast<detail::Matrix_<FPT>>(h1), static_cast<detail::Matrix_<FPT>>(h2) ) ;
		out.normalize();
		out._hasChanged = true;
		return out;
	}

/// Comparison operator. Does normalization if required
/**
This does an absolute comparison of all matrix elements, one by one,
and if one differs more than the threshold, it will return false
*/
	bool operator == ( const Hmatrix_& h ) const
	{
		auto& data = detail::Matrix_<FPT>::_mdata;

		if( !detail::Matrix_<FPT>::isNormalized() )
			normalize();
		if( !h.isNormalized() )
			h.normalize();

		for( int i=0; i<3; i++ )
			for( int j=0; j<3; j++ )
				if( std::fabs(
					static_cast<HOMOG2D_INUMTYPE>( data[i][j] ) - h.value(i,j) )
					>= thr::nullDeter()
				)
					return false;
		return true;
	}

/// Comparison operator. Does normalization if required
	bool operator != ( const Hmatrix_& h ) const
	{
		return !(*this == h);
	}

//////////////////////////
//   PRIVATE FUNCTIONS  //
//////////////////////////

private:
#ifdef HOMOG2D_FUTURE_STUFF
/// Implementation for epipolar matrices: initialize to aligned axis
	void impl_mat_init0( const detail::BaseHelper<typ::IsEpipmat>& )
	{
		_data.fillZero();
		_data[2][1] = 1.;
		_data[1][2] = 1.;
		_isNormalized = true;
	}
#endif

/// Implementation for homographies: initialize to unit transformation
	void impl_mat_init0( const detail::BaseHelper<typ::IsHomogr>& )
	{
		detail::Matrix_<FPT>::p_fillEye();
		detail::Matrix_<FPT>::_isNormalized = true;
	}

//////////////////////////
//      DATA SECTION    //
//////////////////////////
private:
	mutable bool _hasChanged   = true;
	mutable std::unique_ptr<detail::Matrix_<FPT>> _hmt; ///< used to store \f$ H^{-1} \f$, but only if required

	friend std::ostream& operator << ( std::ostream& f, const Hmatrix_& h )
	{
		f << "Hmatrix:\n"
			<< static_cast<const detail::Matrix_<FPT>&>(h);
		return f;
	}

}; // class Hmatrix_


//------------------------------------------------------------------
/// Holds traits classes
namespace trait {

/// Traits class, used in generic draw() function
template<typename T> struct IsDrawable              : std::false_type {};
template<typename T> struct IsDrawable<Circle_<T>>  : std::true_type  {};
template<typename T> struct IsDrawable<FRect_<T>>   : std::true_type  {};
template<typename T> struct IsDrawable<Segment_<T>> : std::true_type  {};
template<typename T> struct IsDrawable<Line2d_<T>>  : std::true_type  {};
template<typename T> struct IsDrawable<Point2d_<T>> : std::true_type  {};
template<typename T1,typename T2> struct IsDrawable<base::PolylineBase<T1,T2>>: std::true_type  {};

/// Traits class, used in intersects() for Polyline
template<typename T> struct IsShape              : std::false_type {};
template<typename T> struct IsShape<Circle_<T>>  : std::true_type  {};
template<typename T> struct IsShape<FRect_<T>>   : std::true_type  {};
template<typename T> struct IsShape<Segment_<T>> : std::true_type  {};
template<typename T> struct IsShape<Line2d_<T>>  : std::true_type  {};
template<typename T1,typename T2> struct IsShape<base::PolylineBase<T1,T2>>: std::true_type  {};
//template<typename T> struct IsShape<Ellipse_<T>>:  std::true_type  {};

/// Traits class, used to determine if we can use some "isInside()" function
template<typename T> struct HasArea              : std::false_type {};
template<typename T> struct HasArea<Circle_<T>>  : std::true_type  {};
template<typename T> struct HasArea<FRect_<T>>   : std::true_type  {};
template<typename T> struct HasArea<Ellipse_<T>> : std::true_type  {};
template<typename T> struct HasArea<base::PolylineBase<typename typ::IsClosed,T>>: std::true_type  {};

/// This one is used in base;;PolylineBase::isInside()
template<typename T> struct PolIsClosed                                               : std::false_type {};
template<typename T> struct PolIsClosed<base::PolylineBase<typename typ::IsClosed,T>>: std::true_type  {};


/// Traits class used in operator * ( const Hmatrix_<typ::IsHomogr,FPT>& h, const Cont& vin ),
/// used to detect if container is valid
template <typename T>               struct IsContainer                     : std::false_type { };
template <typename T,std::size_t N> struct IsContainer<std::array<T,N>>    : std::true_type { };
template <typename... Ts>           struct IsContainer<std::vector<Ts...>> : std::true_type { };
template <typename... Ts>           struct IsContainer<std::list<Ts...  >> : std::true_type { };


template <typename T> struct IsArray                  : std::false_type { };
template <typename T> struct IsArray<std::array<T,3>> : std::true_type { };

/// Traits class used to detect if container \c T is a \c std::array
/** (because allocation is different, see \ref alloc() ) */
template <typename T> struct Is_std_array                             : std::false_type {};
template <typename V, size_t n> struct Is_std_array<std::array<V, n>> : std::true_type {};

/// Traits class, used for getBB() set of functions
template<class>   struct IsSegment              : std::false_type {};
template<class T> struct IsSegment<Segment_<T>> : std::true_type {};
template<class>   struct IsPoint                : std::false_type {};
template<class T> struct IsPoint<Point2d_<T>>   : std::true_type {};

/// Traits class, used to check if type has a Bounding Box
/**
Difference with \c trait::HasArea is that this one is true for OPolyline, whereas the other is not
*/
template<class>   struct HasBB              : std::false_type {};
template<class T> struct HasBB<Ellipse_<T>> : std::true_type {};
template<class T> struct HasBB<FRect_<T>>   : std::true_type {};
template<class T> struct HasBB<Circle_<T>>  : std::true_type {};
template<typename T1,typename T2> struct HasBB<base::PolylineBase<T1,T2>>: std::true_type  {};

template<typename T>       struct IsVariant                       : std::false_type {};
template<typename ...Args> struct IsVariant<std::variant<Args...>>: std::true_type {};


} // namespace trait


//------------------------------------------------------------------
namespace detail {

/// Holds 9 parameters of Ellipse_
template<typename T>
struct EllParams
{
	template<typename U> friend struct EllParams;

	EllParams() = default;

	/// Copy-constructor is needed when converting from one type to another type
	template<typename U>
	EllParams( const EllParams<U>& p )
	{
		x0   = p.x0;
		y0   = p.y0;
		theta= p.theta;
		sint = p.sint;
		cost = p.cost;
		a    = p.a;
		b    = p.b;
		a2   = p.a2;
		b2   = p.b2;
	}

	T x0, y0;     ///< center
	T theta = 0.; ///< angle
	T sint, cost; ///< \f$ \sin( \theta), \cos( \theta) \f$
	T a, b;
	T a2, b2;     ///< squared values of a and b

	template<typename U>
	friend std::ostream& operator << ( std::ostream& f, const EllParams<U>& par );
};

template<typename U>
std::ostream& operator << ( std::ostream& f, const EllParams<U>& par )
{
	f << "EllParams: origin=" << par.x0 << "," << par.y0
		<< " angle=" << par.theta *180./M_PI
		<< " a=" << par.a << " b=" << par.b
		<< ' ';
	return f;
}

} // namespace detail

//------------------------------------------------------------------
/// Ellipse as a conic in matrix form.
/**
This enables its projection using homography

See:
- https://en.wikipedia.org/wiki/Ellipse#General_ellipse
- https://en.wikipedia.org/wiki/Matrix_representation_of_conic_sections

General equation of an ellipse:
\f[
A x^2 + B x y + C y^2 + D x + E y + F = 0
\f]
It can be written as a 3 x 3 matrix:
\f[
\begin{bmatrix}
  A & B/2 & D/2 \\
  B/2 & C & E/2 \\
  D/2 & E/2 & F
\end{bmatrix}
\f]

Matrix coefficients computed from center x0,y0, major and minor distances (a,b) and angle theta:
\f[
\begin{aligned}
  A &=   a^2 \sin^2\theta + b^2 \cos^2\theta \\
  B &=  2\left(b^2 - a^2\right) \sin\theta \cos\theta \\
  C &=   a^2 \cos^2\theta + b^2 \sin^2\theta \\
  D &= -2A x_\circ   -  B y_\circ \\
  E &= - B x_\circ   - 2C y_\circ \\
  F &=   A x_\circ^2 +  B x_\circ y_\circ + C y_\circ^2 - a^2 b^2
\end{aligned}
\f]

Homography projection: https://math.stackexchange.com/a/2320082/133647

\f[
Q' = H^{-T} \cdot Q \cdot H^{-1}
\f]

*/
template<typename FPT>
class Ellipse_: public detail::Matrix_<FPT>
#ifdef HOMOG2D_ENABLE_PRTP
, public rtp::Root
#endif
{
public:
	using FType = FPT;
	using detail::Common<FPT>::isInside;

	Type type() const
	{
		return Type::Ellipse;
	}

	template<typename T> friend class Ellipse_;

	template<typename FPT1,typename FPT2>
	friend Ellipse_<FPT1>
	operator * ( const Homogr_<FPT2>&, const Circle_<FPT1>& );

	template<typename FPT1,typename FPT2>
	friend Ellipse_<FPT1>
	operator * ( const Homogr_<FPT2>&, const Ellipse_<FPT1>& );

public:
/// \name Constructors
///@{

/// Default constructor: centered at (0,0), major=2, minor=1
	Ellipse_(): Ellipse_( 0., 0., 2., 1., 0. )
	{}

/// Constructor 1
	template<typename T1,typename T2=double,typename T3=double>
	Ellipse_( const Point2d_<T1>& pt, T2 major=2., T2 minor=1., T3 angle=0. )
		: Ellipse_( pt.getX(), pt.getY(), major, minor, angle )
	{}

/// Constructor 2
	template<typename T1,typename T2=double,typename T3=double>
	explicit Ellipse_( T1 x, T1 y, T2 major=2., T2 minor=1., T3 angle=0. )
	{
		HOMOG2D_CHECK_IS_NUMBER(T1);
		HOMOG2D_CHECK_IS_NUMBER(T2);
		HOMOG2D_CHECK_IS_NUMBER(T3);
		if( major<minor )
			std::swap( major, minor );
		p_init( x, y, major, minor, angle );
	}

/// Constructor 3, import from circle
	explicit Ellipse_( const Circle_<FPT>& cir )
	{
		p_init( cir.center().getX(), cir.center().getY(), cir.radius(), cir.radius(), 0. );
	}

/// Copy-Constructor
	template<typename FPT2>
	Ellipse_( const Ellipse_<FPT2>& other )
		: detail::Matrix_<FPT>( other )
	{}
///@}

/// Translate Ellipse
	template<typename TX, typename TY>
	void translate( TX dx, TY dy )
	{
		HOMOG2D_CHECK_IS_NUMBER( TX );
		HOMOG2D_CHECK_IS_NUMBER( TY );
		auto par = p_getParams<HOMOG2D_INUMTYPE>();
		p_init( par.x0+dx, par.y0+dy, par.a, par.b, par.theta );
	}
/// Translate Ellipse
	template<typename T1, typename T2>
	void translate( const std::pair<T1,T2>& ppt )
	{
		this->translate( ppt.first, ppt.second );
	}

/// Move Ellipse to new location
	template<typename TX, typename TY>
	void moveTo( TX x, TY y )
	{
		HOMOG2D_CHECK_IS_NUMBER( TX );
		HOMOG2D_CHECK_IS_NUMBER( TY );
		auto par = p_getParams<HOMOG2D_INUMTYPE>();
		p_init( x, y, par.a, par.b, par.theta );
	}

/// Move Ellipse to new location, given by \c new_org
	template<typename T1>
	void moveTo( const Point2d_<T1>& new_org )
	{
		this->moveTo( new_org.getX(), new_org.getY() );
	}

/// \name attributes of ellipse
///@{
	bool isCircle( HOMOG2D_INUMTYPE thres=1.E-10 )           const;
	Point2d_<FPT>                                getCenter() const;
	CPolyline_<FPT>                              getOBB()    const;
	FRect_<FPT>                                  getBB()     const;
	HOMOG2D_INUMTYPE                             angle()     const;
	std::pair<HOMOG2D_INUMTYPE,HOMOG2D_INUMTYPE> getMajMin() const;

///@}

/// Area of ellipse
	HOMOG2D_INUMTYPE area() const
	{
		auto par = p_getParams<HOMOG2D_INUMTYPE>();
		return M_PI * par.a * par.b;
	}
// Circumference
	HOMOG2D_INUMTYPE length() const;

	std::pair<Line2d_<FPT>,Line2d_<FPT>> getAxisLines() const;

	template<typename FPT2>
	bool pointIsInside( const Point2d_<FPT2>& ) const;

//////////////////////////
//       OPERATORS      //
//////////////////////////

	template<typename T>
	friend std::ostream&
	operator << ( std::ostream& f, const Ellipse_<T>& ell );

/// Comparison operator. Does normalization if required
	bool operator == ( const Ellipse_& h ) const
	{
		auto& data = detail::Matrix_<FPT>::_mdata;

		if( !detail::Matrix_<FPT>::isNormalized() )
			detail::Matrix_<FPT>::p_normalize(2,2);
		if( !h.isNormalized() )
			h.p_normalize(2,2);

		for( int i=0; i<3; i++ )
			for( int j=0; j<3; j++ )
				if( std::fabs(
					static_cast<HOMOG2D_INUMTYPE>( data[i][j] ) - h.value(i,j) )
					>= thr::nullDeter()
				)
					return false;
		return true;
	}

/// Comparison operator. Does normalization if required
	bool operator != ( const Ellipse_& e ) const
	{
		return !(*this == e);
	}

//////////////////////////
//   PRIVATE FUNCTIONS  //
//////////////////////////
private:
/// private constructor, needed in friend function only
/**
This is not public, because: 1-useless, 2-no guarantee would be given that the input
is indeed a valid ellipse
*/
	explicit Ellipse_( const detail::Matrix_<FPT>& mat ): detail::Matrix_<FPT>( mat )
	{}

	template<typename T>
	detail::EllParams<T> p_getParams() const;
	template<typename T>
	detail::EllParams<T> p_computeParams() const;

/// Called by all the constructors, fills the matrix.
	void p_init( double x0, double y0, double a, double b, double theta=0. )
	{
		auto& data = detail::Matrix_<FPT>::_mdata;
		HOMOG2D_INUMTYPE sin1 = std::sin(theta);
		HOMOG2D_INUMTYPE cos1 = std::cos(theta);
		HOMOG2D_INUMTYPE sin2 = sin1 * sin1;
		HOMOG2D_INUMTYPE cos2 = cos1 * cos1;
		HOMOG2D_INUMTYPE a2   = a*a;
		HOMOG2D_INUMTYPE b2   = b*b;

		HOMOG2D_INUMTYPE A = a2*sin2 + b2*cos2;
		HOMOG2D_INUMTYPE B = (HOMOG2D_INUMTYPE)2.*(b2-a2) * std::sin(theta) * std::cos(theta);
		HOMOG2D_INUMTYPE C = a2 * cos2 + b2 * sin2;
		HOMOG2D_INUMTYPE D = (HOMOG2D_INUMTYPE)(-2.)*A * x0 -    B * y0;
		HOMOG2D_INUMTYPE E =   - B * x0 - (HOMOG2D_INUMTYPE)2.*C * y0;
		HOMOG2D_INUMTYPE F = A*x0*x0 + B*x0*y0 + C*y0*y0 - a2*b2;

		data[0][0] = A;
		data[1][1] = C;
		data[2][2] = F;

		data[0][1] = data[1][0] = B / 2.;
		data[0][2] = data[2][0] = D / 2.;
		data[1][2] = data[2][1] = E / 2.;

#ifdef HOMOG2D_OPTIMIZE_SPEED
		_epHasChanged = false;
		_par.a = a;
		_par.b = b;
		_par.a2 = a2;
		_par.b2 = b2;
		_par.theta = theta;
		_par.sint = sin1;
		_par.cost = cos1;
		_par.x0 = x0;
		_par.y0 = y0;
#endif
	}

public:
#ifdef HOMOG2D_USE_OPENCV
	void draw( img::Image<cv::Mat>&,       img::DrawParams dp=img::DrawParams() ) const;
#endif
	void draw( img::Image<img::SvgImage>&, img::DrawParams dp=img::DrawParams() ) const;

//////////////////////////
//      DATA SECTION    //
//////////////////////////
private:
// (matrix holding the data is inherited from base class)
#ifdef HOMOG2D_OPTIMIZE_SPEED
	mutable bool _epHasChanged = true;   ///< if true, means we need to recompute parameters
	mutable detail::EllParams<FPT> _par;
#endif
}; // class Ellipse


//------------------------------------------------------------------
namespace detail {

// forward declaration of template instanciation
template<typename T1,typename T2,typename FPT1,typename FPT2>
base::LPBase<T1,FPT1> crossProduct( const base::LPBase<T2,FPT1>&, const base::LPBase<T2,FPT2>& );

class Inters_1 {};
class Inters_2 {};

/// Common stuff for intersection code
struct IntersectCommon
{
protected:
	bool _doesIntersect = false;
public:
	bool operator()() const
	{
		return _doesIntersect;
	}
};

/// Base class for intersection, gets specialized
template<typename T,typename FPT>
class Intersect {};

//------------------------------------------------------------------
/// One point intersection
template<typename FPT>
class Intersect<Inters_1,FPT>: public IntersectCommon
{
	template<typename U>
	friend class ::h2d::Segment_;

	public:
		Point2d_<FPT>
		get() const
		{
			if( !_doesIntersect )
				HOMOG2D_THROW_ERROR_1( "No intersection points" );
			return _ptIntersect;
		}
		void set( const Point2d_<FPT>& pt )
		{
			_ptIntersect = pt;
			_doesIntersect = true;
		}
		size_t size() const { return _doesIntersect?1:0; }

		Intersect() {}
		Intersect( const Point2d_<FPT>& ptInter )
			: _ptIntersect(ptInter)
		{
			_doesIntersect = true;
		}
/// To enable conversions from different floating-point types
		template<typename FPT2>
		Intersect( const Intersect<Inters_1,FPT2>& other )
			: IntersectCommon( other )
		{
			_ptIntersect   = other._ptIntersect;
		}

	private:
		Point2d_<FPT> _ptIntersect;
};

//------------------------------------------------------------------
/// Two points intersection
template<typename FPT>
class Intersect<Inters_2,FPT>: public IntersectCommon
{
	template<typename U,typename V>
	friend class ::h2d::base::LPBase;

	public:
		Intersect() {}
		Intersect( const Point2d_<FPT>& p1, const Point2d_<FPT>& p2 )
			: _ptIntersect_1(p1), _ptIntersect_2(p2)
		{
				_doesIntersect = true;
		}
/// To enable conversions from different floating-point types
		template<typename FPT2>
		Intersect( const Intersect<Inters_2,FPT2>& other )
			: IntersectCommon( other )
		{
			auto ppts = other.get();
			_ptIntersect_1 = ppts.first;
			_ptIntersect_2 = ppts.second;
		}
		size_t size() const { return _doesIntersect?2:0; }

//		std::pair<Point2d_<FPT>,Point2d_<FPT>>
		PointPair1_<FPT>
		get() const
		{
			if( !_doesIntersect )
				HOMOG2D_THROW_ERROR_1( "No intersection points" );
			return std::make_pair( _ptIntersect_1, _ptIntersect_2 );
		}

	private:
		Point2d_<FPT> _ptIntersect_1, _ptIntersect_2;

	friend std::ostream& operator << ( std::ostream& f, const Intersect<Inters_2,FPT>& inters )
	{
		f << "bool=" << inters._doesIntersect
			<< " p1:" << inters._ptIntersect_1
			<< " p2:" << inters._ptIntersect_2;
		return f;
	}
};

//------------------------------------------------------------------
/// Multiple points intersections
template<typename FPT>
class IntersectM
{
private:
	mutable std::vector<Point2d_<FPT>> _vecInters; ///< mutable, because it can get sorted in const functions
public:
	IntersectM() {}
/// To enable conversions from different floating-point types
	template<typename FPT2>
	IntersectM( const IntersectM<FPT2>& other )
	{
		_vecInters.resize( other.size() );
		auto it = _vecInters.begin();
		for( const auto& elem: other.get() )
			*it++ = elem; // automatic type conversion
	}

	bool operator()() const
	{
		return !_vecInters.empty();
	}
	size_t size() const { return _vecInters.size(); }
	void add( const Point2d_<FPT>& pt )
	{
		_vecInters.push_back(pt);
	}

	void add( const std::vector<Point2d_<FPT>>& vpt )
	{
		for( const auto& pt: vpt )
			_vecInters.push_back(pt);
	}

/// Returns the intersection points, sorted
	std::vector<Point2d_<FPT>> get() const
	{
		std::sort( std::begin(_vecInters), std::end(_vecInters) );
		return _vecInters;
	}
	friend std::ostream&
	operator << ( std::ostream& f, const IntersectM& i )
	{
		f << "IntersectM: size=" << i.size() << '\n' << i._vecInters;
		return f;
	}
};

//------------------------------------------------------------------
/// Helper class, holds result of intersections of two FRect_
/// \sa FRect_::intersectArea()
/**
FPT: Floating Point Type, is defined by the rectangle on which member function \c intersectArea() is called.
*/
template<typename FPT>
class RectArea
{
private:
	bool        _success = false;
	FRect_<FPT> _area;

public:
	RectArea() = default;
	RectArea( const FRect_<FPT>& r ) : _success(true), _area(r)
	{}
	bool operator()() const
	{
		return _success;
	}

	FRect_<FPT> get() const
	{
		if( !_success )
			HOMOG2D_THROW_ERROR_1( "unable, no intersection between the two rectangles" );
		return _area;
	}
};

} // namespace detail

//------------------------------------------------------------------
/// A Flat Rectangle, modeled by its two opposite points
template<typename FPT>
class FRect_: public detail::Common<FPT>
#ifdef HOMOG2D_ENABLE_PRTP
, public rtp::Root
#endif
{
public:
	using FType = FPT;
	using detail::Common<FPT>::isInside;

	Type type() const
	{
		return Type::FRect;
	}

	template<typename T> friend class FRect_;

private:
	Point2d_<FPT> _ptR1,_ptR2;

public:
/** \name Constructors */
///@{
/// Default constructor, initialize rectangle to (0,0)-(1,1)
	FRect_()
	{
		_ptR2.set( 1., 1. );
	}
/// Constructor from 2 points
	template<typename FPT2>
	FRect_( const Point2d_<FPT2>& pa, const Point2d_<FPT2>& pb )
	{
		set( pa, pb );
	}

/// Constructor from pair of points
	template<typename FPT2>
	FRect_( const std::pair<Point2d_<FPT2>,Point2d_<FPT2>>& ppts )
	{
		set( ppts.first, ppts.second );
	}

/// Constructor from center point, width and height
	template<typename FPT2,typename T1, typename T2>
	FRect_( const Point2d_<FPT2>& p0, T1 w, T2 h )
	{
		HOMOG2D_CHECK_IS_NUMBER(T1);
		HOMOG2D_CHECK_IS_NUMBER(T2);
		set(
			Point2d_<FPT>( p0.getX()-0.5L*w, p0.getY()-0.5L*h ),
			Point2d_<FPT>( p0.getX()+0.5L*w, p0.getY()+0.5L*h )
		);
	}

/// Constructor from x1, y1, x2, y2 (need to be all the same type)
	template<typename T>
	FRect_( T x1, T y1, T x2, T y2 )
	{
		HOMOG2D_CHECK_IS_NUMBER(T);
		set( Point2d_<FPT>(x1,y1), Point2d_<FPT>(x2,y2) );
	}

/// Copy-Constructor
	template<typename FPT2>
	FRect_( const FRect_<FPT2>& other )
		: _ptR1(other._ptR1),_ptR2(other._ptR2)
	{}
///@}

private:
/// Private constructor from 4 points, used in intersectArea( const FRect_& )
	template<typename T>
	FRect_(
		const Point2d_<T>& pt1,
		const Point2d_<T>& pt2,
		const Point2d_<T>& pt3,
		const Point2d_<T>& pt4
	)
	{
//		HOMOG2D_LOG( "pt1" << pt1 << " pt2="<< pt2 << " pt3=" << pt3 << " pt4=" << pt4 );
		auto x0 = std::min( pt1.getX(), pt2.getX() );
		x0 = std::min( x0, pt3.getX() );
		x0 = std::min( x0, pt4.getX() );
		auto y0 = std::min( pt1.getY(), pt2.getY() );
		y0 = std::min( y0, pt3.getY() );
		y0 = std::min( y0, pt4.getY() );

		auto x1 = std::max( pt1.getX(), pt2.getX() );
		x1 = std::max( x1, pt3.getX() );
		x1 = std::max( x1, pt4.getX() );
		auto y1 = std::max( pt1.getY(), pt2.getY() );
		y1 = std::max( y1, pt3.getY() );
		y1 = std::max( y1, pt4.getY() );

		_ptR1 = Point2d_<FPT>(x0,y0);
		_ptR2 = Point2d_<FPT>(x1,y1);
//		HOMOG2D_LOG( "ptR1=" <<_ptR1 << " _ptR2=" << _ptR2 );
	}

public:
/// Assigns points \c pa and \c pb to rectangle
	template<typename FPT1,typename FPT2>
	void set( const Point2d_<FPT1>& pa, const Point2d_<FPT2>& pb )
	{
		auto ppts = detail::getCorrectPoints( pa, pb );
		_ptR1 = ppts.first;
		_ptR2 = ppts.second;
	}
/// Assigns points (x1,y1) and (x2,y2) to rectangle
	template<typename T>
	void set( T x1, T y1, T x2, T y2 )
	{
		set( Point2d_<T>(x1,y1), Point2d_<T>(x2,y2) );
	}

/// \name Attributes access
///@{
	HOMOG2D_INUMTYPE height() const { return  _ptR2.getY() - _ptR1.getY(); }
	HOMOG2D_INUMTYPE width()  const { return  _ptR2.getX() - _ptR1.getX(); }
	HOMOG2D_INUMTYPE area()   const { return height() * width(); }
	HOMOG2D_INUMTYPE length() const { return 2.*height() + 2.*width(); }
/// Return size of rectangle in a std::pair<width, height>
	std::pair<HOMOG2D_INUMTYPE,HOMOG2D_INUMTYPE> size() const
	{
		return std::make_pair( width(), height() );
	}
/// Needed for getBB( pair of objects )
	FRect_<FPT> getBB() const
	{
		return *this;
	}
/// Returns the 2 major points of the rectangle
/// \sa getPts( const FRect_<FPT>& )
//	std::pair<Point2d_<FPT>,Point2d_<FPT>>
	PointPair1_<FPT>
	getPts() const
	{
		return std::make_pair( _ptR1, _ptR2 );
	}

/// Returns center of rectangle
	Point2d_<FPT> getCenter() const
	{
		return Point2d_<FPT>(
			(static_cast<HOMOG2D_INUMTYPE>(_ptR1.getX() ) + _ptR2.getX() ) * 0.5,
			(static_cast<HOMOG2D_INUMTYPE>(_ptR1.getY() ) + _ptR2.getY() ) * 0.5
		);
	}

/// Return circle passing through 4 points of flat rectangle
/// \sa h2d::getBoundingCircle()
	Circle_<FPT> getBoundingCircle() const
	{
		auto middle_pt = getCenter();
		return Circle_<FPT>( middle_pt, middle_pt.distTo( _ptR1 ) );
	}

/// Return circle inscribed in rectangle
/// \sa h2d::getInscribedCircle()
	Circle_<FPT> getInscribedCircle() const
	{
		auto segs = getSegs();
		auto center = getCenter();
		Circle_<FPT> cir( center );
		cir.radius() = std::min(
			center.distTo( segs[0] ),
			center.distTo( segs[1] )
		);
		return cir;
	}

///@}

/// \name Modifying functions
///@{


/// Translate FRect
	template<typename TX, typename TY>
	void translate( TX dx, TY dy )
	{
		HOMOG2D_CHECK_IS_NUMBER( TX );
		HOMOG2D_CHECK_IS_NUMBER( TY );
		_ptR1.set( _ptR1.getX() + dx, _ptR1.getY() + dy );
		_ptR2.set( _ptR2.getX() + dx, _ptR2.getY() + dy );
	}

/// Translate FRect
	template<typename T1, typename T2>
	void translate( const std::pair<T1,T2>& pa )
	{
		this->translate( pa.first, pa.second );
	}

/// Move FRect to other location
	template<typename TX, typename TY>
	void moveTo( TX x, TY y )
	{
		HOMOG2D_CHECK_IS_NUMBER( TX );
		HOMOG2D_CHECK_IS_NUMBER( TY );

		auto s = size();
		_ptR1.set(x,y);
		_ptR2.set( _ptR1.getX() + s.first, _ptR1.getY() + s.second );
	}

/// Move FRect to other location, given by \c pt
	template<typename T1>
	void moveTo( const Point2d_<T1>& pt )
	{
		auto s = size();
		_ptR1 = pt;
		_ptR2.set( _ptR1.getX() + s.first, _ptR1.getY() + s.second );
	}

	template<typename FPT2>
	void rotate( Rotate, const Point2d_<FPT2>& );
	void rotate( Rotate );
///@}

	FRect_<FPT>
	getExtended() const
	{
		auto x1 = _ptR1.getX() * 2. - _ptR2.getX();
		auto y1 = _ptR1.getY() * 2. - _ptR2.getY();

		auto x2 = _ptR2.getX() * 2. - _ptR1.getX();
		auto y2 = _ptR2.getY() * 2. - _ptR1.getY();

		return FRect_<FPT>( x1, y1, x2, y2 );
	}

	std::pair<Segment_<FPT>,Segment_<FPT>>
	getDiagonals() const
	{
		auto x1 = _ptR1.getX();
		auto y1 = _ptR1.getY();
		auto x2 = _ptR2.getX();
		auto y2 = _ptR2.getY();

		return std::make_pair(
			Segment_<FPT>(x1,y1,x2,y2),
			Segment_<FPT>(x1,y2,x2,y1)
		);
	}


/// \name Union/intersection area
///@{
	template<typename FPT2>
	CPolyline_<FPT> unionArea( const FRect_<FPT2>& other ) const;
	template<typename FPT2>
	detail::RectArea<FPT> intersectArea( const FRect_<FPT2>& other ) const;
	template<typename FPT2>
	CPolyline_<FPT> operator | ( const FRect_<FPT2>& other ) const
	{
		return this->unionArea( other );
	}
	template<typename FPT2>
	detail::RectArea<FPT> operator & ( const FRect_<FPT2>& other ) const
	{
		return this->intersectArea( other );
	}
///@}

/// Returns the 4 points of the rectangle, starting from "smallest" one, and
/// in clockwise order
/**
\verbatim
 p1 +------+ p2
    |      |
    |      |
    |      |
 p0 +------+ p3

\endverbatim
\sa get4Pts( const FRect_<FPT>& )
*/
	std::array<Point2d_<FPT>,4>
	get4Pts() const
	{
		std::array<Point2d_<FPT>,4> arr;
		arr[0] = _ptR1;
		arr[1] = Point2d_<FPT>( _ptR1.getX(), _ptR2.getY() );
		arr[2] = _ptR2;
		arr[3] = Point2d_<FPT>( _ptR2.getX(), _ptR1.getY() );
		return arr;
	}

/// Returns the 4 segments of the rectangle, starting with the first vertical one
/**
\verbatim
      s1
   +------+p2
   |      |
s0 |      | s2
   |      |
 p1+------+
      s3
\endverbatim
\sa \ref h2d::getSegs( const FRect_& )
*/
	std::array<Segment_<FPT>,4>
	getSegs() const
	{
		auto pts = get4Pts();
		std::array<Segment_<FPT>,4> out;
		out[0] = Segment_<FPT>( pts[0], pts[1] );
		out[1] = Segment_<FPT>( pts[1], pts[2] );
		out[2] = Segment_<FPT>( pts[2], pts[3] );
		out[3] = Segment_<FPT>( pts[3], pts[0] );
		return out;
	}

private:
/// Returns as a pair the two main segments of the rectangle, with the largest one in "first"
/**
- If one of the 3 considered points is at infinity, order is not checked
*/
	std::pair<Segment_<FPT>,Segment_<FPT>>
	p_getPairSegs() const
	{
		auto pts = get4Pts();
		std::pair<Segment_<FPT>,Segment_<FPT>> out;
		out.first  = Segment_<FPT>( pts[0], pts[1] );
		out.second = Segment_<FPT>( pts[1], pts[2] );

		if( !pts[0].isInf() && !pts[1].isInf() && !pts[2].isInf() )
			if( out.first.length() < out.second.length() )
				std::swap( out.first, out.second );
		return out;
	}

public:

/// \name Enclosing functions
///@{

/// Returns true if rectangle is inside \c shape (Circle_ or FRect_ or base::Polyline)
/// \todo add some SFINAE to enable only for allowed types?
	template<typename T>
	bool isInside( const T& shape ) const
	{
		HOMOG2D_START;
		for( const auto& pt: get4Pts() )
			if( !pt.isInside( shape ) )
				return false;
		return true;
	}

/// A FRect is never inside an open polyline
	template<typename FPT2>
	constexpr bool isInside( const OPolyline_<FPT2>& ) const
	{
		return false;
	}

/// For a rectangle to be inside a closed Polyline, two conditions are necessary:
/**
- all the points must be inside
- no intersections
*/
	template<typename FPT2>
	bool isInside( const CPolyline_<FPT2>& poly ) const
	{
		for( const auto& seg: getSegs() )
			if( seg.intersects(poly)() )
				return false;

		for( const auto& pt: get4Pts() )
			if( !pt.isInside( poly ) )
				return false;
		return true;
	}
///@}

/// \name Intersection functions
///@{

/// FRect/Line intersection
	template<typename FPT2>
	detail::IntersectM<FPT> intersects( const Line2d_<FPT2>& line ) const
	{
		return line.intersects( *this );
	}

/// FRect/Segment intersection
	template<typename FPT2>
	detail::IntersectM<FPT> intersects( const Segment_<FPT2>& seg ) const
	{
		detail::IntersectM<FPT> out;
		for( const auto& rseg: getSegs() )
		{
			auto inters = rseg.intersects( seg ); // call of Segment/Segment
			if( inters() )
			{
				auto pt =  inters.get();
				bool addPoint = true;
				if( out.size() == 1 ) // if we have already one
					if( out.get()[0] == pt )
						addPoint = false;
				if( addPoint )
					out.add( pt );
				if( out.size() == 2 )
					break;
			}
		}
		return out;
	}

/// FRect/Circle intersection
	template<typename FPT2>
	detail::IntersectM<FPT> intersects( const Circle_<FPT2>& circle ) const
	{
//		HOMOG2D_START;
		return p_intersects_R_C( circle );
	}

/// FRect/Polyline intersection
	template<typename PLT2,typename FPT2>
	detail::IntersectM<FPT> intersects( const base::PolylineBase<PLT2,FPT2>& pl ) const
	{
//		HOMOG2D_START;
		return pl.intersects( *this );
	}

/// FRect/FRect intersection
	template<typename FPT2>
	detail::IntersectM<FPT> intersects( const FRect_<FPT2>& rect ) const
	{
//		HOMOG2D_START;
		if( *this == rect )                    // if rectangles are the same,
			return detail::IntersectM<FPT>();  // no intersection
		return p_intersects_R_C( rect );
	}
///@}

/// \name Operators
///@{
	template<typename FPT2>
	bool operator == ( const FRect_<FPT2>& other ) const
	{
		if( _ptR1 != other._ptR1 )
			return false;
		if( _ptR2 != other._ptR2 )
			return false;
		return true;
	}
	template<typename FPT2>
	bool operator != ( const FRect_<FPT2>& other ) const
	{
		return !( *this == other );
	}
///@}

	template<typename T>
	friend std::ostream&
	operator << ( std::ostream& f, const FRect_<T>& r );

private:
	template<typename FPT2>
	std::vector<Point2d_<FPT>> p_pointsInside( const FRect_<FPT2>& other ) const
	{
		std::vector<Point2d_<FPT>> out;
		for( const auto& pt: get4Pts() )
			if( pt.isInside( other ) )
				out.push_back( pt );
		return out;
	}

/// Intersection of FRect vs FRect or Circle
/**
- We use a \c std::set to avoid having multiple times the same point.
- second arg is used to fetch the indexes of intersecting segments, when needed
*/
	template<typename T>
	detail::IntersectM<FPT> p_intersects_R_C( const T& other ) const
	{
		std::set<Point2d_<FPT>> pts;
		for( const auto& rseg: getSegs() )
		{
			auto inters = rseg.intersects( other ); // call of Segment/FRect => FRect/Segment, or Segment/Circle
			if( inters() )
			{
				auto vpts = inters.get();
				assert( vpts.size() < 3 );
				if( vpts.size() > 0 )
					pts.insert( vpts[0] );
				if( vpts.size() > 1 )
					pts.insert( vpts[1] );
			}
		}
		detail::IntersectM<FPT> out; // convert std::set to output container
		for( const auto& elem: pts )
			out.add( elem );
		return out;
	}

public:
#ifdef HOMOG2D_USE_OPENCV
	void draw( img::Image<cv::Mat>&,       img::DrawParams dp=img::DrawParams() ) const;
#endif
	void draw( img::Image<img::SvgImage>&, img::DrawParams dp=img::DrawParams() ) const;

}; // class FRect_

//------------------------------------------------------------------
/// A circle
template<typename FPT>
class Circle_: public detail::Common<FPT>
#ifdef HOMOG2D_ENABLE_PRTP
, public rtp::Root
#endif
{
public:
	using FType = FPT;
	using detail::Common<FPT>::isInside;

	Type type() const
	{
		return Type::Circle;
	}

	template<typename T> friend class Circle_;

private:
	FPT           _radius;
	Point2d_<FPT> _center;

public:
/// \name Constructors
///@{

/// Default constructor, unit-radius circle at (0,0)
	Circle_() : _radius(1.)
	{}

/// 1-arg constructor 1, given radius circle at (0,0)
	template<
		typename T,
		typename std::enable_if<
			std::is_arithmetic<T>::value
			,T
		>::type* = nullptr
	>
	explicit Circle_( T rad )
		: Circle_( Point2d_<FPT>(), rad )
	{}

/// 1-arg constructor 2, given center point, radius = 1.0
	template<typename FPT2>
	explicit Circle_( Point2d_<FPT2> center )
		: Circle_( center, 1. )
	{}

/// 1-arg constructor 3, build circle from a set of 2, 3, or more points
/// (Minimum Enclosing Circle, aka MEC)
	template<
		typename T,
		typename std::enable_if<
			trait::IsContainer<T>::value
			,T
		>::type* = nullptr
	>
	explicit Circle_( const T& pts )
	{
		set( pts );
	}

/// 2-arg constructor 1: point and radius
	template<typename T1, typename T2>
	Circle_( const Point2d_<T1>& center, T2 rad=1.0 )
		: _radius(rad), _center(center)
	{
#ifndef HOMOG2D_NOCHECKS
		if( homog2d_abs(rad) < thr::nullDistance() && !h2d::thr::doNotCheckRadius() )
			HOMOG2D_THROW_ERROR_1( "radius value too small: " << std::scientific << homog2d_abs(rad) );
		if( rad < 0. )
			HOMOG2D_THROW_ERROR_1( "radius must not be <0" );
#endif
	}

/// 2-arg constructor 2: circle from 2 points (may be of different types)
	template<typename T1, typename T2>
	Circle_( const Point2d_<T1>& pt1, const Point2d_<T2>& pt2 )
	{
		set( pt1, pt2 );
	}

/// 3-arg constructor 1: build circle from 3 floating-point values: x, y, radius
/**
We need Sfinae because there is another 3-args constructor (circle from 3 points)
*/
	template<
		typename T1,
		typename T2,
		typename std::enable_if<
			(std::is_arithmetic<T1>::value && !std::is_same<T1,bool>::value)
			,T1
		>::type* = nullptr
	>
	Circle_( T1 x, T1 y, T2 rad )
		: Circle_( Point2d_<FPT>(x,y), rad )
	{
//		HOMOG2D_CHECK_IS_NUMBER(T1); // not needed, done by sfinae above
		HOMOG2D_CHECK_IS_NUMBER(T2);
	}

/// 3-arg constructor 2: builds a circle from 3 points
/**
We need Sfinae because there is another 3-args constructor (x, y, radius as floating point values)
*/
	template<
		typename PT,
		typename std::enable_if<
			!std::is_arithmetic<PT>::value
			,PT
		>::type* = nullptr
	>
	Circle_( const PT& pt1, const PT& pt2, const PT& pt3 )
	{
		set( pt1, pt2, pt3 );
	}

/// Copy-Constructor
	template<typename FPT2>
	Circle_( const Circle_<FPT2>& other )
		: _radius(other._radius), _center(other._center)
	{}
///@}

/// \name Attributes access
///@{
	FPT&       radius()       { return _radius; }
	const FPT& radius() const { return _radius; }

	Point2d_<FPT>&       center()       { return _center; }
	const Point2d_<FPT>& center() const { return _center; }
	const Point2d_<FPT>& getCenter() const { return _center; }

	HOMOG2D_INUMTYPE area() const
	{
		return static_cast<HOMOG2D_INUMTYPE>(_radius) * _radius * M_PI;
	}
	HOMOG2D_INUMTYPE length() const
	{
		return static_cast<HOMOG2D_INUMTYPE>(_radius) * M_PI * 2.0;
	}

/// Returns Bounding Box
	FRect_<FPT> getBB() const
	{
		return FRect_<FPT>(
			static_cast<HOMOG2D_INUMTYPE>( _center.getX() ) - _radius,
			static_cast<HOMOG2D_INUMTYPE>( _center.getY() ) - _radius,
			static_cast<HOMOG2D_INUMTYPE>( _center.getX() ) + _radius,
			static_cast<HOMOG2D_INUMTYPE>( _center.getY() ) + _radius
		);
	}
///@}

/// \name Edit values
///@{

/// Set circle center point, radius unchanged
	template<typename PT>
	void set( const Point2d_<PT>& center )
	{
		_center = center;
	}

/// Set circle radius, center point unchanged
/**
Use of Sfinae so it can be selected only for arithmetic types
*/
	template<
		typename T,
		typename std::enable_if<
			(std::is_arithmetic<T>::value && !std::is_same<T,bool>::value)
			,T
		>::type* = nullptr
	>
	void set( T rad )
	{
		_radius = rad;
	}

/// Set circle from center point and radius
	template<typename FPT2,typename FPT3>
	void set( const Point2d_<FPT2>& center, FPT3 rad )
	{
		Circle_<FPT> c( center, rad );
		std::swap( c, *this ); /// \todo 20211216: replace with move
	}

/// Set circle from 3 values (x0,y0,radius)
	template<
		typename FPT2,
		typename std::enable_if<
			std::is_arithmetic<FPT2>::value
			,FPT2
		>::type* = nullptr
	>
	void set( FPT2 x, FPT2 y, FPT2 rad )
	{
		set( Point2d_<FPT2>(x,y), rad );
	}

/// Set circle from 2 points
	template<typename T1, typename T2>
	void set( const Point2d_<T1>& pt1, const Point2d_<T2>& pt2 );

// Set circle from 3 points
	template<typename T>
	void set( const Point2d_<T>& pt1, const Point2d_<T>& pt2, const Point2d_<T>& pt3 );

// set Minimum Enclosing Circle (MEC) from a set of points
	template<
		typename T,
		typename std::enable_if<
			trait::IsContainer<T>::value
			,T
		>::type* = nullptr
	>
	void set( const T& );

private:
	template<typename T>             // helper function
	Circle_<HOMOG2D_INUMTYPE>
	p_WelzlHelper( std::vector<T>&, std::vector<T>, size_t ) const;

	template<typename T>             // helper function
	Circle_<HOMOG2D_INUMTYPE>
	p_min_circle_trivial( const std::vector<T>& P ) const;

public:
/// Translate Circle
	template<typename TX, typename TY>
	void translate( TX dx, TY dy )
	{
		HOMOG2D_CHECK_IS_NUMBER( TX );
		HOMOG2D_CHECK_IS_NUMBER( TY );
		_center.translate( dx, dy );
	}

/// Translate Circle
	template<typename T1, typename T2>
	void translate( const std::pair<T1,T2>& pa )
	{
		this->translate( pa.first, pa.second );
	}

/// Move Circle to other location
	template<typename TX, typename TY>
	void moveTo( TX x, TY y )
	{
		HOMOG2D_CHECK_IS_NUMBER( TX );
		HOMOG2D_CHECK_IS_NUMBER( TY );
		set( Point2d_<FPT>(x, y) );
	}

/// Move Circle to other location, geiven by \c pt
	template<typename T1>
	void moveTo( const Point2d_<T1>& pt )
	{
		set( pt );
	}

///@}

/// \name Enclosing functions
///@{

/// Returns true if circle is inside \c other circle
	template<typename FPT2>
	bool isInside( const Circle_<FPT2>& other ) const
	{
		return( _radius + _center.distTo( other.center() ) < other.radius() );
	}

/// Returns true if circle is inside rectangle defined by \c p1 and \c p2
	template<typename FPT2>
	bool isInside( const Point2d_<FPT2>& p1, const Point2d_<FPT2>& p2 ) const
	{
		return implC_isInside( detail::getCorrectPoints( p1, p2 ) );
	}

/// Returns true if circle is inside flat rectangle \c rect
	template<typename FPT2>
	bool isInside( const FRect_<FPT2>& rect ) const
	{
		return implC_isInside( rect.getPts() );
	}

// Returns true if circle is inside close polyline \c poly
	template<typename FPT2,typename PTYPE>
	bool isInside( const base::PolylineBase<PTYPE,FPT2>& poly ) const;

///@}

/// \name Intersection functions
///@{

/// Circle/Line intersection
	template<typename FPT2>
	detail::Intersect<detail::Inters_2,FPT>
	intersects( const Line2d_<FPT2>& li ) const
	{
		return li.intersects( *this );
	}

/// Circle/Segment intersection
	template<typename FPT2>
	detail::IntersectM<FPT>
	intersects( const Segment_<FPT2>& seg ) const
	{
		return seg.intersects( *this );
	}

// Circle/Circle intersection
	template<typename FPT2>
	detail::IntersectM<FPT>
	intersects( const Circle_<FPT2>& ) const;

/// Circle/FRect intersection
	template<typename FPT2>
	detail::IntersectM<FPT> intersects( const FRect_<FPT2>& rect ) const
	{
		return rect.intersects( * this );
	}

/// Circle/Polyline intersection
	template<typename PLT,typename FPT2>
	detail::IntersectM<FPT> intersects( const base::PolylineBase<PLT,FPT2>& pl ) const
	{
		return pl.intersects( * this );
	}
///@}

private:
	template<typename FPT2>
	bool implC_isInside( const std::pair<Point2d_<FPT2>, Point2d_<FPT2>>& ppts ) const
	{
		const auto& p1 = ppts.first;
		const auto& p2 = ppts.second;
		HOMOG2D_INUMTYPE rad = _radius;   // convert to highest precision
		if( _center.getX() + rad < p2.getX() )
			if( _center.getX() - rad > p1.getX() )
				if( _center.getY() + rad < p2.getY() )
					if( _center.getY() - rad > p1.getY() )
						return true;
		return false;
	}

public:
/// \name Operators
///@{
	template<typename FPT2>
	bool operator == ( const Circle_<FPT2>& other ) const
	{
		if( _radius != other._radius )
			return false;
		if( _center != other._center )
			return false;
		return true;
	}
	template<typename FPT2>
	bool operator != ( const Circle_<FPT2>& other ) const
	{
		return !( *this == other );
	}
///@}

	template<typename T>
	friend std::ostream&
	operator << ( std::ostream& f, const Circle_<T>& r );

#ifdef HOMOG2D_USE_OPENCV
	void draw( img::Image<cv::Mat>&,       img::DrawParams=img::DrawParams() ) const;
#endif
	void draw( img::Image<img::SvgImage>&, img::DrawParams=img::DrawParams() ) const;

}; // class Circle_


//------------------------------------------------------------------
/// Holds private stuff
namespace priv {

/// Private free function, swap the points so that \c ptA.x <= \c ptB.x, and if equal, sorts on y
template<typename FPT>
void
fix_order( Point2d_<FPT>& ptA, Point2d_<FPT>& ptB )
{
	if( !(ptA < ptB) )
		std::swap( ptA, ptB );
}

//------------------------------------------------------------------
/// Free function, squared distance between points (sqrt not needed for comparisons, and can save some time)
/// \sa Point2d_::distTo()
/// \sa dist( const Point2d_&, const Point2d_& )
template<typename FPT1,typename FPT2>
HOMOG2D_INUMTYPE
sqDist( const Point2d_<FPT1>& pt1, const Point2d_<FPT2>& pt2 )
{
	auto dx = (HOMOG2D_INUMTYPE)pt1.getX() - pt2.getX();
	auto dy = (HOMOG2D_INUMTYPE)pt1.getY() - pt2.getY();
	return dx*dx + dy*dy;
}

//------------------------------------------------------------------
/// Helper function, used to check for colinearity of three points
/**
This will return the same points as given in input but ordered as:
- the pair that has the largest distance in [0] and [1]
- the third point in [2]
- the point closest to the third point in [1], the farthest in [0]

\sa bool areCollinear()

\todo 20220520: needs some optimization, once it has been extensively tested

We have theses 6 situations described on below diagrams A through F, with the desired output order:
\verbatim
 1 +                       1 +
   |    A => 3,1,2           |     B => 2,1,3
   |                         |
 2 +---------------+ 3     3 +---------------+ 2

 2 +                       2 +
   |    C => 3,2,1           |     D => 1,2,3
   |                         |
 1 +---------------+ 3     3 +---------------+ 1

 3 +                       3 +
   |    E => 2,3,1           |     F => 1,3,2
   |                         |
 1 +---------------+ 2     2 +---------------+ 1
\endverbatim
*/
template<typename PT>
std::array<PT,3>
getLargestDistancePoints( PT pt1, PT pt2, PT pt3 )
{
	auto d12 = sqDist( pt1, pt2 );
	auto d13 = sqDist( pt1, pt3 );
	auto d23 = sqDist( pt2, pt3 );

	PT* pA = 0;
	PT* pB = 0;
	PT* pM = 0;

	if( d12 > d13 ) // case B, D, E
	{
		pA = &pt2;
		if( d12 > d23 ) // case B, D
		{
			pB = &pt1;
			pM = &pt3;
			if( d13 > d23 )
				std::swap( *pA, *pB );
		}
		else          // case E
		{
			pB = &pt3;
			pM = &pt1;
		}
	}
	else             // case A, C, F
	{
		pA = &pt3;
		if( d13 > d23 ) // A, F
		{
			pB = &pt1;
			pM = &pt2;
			if( d12 > d23 )
				std::swap( *pA, *pB );
		}
		else           // case C
		{
			pB = &pt2;
			pM = &pt1;
		}
	}

	return std::array<PT,3>{ *pA, *pB, *pM };
}

} // namespace priv


/// Free function template, product of two points, returns a line
template<typename FPT,typename FPT2>
Line2d_<FPT>
operator * ( const Point2d_<FPT>& lhs, const Point2d_<FPT2>& rhs )
{
#ifndef HOMOG2D_NOCHECKS
	if( lhs == rhs )
		HOMOG2D_THROW_ERROR_1( "points are identical, unable to compute product:" << lhs );
#endif
	Line2d_<FPT> line = detail::crossProduct<typ::IsLine,typ::IsPoint,FPT>(lhs, rhs);
	line.p_normalizePL();
	return line;
}

//------------------------------------------------------------------
/// Returns true if the 3 points are on the same line
/**
\todo at present, defined by the distance between third point and line.
Need to change that, and replace by computation of the angle between the two lines
*/
template<typename FPT>
bool
areCollinear( const Point2d_<FPT>& pt1, const Point2d_<FPT>& pt2, const Point2d_<FPT>& pt3 )
{
	if( pt1 == pt2 || pt2 == pt3 || pt1 == pt3 )
		return true;

	auto pt_arr = priv::getLargestDistancePoints( pt1, pt2, pt3 );

	auto li = pt_arr[0] * pt_arr[1];
	if( li.distTo( pt_arr[2] ) < thr::nullDistance() )
		return true;
	return false;
}

/*
/// Constructor: build Ellipse from Circle
/// \todo finish this
template<typename FPT>
Ellipse_<FPT>::Ellipse_( const Circle_<FPT>& cir )
{
	p_init( cir.center().getX(), cir.center().getY(), radius(), radius(), 0. );
}
*/

//------------------------------------------------------------------
/// Holds private stuff
namespace priv {

/// Helper function, factorized here for the two impl_getPoints_A() implementations
template<typename FPT, typename FPT2>
std::pair<Point2d_<FPT>,Point2d_<FPT>>
getPoints_B2( const Point2d_<FPT>& pt, FPT2 dist, const Line2d_<FPT>& li )
{
	auto arr = li.get();
	const HOMOG2D_INUMTYPE a = static_cast<HOMOG2D_INUMTYPE>(arr[0]);
	const HOMOG2D_INUMTYPE b = static_cast<HOMOG2D_INUMTYPE>(arr[1]);
	auto coeff = static_cast<HOMOG2D_INUMTYPE>(dist) / homog2d_sqrt( a*a + b*b );

	Point2d_<FPT> pt1(
        pt.getX() -  b * coeff,
        pt.getY() +  a * coeff
	);
	Point2d_<FPT> pt2(
        pt.getX() +  b * coeff,
        pt.getY() -  a * coeff
	);
	fix_order( pt1, pt2 );
	return std::make_pair( pt1, pt2 );
}

/// Helper function for impl_getOrthogonalLine_A() and impl_getOrthogonalLine_B(),
/// Compute orthogonal line to \c li at point \c pt (that must lie on the line)
template<typename T1,typename T2>
Line2d_<T1>
getOrthogonalLine_B2( const Point2d_<T2>& pt, const Line2d_<T1>& li )
{
	auto arr = li.get(); // get array of 3 values
	Line2d_<T1> out(
		-arr[1],
		arr[0],
		arr[1] * pt.getX() - arr[0] * pt.getY()
	);
	out.p_normalizePL();
	return out;
}

#ifdef HOMOG2D_DEBUGMODE
template<typename T>
void printVector( const std::vector<T>& v, std::string msg=std::string(), bool linefeed=false )
{
	std::cout << "vector: ";
	if( !msg.empty() )
		std::cout << msg;
	std::cout << " #=" << v.size() << '\n';
	size_t c=0;
	for( const auto& elem: v )
	{
		if( linefeed )
			std::cout << c++ << ": ";
		std::cout << elem << (linefeed?'\n':'-');
	}
	std::cout << '\n';
}
template<typename T,size_t N>
void printArray( const std::array<T,N>& v, std::string msg=std::string() )
{
	std::cout << "array: " << msg << " #=" << N<< '\n';
	for( const auto& elem: v )
		std::cout << elem << "-";
	std::cout << '\n';
}
template<typename T>
void printVectorPairs( const std::vector<std::pair<T,T>>& v )
{
	std::cout << "vector of pairs: #=" << v.size() << '\n';
	for( const auto& elem: v )
		std::cout << " [" << (int)elem.first << "-" << (int)elem.second << "] ";
	std::cout << '\n';
}
#endif
} // namespace priv

// forward declaration
template<typename FPT1,typename FPT2>
Line2d_<FPT1>
operator * ( const Point2d_<FPT1>&, const Point2d_<FPT2>& );

// forward declaration
template<typename FPT1,typename FPT2>
Point2d_<FPT1>
operator * ( const Line2d_<FPT1>&, const Line2d_<FPT2>& );

namespace base {

//------------------------------------------------------------------
/// Base class, will be instanciated as \ref Point2d_ or \ref Line2d_
/**
Type parameters:
- LP: typ::IsPoint or typ::IsLine
- FPT: Floating Point Type (float, double or long double)
*/
template<typename LP,typename FPT>
class LPBase: public detail::Common<FPT>
#ifdef HOMOG2D_ENABLE_PRTP
, public rtp::Root
#endif
{
public:
	using FType = FPT;
	using detail::Common<FPT>::isInside;

private:
	template<typename U,typename V> friend class Hmatrix_;

// This is needed so we can convert from, say, Point2d_<float> to Point2d_<double>
	template<typename U,typename V> friend class LPBase;

	template<typename FPT1,typename FPT2>
	friend Point2d_<FPT1>
	h2d::operator * ( const h2d::Line2d_<FPT1>&, const h2d::Line2d_<FPT2>& );

	template<typename FPT1,typename FPT2>
	friend auto
	h2d::operator * ( const h2d::Point2d_<FPT1>&, const h2d::Point2d_<FPT2>& )
	-> h2d::Line2d_<FPT1>;

	template<typename T,typename U>
	friend auto
	h2d::operator * ( const h2d::Homogr_<U>&, const h2d::Line2d_<T>& )
	-> h2d::Line2d_<T>;

	template<typename T1,typename T2,typename FPT1,typename FPT2>
	friend base::LPBase<T1,FPT1>
	detail::crossProduct( const base::LPBase<T2,FPT1>&, const base::LPBase<T2,FPT2>& );

	template<typename U,typename V>
	friend auto
	operator << ( std::ostream& f, const h2d::base::LPBase<U,V>& r )
	-> std::ostream&;

	template<typename T1,typename T2,typename FPT1,typename FPT2>
	friend void
	detail::product( base::LPBase<T1,FPT1>&, const detail::Matrix_<FPT2>&, const base::LPBase<T2,FPT1>& );

	template<typename T1,typename T2>
	friend Line2d_<T1>
	priv::getOrthogonalLine_B2( const Point2d_<T2>&, const Line2d_<T1>& );

public:

/// Constructor: build a point from two lines
	template<typename FPT2>
	LPBase( const Line2d_<FPT2>& v1, const Line2d_<FPT2>& v2 )
	{
#ifndef HOMOG2D_NOCHECKS
		if( v1.isParallelTo(v2) )
			HOMOG2D_THROW_ERROR_1( "unable to build point from these two lines, are parallel" );
#endif
		*this = detail::crossProduct<typ::IsPoint>( v1, v2 );
		p_normalizePL();
	}

/// Constructor: build a line from two points
	template<typename FPT2>
	LPBase( const Point2d_<FPT2>& v1, const Point2d_<FPT2>& v2 )
	{
#ifndef HOMOG2D_NOCHECKS
		if( v1 == v2 )
			HOMOG2D_THROW_ERROR_1( "unable to build line from these two points, are the same: " << v1 );
#endif
		*this = detail::crossProduct<typ::IsLine>( v1, v2 );
		p_normalizePL();
	}

/// Constructor: copy-constructor for lines
/**
\todo We should be able to declare this "explicit". This fails at present when attempting
to convert a line (or point) from double to float, but I don't get why...
*/
	template<typename T>
//		explicit
	LPBase( const Line2d_<T>& li )
	{
		impl_init_1_Line<T>( li, detail::BaseHelper<LP>() );
	}

/// Constructor with single arg of type "Point"
/**
This will call one of the two overloads of \c impl_init_1_Point(), depending on type of object:
- if type is a point, then it can be seen as a copy-constructor
- if type is a line, this will build a line from (0,0] to \c pt
*/
	template<typename T>
	LPBase( const Point2d_<T>& pt )
	{
		impl_init_1_Point<T>( pt, detail::BaseHelper<LP>() );
	}

/// Constructor: build from two numerical values, depends on the type
	template<typename T1,typename T2>
	LPBase( const T1& v1, const T2& v2 )
	{
		HOMOG2D_CHECK_IS_NUMBER(T1);
		HOMOG2D_CHECK_IS_NUMBER(T2);
		impl_init_2( v1, v2, detail::BaseHelper<LP>() );
	}

/// Constructor of line/point from 3 values
	template<typename T0,typename T1,typename T2>
	LPBase( T0 v0, T1 v1, T2 v2 )
	{
		set( v0, v1, v2 );
/*		HOMOG2D_CHECK_IS_NUMBER(T);
		_v[0] = v0;
		_v[1] = v1;
		_v[2] = v2;
		p_normalizePL();*/
	}
/// Assign homogeneous values
	template<typename T0,typename T1,typename T2>
	void set( T0 v0, T1 v1, T2 v2 )
	{
		HOMOG2D_CHECK_IS_NUMBER(T0);
		HOMOG2D_CHECK_IS_NUMBER(T1);
		HOMOG2D_CHECK_IS_NUMBER(T2);
		_v[0] = v0;
		_v[1] = v1;
		_v[2] = v2;
		p_normalizePL();
	}
/// Constructor of line from 4 values x1,y1,x2,y2
	template<typename T>
	LPBase( T x1, T y1, T x2, T y2 )
	{
		HOMOG2D_CHECK_IS_NUMBER(T);
		impl_init_4( x1, y1, x2, y2, detail::BaseHelper<LP>() );
	}

/// Constructor of Point/Line from random type holding x,y values, see manual, section
	template<
		typename T,
		typename std::enable_if<
			! trait::IsContainer<T>::value,
			T
		>::type* = nullptr
	>
	LPBase( T val )
	{
		impl_init_2( val.HOMOG2D_BIND_X, val.HOMOG2D_BIND_Y, detail::BaseHelper<LP>() );
	}

/// Constructor from an array holding 3 values of same type (a direct copy can be done)
	template<
		typename T,
		typename std::enable_if<
			std::is_same<T,std::array<FPT,3>>::value,
			T
		>::type* = nullptr
	>
	LPBase( const T& arr )
	{
		_v = arr;
		p_normalizePL();
	}

/// Constructor from an array/vector holding 3 values of different type
	template<
		typename T,
		typename std::enable_if<
			(
				!std::is_same<T,std::array<FPT,3>>::value &&
				(
					std::is_same<T,std::array<typename T::value_type,3>>::value
					|| std::is_same<T,std::vector<typename T::value_type>>::value
				)
			),
			T
		>::type* = nullptr
	>
	LPBase( const T& arr )
	{
		_v[0] = static_cast<FPT>(arr[0]);
		_v[1] = static_cast<FPT>(arr[1]);
		_v[2] = static_cast<FPT>(arr[2]);
		p_normalizePL();
	}

/// Default constructor, depends on the type
	LPBase()
	{
		impl_init( detail::BaseHelper<LP>() );
	}

/// Constructor of horizontal/vertical line
	template<typename T>
	LPBase( LineDir orient, T value )
	{
//		HOMOG2D_CHECK_IS_NUMBER(T);
		impl_init_or( orient, value, detail::BaseHelper<LP>() );
	}


#ifdef HOMOG2D_USE_BOOSTGEOM

public:
/// Constructor from boost::geometry point type
/**
\note Although this one should work also for the other point type (`bg::model::d2::point_xy`),
as that latter one is inherited from the first one),
it does not, because there is another truely generic single-arg constructor, and the compiler
will select that one first, leading to a build error.
Thus, we need the second one.
*/
	template<typename BFPT> // Boost Floating Point Type
	LPBase( const boost::geometry::model::point<BFPT, 2, boost::geometry::cs::cartesian>& pt )
	{
		impl_init_BoostGeomPoint( pt, detail::BaseHelper<LP>() );
	}

/// Constructor from boost::geometry second point type
	template<typename BFPT> // Boost Floating Point Type
	LPBase( const boost::geometry::model::d2::point_xy<BFPT>& pt )
	{
		impl_init_BoostGeomPoint( pt, detail::BaseHelper<LP>() );
	}

/// Set from boost::geometry point type
	template<typename BFPT> // Boost Floating Point Type
	void set( const boost::geometry::model::point<BFPT, 2, boost::geometry::cs::cartesian>& pt )
	{
		set( boost::geometry::get<0>(pt), boost::geometry::get<1>(pt), 1.0 );
	}

#endif

private:
	template<typename T,typename U>
	void p_copyFrom( const LPBase<T,U>& other )
	{
		_v[0] = static_cast<FPT>(other._v[0]);
		_v[1] = static_cast<FPT>(other._v[1]);
		_v[2] = static_cast<FPT>(other._v[2]);
	}
	/// Arg is a point, object is a point => copy-constructor
	template<typename T>
	void impl_init_1_Point( const Point2d_<T>& pt, const detail::BaseHelper<typename typ::IsPoint>& )
	{
		p_copyFrom( pt );
	}
	/// Arg is a point, object is a line: we build the line passing though (0,0) ant the given point
	template<typename T>
	void impl_init_1_Point( const Point2d_<T>& pt, const detail::BaseHelper<typename typ::IsLine>& )
	{
		*this = detail::crossProduct<typ::IsLine>( pt, Point2d_<FPT>() );
		p_normalizePL();
	}

	/// Arg is a line, object is a point: ILLEGAL INSTANCIATION
	template<typename T>
	constexpr void impl_init_1_Line( const Line2d_<T>&, const detail::BaseHelper<typename typ::IsPoint>& )
	{
		static_assert( detail::AlwaysFalse<LP>::value, "Invalid: you cannot build a point from a line" );
	}
	/// Arg is a line, object is a line => copy-constructor
	template<typename T>
	void impl_init_1_Line( const Line2d_<T>& li, const detail::BaseHelper<typename typ::IsLine>& )
	{
		p_copyFrom( li );
	}

	template<typename T>
	constexpr void impl_init_or( LineDir, T, const detail::BaseHelper<typename typ::IsPoint>& )
	{
		static_assert( detail::AlwaysFalse<LP>::value, "Invalid: you cannot build a horiz/vertical point" );
	}

	template<
		typename T,
		typename std::enable_if<
			std::is_arithmetic<T>::value
			,T
		>::type* = nullptr
	>
	void impl_init_or( LineDir dir, T value, const detail::BaseHelper<typename typ::IsLine>& )
	{
		_v[2] = -value;
		if( dir == LineDir::V )
		{
			_v[0] = 1.; _v[1] = 0.;
		}
		else  // = LineDir::H
		{
			_v[0] = 0.; _v[1] = 1.;
		}
	}
	template<typename T>
	void impl_init_or( LineDir dir, const Point2d_<T>& pt, const detail::BaseHelper<typename typ::IsLine>& )
	{
		if( dir == LineDir::V )
		{
			_v[2] = -pt.getX();
			_v[0] = 1.; _v[1] = 0.;
		}
		else  // = LineDir::H
		{
			_v[2] = -pt.getY();
			_v[0] = 0.; _v[1] = 1.;
		}
	}

	template<typename T>
	constexpr void
	impl_init_4( T, T, T, T, const detail::BaseHelper<typename typ::IsPoint>& )
	{
		static_assert( detail::AlwaysFalse<LP>::value, "Invalid: you cannot build a point from 4 values" );
	}
	template<typename T>
	void
	impl_init_4( T x1, T y1, T x2, T y2, const detail::BaseHelper<typename typ::IsLine>& )
	{
		*this = Point2d_<HOMOG2D_INUMTYPE>(x1, y1) * Point2d_<HOMOG2D_INUMTYPE>(x2, y2);
	}

public:
	Type type() const
	{
		return impl_type( detail::BaseHelper<LP>() );
	}

private:
	Type impl_type( const detail::BaseHelper<typename typ::IsPoint>& ) const
	{
		return Type::Point2d;
	}
	Type impl_type( const detail::BaseHelper<typename typ::IsLine>& ) const
	{
		return Type::Line2d;
	}

public:
	FPT
	getCoord( GivenCoord gc, FPT other ) const
	{
		return impl_getCoord( gc, other, detail::BaseHelper<LP>() );
	}

	Point2d_<FPT>
	getPoint( GivenCoord gc, FPT other ) const
	{
		return impl_getPoint( gc, other, detail::BaseHelper<LP>() );
	}

	/// Returns a pair of points that are lying on line at distance \c dist from a point defined by one of its coordinates.
	template<typename FPT2>
//	std::pair<Point2d_<FPT>,Point2d_<FPT>>
	PointPair1_<FPT>
	getPoints( GivenCoord gc, FPT coord, FPT2 dist ) const
	{
		return impl_getPoints_A( gc, coord, dist, detail::BaseHelper<LP>() );
	}

	/// Returns a pair of points that are lying on line at distance \c dist from point \c pt, assuming that one is lying on the line.
	template<typename FPT2>
	std::pair<Point2d_<FPT>,Point2d_<FPT>>
	getPoints( const Point2d_<FPT>& pt, FPT2 dist ) const
	{
		return impl_getPoints_B( pt, dist, detail::BaseHelper<LP>() );
	}

	/// Returns an orthogonal line to the one it is called on, at a point defined by one of its coordinates.
	Line2d_<FPT>
	getOrthogonalLine( GivenCoord gc, FPT other ) const
	{
		return impl_getOrthogonalLine_A( gc, other, detail::BaseHelper<LP>() );
	}

	/// Returns an orthogonal line to the one it is called on, at point \c pt, assuming that one is lying on the line.
	Line2d_<FPT>
	getOrthogonalLine( const Point2d_<FPT>& pt ) const
	{
		return impl_getOrthogonalLine_B( pt, detail::BaseHelper<LP>() );
	}

	/// Returns a line rotated at point \c pt with angle \c theta
	template<typename FPT2, typename T>
	Line2d_<FPT>
	getRotatedLine( const Point2d_<FPT2>& pt, T theta ) const
	{
		HOMOG2D_CHECK_IS_NUMBER(T);
		return impl_getRotatedLine( pt, theta, detail::BaseHelper<LP>() );
	}

	/// Returns the segment from the point (not on line) to the line, shortest path
	Segment_<FPT>
	getOrthogSegment( const Point2d_<FPT>& pt ) const
	{
		return impl_getOrthogSegment( pt, detail::BaseHelper<LP>() );
	}

	/// Returns an parallel line to the one it is called on, with \c pt lying on it.
	/// \todo clarify orientation: on wich side will that line appear?
	Line2d_<FPT>
	getParallelLine( const Point2d_<FPT>& pt ) const
	{
		return impl_getParallelLine( pt, detail::BaseHelper<LP>() );
	}

	/// Returns the pair of parallel lines at a distance \c dist from line.
	template<typename T>
	std::pair<Line2d_<FPT>,Line2d_<FPT>>
	getParallelLines( T dist ) const
	{
		return impl_getParallelLines( dist, detail::BaseHelper<LP>() );
	}

	FPT getX() const { return impl_getX( detail::BaseHelper<LP>() ); }
	FPT getY() const { return impl_getY( detail::BaseHelper<LP>() ); }

/// Translate Point2d, does nothing for Line2d ( \sa impl_translate() )
	template<typename T1,typename T2>
	void translate( T1 dx, T2 dy )
	{
		HOMOG2D_CHECK_IS_NUMBER( T1 );
		HOMOG2D_CHECK_IS_NUMBER( T2 );
		impl_translate( dx, dy, detail::BaseHelper<LP>() );
	}

/// Translate Point2d, does nothing for Line2d ( \sa impl_translate() )
	template<typename T1, typename T2>
	void translate( const std::pair<T1,T2>& pa )
	{
		this->translate( pa.first, pa.second );
	}

/// Move point to other location (same as set(), but this one will be virtual).
/// Does nothing for lines
	template<typename T1>
	void moveTo( const Point2d_<T1>& pt )
	{
		impl_moveTo( pt, detail::BaseHelper<LP>() );
	}

private:
	template<typename ANY>
	ANY impl_getPt( const detail::BaseHelper<typename typ::IsPoint>& ) const
	{
		return ANY( getX(), getY() );
	}
	template<typename ANY>
	ANY impl_getPt( const detail::BaseHelper<typename typ::IsLine>& ) const
	{
		static_assert( detail::AlwaysFalse<LP>::value, "Invalid call for lines" );
	}

public:
/// Generic transformation into any other point type, as long as it provides a 2-args constructor
/// (is the case for Opencv and Boost Geometry).
/// \sa h2d::getPt()
	template<typename ANY>
	ANY getPt() const
	{
		return impl_getPt<ANY>( detail::BaseHelper<LP>() );
	}

	std::array<FPT,3> get() const
	{
		return std::array<FPT,3> { _v[0], _v[1], _v[2] };
	}

	template<typename T1,typename T2>
	void set( T1 x, T2 y )
	{
		impl_set( x, y, detail::BaseHelper<LP>() );
	}

	template<typename FPT2>
	HOMOG2D_INUMTYPE distTo( const Point2d_<FPT2>& pt ) const
	{
		return impl_distToPoint( pt, detail::BaseHelper<LP>() );
	}
	template<typename FPT2>
	HOMOG2D_INUMTYPE distTo( const Line2d_<FPT2>& li ) const
	{
		return impl_distToLine( li, detail::BaseHelper<LP>() );
	}
	template<typename FPT2>
	HOMOG2D_INUMTYPE distTo( const Segment_<FPT2>& seg ) const
	{
		return impl_distToSegment( seg, detail::BaseHelper<LP>() );
	}

	template<typename T,typename FPT2>
	bool isParallelTo( const LPBase<T,FPT2>& li ) const
	{
		return impl_isParallelTo( li, detail::BaseHelper<T>() );
	}
	template<typename T>
	bool isParallelTo( const Segment_<T>& seg ) const
	{
		return impl_isParallelTo( seg.getLine(), detail::BaseHelper<LP>() );
	}
/// Returns angle in rad. between the lines. \sa h2d::getAngle()
/**
Please check out warning described in impl_getAngle()
*/
	template<typename T,typename FPT2>
	HOMOG2D_INUMTYPE getAngle( const LPBase<T,FPT2>& other ) const
	{
		return impl_getAngle( other, detail::BaseHelper<T>() );
	}

/// Returns angle in rad. between line and segment \c seg. \sa  h2d::getAngle()
	template<typename FPT2>
	HOMOG2D_INUMTYPE getAngle( const Segment_<FPT2>& seg ) const
	{
		return impl_getAngle( seg.getLine(), detail::BaseHelper<LP>() );
	}

/// Returns true if point is at infinity (third value less than thr::nullDenom() )
	bool isInf() const
	{
		return impl_isInf( detail::BaseHelper<LP>() );
	}

	HOMOG2D_INUMTYPE length() const
	{
		return impl_length( detail::BaseHelper<LP>() );
	}
/// Neither lines nor points have an area
	HOMOG2D_INUMTYPE area()   const { return 0.; }

private:
/// A point has a null length
	HOMOG2D_INUMTYPE impl_length( const detail::BaseHelper<typename typ::IsPoint>& ) const
	{ return 0.; }

/// A line has an infinite length
	HOMOG2D_INUMTYPE impl_length( const detail::BaseHelper<typename typ::IsLine>& ) const
	{
		HOMOG2D_THROW_ERROR_1( "unable, a line has an infinite length" );
	}

	FPT impl_getX( const detail::BaseHelper<typename typ::IsPoint>& ) const
	{
		return static_cast<HOMOG2D_INUMTYPE>(_v[0])/_v[2];
	}
	FPT impl_getY( const detail::BaseHelper<typename typ::IsPoint>& ) const
	{
		return static_cast<HOMOG2D_INUMTYPE>(_v[1])/_v[2];
	}

	template<typename T1,typename T2>
	void impl_set( T1 x, T2 y, const detail::BaseHelper<typename typ::IsPoint>& )
	{
		HOMOG2D_CHECK_IS_NUMBER( T1 );
		HOMOG2D_CHECK_IS_NUMBER( T2 );
		_v[0] = x;
		_v[1] = y;
		_v[2] = 1.;
		p_normalizePL();
	}
	template<typename T1,typename T2>
	constexpr void
	impl_set( T1, T2, const detail::BaseHelper<typename typ::IsLine>& )
	{
		static_assert( detail::AlwaysFalse<LP>::value, "Invalid call for lines" );
	}

	template<typename T1,typename T2>
	void impl_translate( T1 dx, T2 dy, const detail::BaseHelper<typename typ::IsPoint>& )
	{
		_v[0] = static_cast<HOMOG2D_INUMTYPE>(_v[0]) / _v[2] + dx;
		_v[1] = static_cast<HOMOG2D_INUMTYPE>(_v[1]) / _v[2] + dy;
		_v[2] = 1.;
		p_normalizePL();
	}
	template<typename T1,typename T2>
	constexpr void
	impl_translate( T1, T2, const detail::BaseHelper<typ::IsLine>& )
	{
// changed on 20231216: this does now nothing. That way, it can become a virtual function, if needed
//		static_assert( detail::AlwaysFalse<LP>::value, "Invalid call for lines" );
	}

	template<typename T1>
	void impl_moveTo( const Point2d_<T1>& pt,  const detail::BaseHelper<typename typ::IsPoint>& )
	{
		*this = pt;
	}
	template<typename T1>
	void impl_moveTo( const Point2d_<T1>& pt,  const detail::BaseHelper<typename typ::IsLine>& )
	{
	}

	template<typename FPT2>
	HOMOG2D_INUMTYPE impl_distToPoint( const Point2d_<FPT2>&, const detail::BaseHelper<typename typ::IsPoint>& ) const;
	template<typename FPT2>
	HOMOG2D_INUMTYPE impl_distToPoint( const Point2d_<FPT2>&, const detail::BaseHelper<typename typ::IsLine>&  ) const;
	template<typename FPT2>
	HOMOG2D_INUMTYPE           impl_distToLine(  const Line2d_<FPT2>&, const detail::BaseHelper<typename typ::IsPoint>& ) const;
	template<typename FPT2>
	constexpr HOMOG2D_INUMTYPE impl_distToLine(  const Line2d_<FPT2>&, const detail::BaseHelper<typename typ::IsLine>&  ) const;

	template<typename FPT2>
	HOMOG2D_INUMTYPE           impl_distToSegment(  const Segment_<FPT2>&, const detail::BaseHelper<typename typ::IsPoint>& ) const;
	template<typename FPT2>
	constexpr HOMOG2D_INUMTYPE impl_distToSegment(  const Segment_<FPT2>&, const detail::BaseHelper<typename typ::IsLine>&  ) const;

	HOMOG2D_INUMTYPE           impl_getAngle( const LPBase<LP,FPT>&, const detail::BaseHelper<typename typ::IsLine>&  ) const;
	constexpr HOMOG2D_INUMTYPE impl_getAngle( const LPBase<LP,FPT>&, const detail::BaseHelper<typename typ::IsPoint>& ) const;

	constexpr bool impl_isInf( const detail::BaseHelper<typename typ::IsLine>& ) const
	{
		return false;
	}
	bool impl_isInf( const detail::BaseHelper<typ::IsPoint>& ) const
	{
		return homog2d_abs( _v[2] ) < thr::nullDenom();
	}

	template<typename FPT2>
	bool           impl_isParallelTo( const LPBase<LP,FPT2>&, const detail::BaseHelper<typename typ::IsLine>&  ) const;
	template<typename FPT2>
	constexpr bool impl_isParallelTo( const LPBase<LP,FPT2>&, const detail::BaseHelper<typename typ::IsPoint>& ) const;

	FPT           impl_getCoord( GivenCoord gc, FPT other, const detail::BaseHelper<typename typ::IsLine>& ) const;
	constexpr FPT impl_getCoord( GivenCoord gc, FPT other, const detail::BaseHelper<typename typ::IsPoint>& ) const;

	Point2d_<FPT>           impl_getPoint( GivenCoord gc, FPT other, const detail::BaseHelper<typename typ::IsLine>& ) const;
	constexpr Point2d_<FPT> impl_getPoint( GivenCoord gc, FPT other, const detail::BaseHelper<typename typ::IsPoint>& ) const;

	template<typename FPT2>
	PointPair1_<FPT>           impl_getPoints_A( GivenCoord, FPT, FPT2, const detail::BaseHelper<typename typ::IsLine>& ) const;
	template<typename FPT2>
	constexpr PointPair1_<FPT> impl_getPoints_A( GivenCoord, FPT, FPT2, const detail::BaseHelper<typename typ::IsPoint>& ) const;
	template<typename FPT2>
	PointPair1_<FPT>           impl_getPoints_B( const Point2d_<FPT>&, FPT2, const detail::BaseHelper<typename typ::IsLine>& ) const;
	template<typename FPT2>
	constexpr PointPair1_<FPT> impl_getPoints_B( const Point2d_<FPT>&, FPT2, const detail::BaseHelper<typename typ::IsPoint>& ) const;

	void impl_op_stream( std::ostream&, const Point2d_<FPT>& ) const;
	void impl_op_stream( std::ostream&, const Line2d_<FPT>&  ) const;

public:
/// Line/Line intersection
	template<typename FPT2>
	detail::Intersect<detail::Inters_1,FPT> intersects( const Line2d_<FPT2>& other ) const
	{
		detail::Intersect<detail::Inters_1,FPT> out;
		if( this->isParallelTo( other ) )
			return out;
		 out.set( *this * other );
		 return out;
	}
/// Line/FRect intersection (rectangle defined by \c pt1 and \c pt2)
	template<typename FPT2>
	detail::IntersectM<FPT> intersects( const Point2d_<FPT2>& pt1, const Point2d_<FPT2>& pt2 ) const
	{
		return intersects( FRect_<FPT2>( pt1, pt2 ) ) ;
	}
/// Line/FRect intersection
	template<typename FPT2>
	detail::IntersectM<FPT> intersects( const FRect_<FPT2>& rect ) const
	{
		return impl_intersectsFRect( rect, detail::BaseHelper<LP>() );
	}

/// Line/Segment intersection
/** \warning no implementation for points */
	template<typename FPT2>
	detail::Intersect<detail::Inters_1,FPT> intersects( const Segment_<FPT2>& seg ) const
	{
		return seg.intersects( *this );
	}

/// Line/Circle intersection
/** <br>The Sfinae below is needed to avoid ambiguity with the other 2 args "intersects()" function
(with 2 points defining a FRect, see above) */
	template<
		typename T,
		typename std::enable_if<
			(std::is_arithmetic<T>::value && !std::is_same<T,bool>::value)
			,T
		>::type* = nullptr
	>
	detail::Intersect<detail::Inters_2,FPT>
	intersects( const Point2d_<FPT>& pt0, T radius ) const
	{
		return impl_intersectsCircle( pt0, radius, detail::BaseHelper<LP>() );
	}

/// Line/Circle intersection
	template<typename T>
	detail::Intersect<detail::Inters_2,FPT> intersects( const Circle_<T>& cir ) const
	{
		return impl_intersectsCircle( cir.center(), cir.radius(), detail::BaseHelper<LP>() );
	}

/// Line/Polyline intersection
	template<typename PLT,typename FPT2>
	detail::IntersectM<FPT> intersects( const base::PolylineBase<PLT,FPT2>& pl ) const
	{
		return pl.intersects( *this );
	}

/// Point is inside flat rectangle
	bool isInside( const Point2d_<FPT>& pt1, const Point2d_<FPT>& pt2 ) const
	{
		HOMOG2D_START;
		return impl_isInsideRect( FRect_<FPT>(pt1, pt2), detail::BaseHelper<LP>() );
	}

/// Point is inside FRect
	template<typename FPT2>
	bool isInside( const FRect_<FPT2>& rect ) const
	{
		HOMOG2D_START;
		return impl_isInsideRect( rect, detail::BaseHelper<LP>() );
	}

/// Point is inside circle defined by center and radius
	template<typename T>
	bool isInside( const Point2d_<FPT>& center, T radius ) const
	{
		HOMOG2D_CHECK_IS_NUMBER(T);
		HOMOG2D_START;
		return impl_isInsideCircle( center, radius, detail::BaseHelper<LP>() );
	}
/// Point is inside Circle
	template<typename T>
	bool isInside( const Circle_<T>& cir ) const
	{
		HOMOG2D_START;
		return impl_isInsideCircle( cir.center(), cir.radius(), detail::BaseHelper<LP>() );
	}

/// Point is inside Ellipse
	template<typename FPT2>
	bool isInside( const Ellipse_<FPT2>& ell ) const
	{
		HOMOG2D_START;
		return impl_isInsideEllipse( ell, detail::BaseHelper<LP>() );
	}

/// Point or line is inside Polyline
	template<typename FPT2,typename PTYPE>
	bool isInside( const base::PolylineBase<PTYPE,FPT2>& poly ) const
	{
		HOMOG2D_START;
		return impl_isInsidePoly( poly, detail::BaseHelper<LP>() );
	}

//////////////////////////
//       OPERATORS      //
//////////////////////////
	bool operator == ( const base::LPBase<LP,FPT>& other ) const
	{
		return impl_op_equal( other, detail::BaseHelper<LP>() );
	}
	bool operator != ( const base::LPBase<LP,FPT>& other ) const
	{
		return !(*this == other);
	}
	bool operator < ( const base::LPBase<LP,FPT>& other ) const
	{
		return impl_op_sort( other, detail::BaseHelper<LP>() );
	}

/// SVG draw function
	void draw( img::Image<img::SvgImage>& im, img::DrawParams dp=img::DrawParams() ) const
	{
		impl_draw_LP( im, dp, detail::BaseHelper<LP>() );
	}

#ifdef HOMOG2D_USE_OPENCV
private:
	template<typename OPENCVT>
	OPENCVT impl_getCvPt( const detail::BaseHelper<typ::IsPoint>&, const OPENCVT& ) const
	{
		return OPENCVT( getX(),getY() );
	}

/// Build point from Opencv point
	template<typename T>
	void impl_init_opencv( cv::Point_<T> pt, const detail::BaseHelper<typ::IsPoint>& )
	{
		impl_init_2( pt.x, pt.y, detail::BaseHelper<typ::IsPoint>() );
	}
/// Build line from Opencv point
	template<typename T>
	void impl_init_opencv( cv::Point_<T> pt, const detail::BaseHelper<typ::IsLine>& )
	{
		Point2d_<FPT> p(pt);
		impl_init_1_Point<FPT>( p, detail::BaseHelper<typ::IsLine>() );
	}

public:
/// Opencv draw function
	void draw( img::Image<cv::Mat>& im, img::DrawParams dp=img::DrawParams() ) const
	{
		impl_draw_LP( im, dp, detail::BaseHelper<LP>() );
	}

	cv::Point2i getCvPti() const { return impl_getPt<cv::Point2i>( detail::BaseHelper<typename typ::IsPoint>() ); }
	cv::Point2i getCvPtd() const { return impl_getPt<cv::Point2d>( detail::BaseHelper<typename typ::IsPoint>() ); }
	cv::Point2i getCvPtf() const { return impl_getPt<cv::Point2f>( detail::BaseHelper<typename typ::IsPoint>() ); }

/// Constructor: build from a single OpenCv point.
	template<typename T>
	LPBase( cv::Point_<T> pt )
	{
		impl_init_opencv( pt, detail::BaseHelper<LP>() );
	}
#endif // HOMOG2D_USE_OPENCV

//////////////////////////
//      DATA SECTION    //
//////////////////////////

private:
	std::array<FPT,3> _v; ///< data, uses the template parameter FPT (for "Floating Point Type")

//////////////////////////
//   PRIVATE FUNCTIONS  //
//////////////////////////
private:
	void p_normalizePL() const
	{
		impl_normalize( detail::BaseHelper<LP>() );
	}
	void impl_normalize( const detail::BaseHelper<typ::IsLine>& ) const;
	void impl_normalize( const detail::BaseHelper<typ::IsPoint>& ) const;

	template<typename FPT2>
	detail::IntersectM<FPT>
	impl_intersectsFRect( const FRect_<FPT2>&, const detail::BaseHelper<typ::IsLine>& ) const;

	template<typename FPT2>
	constexpr detail::IntersectM<FPT>
	impl_intersectsFRect( const FRect_<FPT2>&, const detail::BaseHelper<typ::IsPoint>& ) const;

	template<typename T>
	detail::Intersect<detail::Inters_2,FPT>
	impl_intersectsCircle( const Point2d_<FPT>&, T r, const detail::BaseHelper<typ::IsLine>& ) const;

	template<typename T>
	constexpr detail::Intersect<detail::Inters_2,FPT>
	impl_intersectsCircle( const Point2d_<FPT>&, T r, const detail::BaseHelper<typ::IsPoint>& ) const;

	template<typename FPT2>
	bool           impl_isInsideRect( const FRect_<FPT2>&, const detail::BaseHelper<typ::IsPoint>& ) const;
	template<typename FPT2>
	constexpr bool impl_isInsideRect( const FRect_<FPT2>&, const detail::BaseHelper<typ::IsLine>&  ) const;

	template<typename FPT2>
	bool           impl_isInsideEllipse( const Ellipse_<FPT2>&, const detail::BaseHelper<typ::IsPoint>& ) const;
	template<typename FPT2>
	constexpr bool impl_isInsideEllipse( const Ellipse_<FPT2>&, const detail::BaseHelper<typ::IsLine>& ) const;

	template<typename T>
	bool           impl_isInsideCircle( const Point2d_<FPT>&, T r, const detail::BaseHelper<typ::IsPoint>& ) const;
	template<typename T>
	constexpr bool impl_isInsideCircle( const Point2d_<FPT>&, T r, const detail::BaseHelper<typ::IsLine>&  ) const;

	template<typename T,typename PTYPE>
	bool           impl_isInsidePoly( const base::PolylineBase<PTYPE,T>&, const detail::BaseHelper<typ::IsPoint>& ) const;
	template<typename T,typename PTYPE>
	constexpr bool impl_isInsidePoly( const base::PolylineBase<PTYPE,T>&, const detail::BaseHelper<typ::IsLine>&  ) const;

	Line2d_<FPT>           impl_getOrthogonalLine_A( GivenCoord, FPT,      const detail::BaseHelper<typ::IsLine>&  ) const;
	constexpr Line2d_<FPT> impl_getOrthogonalLine_A( GivenCoord, FPT,      const detail::BaseHelper<typ::IsPoint>& ) const;
	Line2d_<FPT>           impl_getOrthogonalLine_B( const Point2d_<FPT>&, const detail::BaseHelper<typ::IsLine>&  ) const;
	constexpr Line2d_<FPT> impl_getOrthogonalLine_B( const Point2d_<FPT>&, const detail::BaseHelper<typ::IsPoint>& ) const;

	template<typename FPT2,typename T>
	Line2d_<FPT>           impl_getRotatedLine( const Point2d_<FPT2>&, T, const detail::BaseHelper<typ::IsLine>&  ) const;
	template<typename FPT2,typename T>
	constexpr Line2d_<FPT> impl_getRotatedLine( const Point2d_<FPT2>&, T, const detail::BaseHelper<typ::IsPoint>& ) const;

	Segment_<FPT>           impl_getOrthogSegment( const Point2d_<FPT>&, const detail::BaseHelper<typ::IsLine>&  ) const;
	constexpr Segment_<FPT> impl_getOrthogSegment( const Point2d_<FPT>&, const detail::BaseHelper<typ::IsPoint>& ) const;

	Line2d_<FPT>           impl_getParallelLine( const Point2d_<FPT>&, const detail::BaseHelper<typ::IsLine>&  ) const;
	constexpr Line2d_<FPT> impl_getParallelLine( const Point2d_<FPT>&, const detail::BaseHelper<typ::IsPoint>& ) const;

	template<typename T>
	std::pair<Line2d_<FPT>,Line2d_<FPT>>           impl_getParallelLines( T, const detail::BaseHelper<typ::IsLine>&  ) const;
	template<typename T>
	constexpr std::pair<Line2d_<FPT>,Line2d_<FPT>> impl_getParallelLines( T, const detail::BaseHelper<typ::IsPoint>& ) const;

	bool impl_op_equal( const LPBase<LP,FPT>&, const detail::BaseHelper<typ::IsLine>&  ) const;
	bool impl_op_equal( const LPBase<LP,FPT>&, const detail::BaseHelper<typ::IsPoint>& ) const;

	bool           impl_op_sort( const LPBase<LP,FPT>&, const detail::BaseHelper<typ::IsPoint>& ) const;
	constexpr bool impl_op_sort( const LPBase<LP,FPT>&, const detail::BaseHelper<typ::IsLine>&  ) const;

	Point2d_<FPT> impl_op_product( const Line2d_<FPT>& , const Line2d_<FPT>& , const detail::BaseHelper<typ::IsPoint>& ) const;
	Line2d_<FPT>  impl_op_product( const Point2d_<FPT>&, const Point2d_<FPT>&, const detail::BaseHelper<typ::IsLine>&  ) const;

	template<typename T>
	void impl_draw_LP( img::Image<T>&, img::DrawParams, const detail::BaseHelper<typ::IsPoint>& )  const;
	template<typename T>
	void impl_draw_LP( img::Image<T>&, img::DrawParams, const detail::BaseHelper<typ::IsLine>& )  const;

	/// Called by default constructor, overload for lines
	void impl_init( const detail::BaseHelper<typ::IsLine>& )
	{
		_v[0] = 1.;
		_v[1] = 0.;
		_v[2] = 0.;
	}
	/// Called by default constructor, overload for points. Initialize to (0,0)
	void impl_init( const detail::BaseHelper<typ::IsPoint>& )
	{
		_v[0] = 0.;
		_v[1] = 0.;
		_v[2] = 1.;
	}
	template<typename T1,typename T2>
	void impl_init_2( const T1&, const T2&, const detail::BaseHelper<typ::IsPoint>& );
	template<typename T1,typename T2>
	void impl_init_2( const T1&, const T2&, const detail::BaseHelper<typ::IsLine>& );

#ifdef HOMOG2D_USE_BOOSTGEOM
	template<typename BFPT>
	void impl_init_BoostGeomPoint(
		const boost::geometry::model::point<BFPT, 2, boost::geometry::cs::cartesian>&,
		const detail::BaseHelper<typ::IsLine>&
	)
	{
		static_assert( detail::AlwaysFalse<LP>::value, "Invalid: you cannot build a Line2d using a boost::geometry point" );
	}
	template<typename BFPT> // Boost Floating Point Type
	void impl_init_BoostGeomPoint(
		const boost::geometry::model::point<BFPT, 2, boost::geometry::cs::cartesian>& pt,
		const detail::BaseHelper<typ::IsPoint>&
	)
	{
		set( pt );
	}
#endif

}; // class LPBase

} // namespace base


/////////////////////////////////////////////////////////////////////////////
// SECTION  - OPENCV API CODE
/////////////////////////////////////////////////////////////////////////////

#ifdef HOMOG2D_USE_OPENCV
template<typename FPT>
FRect_<FPT> getFRect( cv::Mat& mat )
{
	if(  mat.cols == 0 || mat.rows == 0 )
		HOMOG2D_THROW_ERROR_1(
			"Illegal values: cols=" << mat.cols << ", rows=" << mat.rows
		);

	return FRect_<FPT>(
		Point2d_<FPT>(),                      // (0,0)
		Point2d_<FPT>( mat.cols, mat.rows )   // (w,h)
	);
}

/// Free function to return an OpenCv point (double)
template<typename FPT>
cv::Point2d
getCvPtd( const Point2d_<FPT>& pt )
{
	return pt.getCvPtd();
}
/// Free function to return an OpenCv point (float)
template<typename FPT>
cv::Point2f
getCvPtf( const Point2d_<FPT>& pt )
{
	return pt.getCvPtf();
}
/// Free function to return an OpenCv point (integer)
template<typename FPT>
cv::Point2i
getCvPti( const Point2d_<FPT>& pt )
{
	return pt.getCvPti();
}

#endif // HOMOG2D_USE_OPENCV


/////////////////////////////////////////////////////////////////////////////
// SECTION  - FREE FUNCTIONS
/////////////////////////////////////////////////////////////////////////////

/// Generic free function to return a point of other type
/**
- RT: return type
- FPT: Floating Point Type

User code needs to provide the requested type as template argument, for example:
\code
auto p1 = getPt<cv::Point2di>( pt );                             // opencv type
auto p2 = getPt<boost::geometry::model::point_xy<double>>( pt ); // boost geometry type
\endcode
\sa LPBase::getPt()
*/
template<typename RT,typename FPT>
RT
getPt( const Point2d_<FPT>& pt )
{
	return pt.template getPt<RT>();
}

/// Free function, returns a vector of points of other type from a vector of h2d points
/**
- RT: return type
- FPT: Floating Point Type

User code needs to provide the requested type as template argument.
\sa h2d::getPt<>()

\todo 20230219: sfinae this to accept other containers using trait::IsContainer
*/

template<typename RT,typename FPT>
std::vector<RT>
getPts( const std::vector<Point2d_<FPT>>& vpt )
{
	std::vector<RT> vout( vpt.size() );
	auto it = vout.begin();
	for( const auto& pt: vpt )
		*it++ = getPt<RT>(pt);
	return vout;
}

//------------------------------------------------------------------
/// This namespace holds some private stuff, types here are not to be used directly by end-user code.
namespace detail {

//------------------------------------------------------------------
/// Private free function, returns true if point \c pt is inside the rectangle defined by (\c p00 , \c p11)
template<typename FPT1,typename FPT2>
bool
ptIsInside( const Point2d_<FPT1>& pt, const Point2d_<FPT2>& p00, const Point2d_<FPT2>& p11 )
{
	if( pt.getX() > p00.getX() && pt.getX() < p11.getX() )
		if( pt.getY() > p00.getY() && pt.getY() < p11.getY() )
			return true;
	return false;
}

#ifdef HOMOG2D_USE_EIGEN
///  Build Homography from 2 sets of 4 points, using Eigen
/**
See
- https://eigen.tuxfamily.org/dox/group__TutorialLinearAlgebra.html
- https://eigen.tuxfamily.org/dox/group__DenseMatrixManipulation__chapter.html
*/
template<typename FPT>
Homogr_<FPT>
buildFrom4Points_Eigen(
	const std::vector<Point2d_<FPT>>& vpt1, ///< source points
	const std::vector<Point2d_<FPT>>& vpt2  ///< destination points
)
{
	Eigen::MatrixXd A = Eigen::MatrixXd::Zero(8,8);
	Eigen::VectorXd b(8);

	for( int i=0; i<4; i++ )
	{
		auto u1 = vpt1[i].getX();
		auto v1 = vpt1[i].getY();
		auto u2 = vpt2[i].getX();
		auto v2 = vpt2[i].getY();

		b(2*i)   = u2;
		b(2*i+1) = v2;

		A(i*2,0) = A(i*2+1,3) = u1;
		A(i*2,1) = A(i*2+1,4) = v1;
		A(i*2,2) = A(i*2+1,5) = 1.;

		A(i*2,6)   = - u1 * u2;
		A(i*2,7)   = - v1 * u2;
		A(i*2+1,6) = - u1 * v2;
		A(i*2+1,7) = - v1 * v2;
	}

#if 0
	Eigen::VectorXd X = A.ldlt().solve(b); // for some reason this does not work...
#else
	Eigen::MatrixXd Ai = A.inverse();
	Eigen::VectorXd X = Ai * b;
#endif

	Homogr_<FPT> H;
	for( int i=0; i<8; i++ )
		H.set( i/3, i%3, X(i) );
	H.set(2, 2, 1.);

	return H;
}
#endif // HOMOG2D_USE_EIGEN

//------------------------------------------------------------------
#ifdef HOMOG2D_USE_OPENCV
///  Build Homography from 2 sets of 4 points, using Opencv
/**
- see https://docs.opencv.org/master/d9/d0c/group__calib3d.html#ga4abc2ece9fab9398f2e560d53c8c9780

\note With current Opencv installed on current machine, it seems that \c cv::getPerspectiveTransform()
requires that the points are "CV_32F" (\c float), and NOT double.
*/
template<typename FPT>
Homogr_<FPT>
buildFrom4Points_Opencv (
	const std::vector<Point2d_<FPT>>& vpt1, ///< source points
	const std::vector<Point2d_<FPT>>& vpt2  ///< destination points
)
{
	const auto& src = getPts<cv::Point2f>( vpt1 );
	const auto& dst = getPts<cv::Point2f>( vpt2 );
	return cv::getPerspectiveTransform( src, dst ); // automatic type conversion to Hmatrix_
}
#endif

} // namespace detail

//------------------------------------------------------------------
/// Build Homography from 2 sets of 4 points (free function)
/// \sa Homogr_::buildFrom4Points()
template<typename FPT>
Homogr_<FPT>
buildFrom4Points(
	const std::vector<Point2d_<FPT>>& vpt1,     ///< source points
	const std::vector<Point2d_<FPT>>& vpt2,     ///< destination points
	int                               method=1  ///< 0: Eigen, 1: Opencv
)
{
	Homogr_<FPT> H;
	H.buildFrom4Points( vpt1, vpt2, method );
	return H;
}

//------------------------------------------------------------------
/// Build Homography from 2 sets of 4 points
/**
- Requires either Eigen or Opencv
- we build a 8x8 matrix A and a 8x1 vector B, and get the solution from X = A^-1 B
- see this for details:
https://skramm.lautre.net/files/misc/Kramm_compute_H_from_4pts.pdf

\sa free function: h2d::buildFrom4Points()

\todo fix this so that user can provide a std::array of points
*/
template<typename M,typename FPT>
void
Hmatrix_<M,FPT>::buildFrom4Points(
	const std::vector<Point2d_<FPT>>& vpt1,   ///< source points
	const std::vector<Point2d_<FPT>>& vpt2,   ///< destination points
	int                               method  ///< 0: Eigen, 1: Opencv (default)
)
{
	if( vpt1.size() != 4 )
		HOMOG2D_THROW_ERROR_1( "invalid vector size for source points, should be 4, value=" << vpt1.size() );
	if( vpt2.size() != 4 )
		HOMOG2D_THROW_ERROR_1( "invalid vector size for dest points, should be 4, value=" << vpt2.size() );
	assert( method == 0 || method == 1 );

	if( method == 0 )
	{
#ifdef HOMOG2D_USE_EIGEN
		*this = detail::buildFrom4Points_Eigen( vpt1, vpt2 );
#else
		throw std::runtime_error( "Unable, build without Eigen support" );
#endif
	}
	else
	{
#ifdef HOMOG2D_USE_OPENCV
		*this = detail::buildFrom4Points_Opencv( vpt1, vpt2 );
#else
		throw std::runtime_error( "Unable, build without Opencv support" );
#endif
	}
}

//------------------------------------------------------------------
/// A line segment, defined by two points
/**
- Storage: "smallest" point is always stored as first element (see constructor)
*/
template<typename FPT>
class Segment_: public detail::Common<FPT>
#ifdef HOMOG2D_ENABLE_PRTP
, public rtp::Root
#endif
{
public:
	using FType = FPT;
	using detail::Common<FPT>::isInside;

	template<typename T> friend class Segment_;

	Type type() const
	{
		return Type::Segment;
	}

private:
	Point2d_<FPT> _ptS1, _ptS2;

public:
/// \name Constructors
///@{

/// Default constructor: initializes segment to (0,0)--(1,1)
	Segment_(): _ptS2(1.,1.)
	{}
/// Constructor 2: build segment from two points
	Segment_( Point2d_<FPT> p1, Point2d_<FPT> p2 )
		: _ptS1(p1), _ptS2(p2)
	{
#ifndef HOMOG2D_NOCHECKS
		if( p1 == p2 )
			HOMOG2D_THROW_ERROR_1( "cannot build a segment with two identical points: " << p1 << " and " << p2 );
#endif
		priv::fix_order( _ptS1, _ptS2 );
	}

/// Constructor 3: build segment from two points coordinates, call constructor 2
	template<typename T>
	Segment_( T x1, T y1, T x2, T y2 )
		: Segment_( Point2d_<FPT>(x1,y1), Point2d_<FPT>(x2,y2) )
	{
		HOMOG2D_CHECK_IS_NUMBER(T);
	}

/// Constructor 4: build segment from pair of points
	Segment_( const std::pair<Point2d_<FPT>,Point2d_<FPT>>& ppts )
		: Segment_(ppts.first, ppts.second)
	{}

/// Copy-Constructor
	template<typename FPT2>
	Segment_( const Segment_<FPT2>& other )
		: _ptS1(other._ptS1), _ptS2(other._ptS2)
	{
//		priv::fix_order( _ptS1, _ptS2 ); no need to call this, because the source segment was already OK
	}
///@}

/// \name Modifying functions
///@{

/// Setter
	template<typename FPT2>
	void set( const Point2d_<FPT>& p1, const Point2d_<FPT2>& p2 )
	{
#ifndef HOMOG2D_NOCHECKS
		if( p1 == p2 )
			HOMOG2D_THROW_ERROR_1( "cannot define a segment with two identical points" << p1 << " and " << p2 );
#endif
		_ptS1 = p1;
		_ptS2 = p2;
		priv::fix_order( _ptS1, _ptS2 );
	}

/// Setter from a std::pair (points need to be of same underlying type)
	template<typename FPT2>
	void set( const std::pair<Point2d_<FPT2>,Point2d_<FPT2>> ppts )
	{
		set( ppts.first, ppts.second );
	}

/// Setter from 4 raw point coordinates
	template<typename FPT2>
	void set( FPT2 x1, FPT2 y1, FPT2 x2, FPT2 y2 )
	{
		set( Point2d_<FPT2>(x1,y1), Point2d_<FPT2>(x2,y2) );
	}

/// Translate Segment
	template<typename T1,typename T2>
	void translate( T1 dx, T2 dy )
	{
		HOMOG2D_CHECK_IS_NUMBER( T1 );
		HOMOG2D_CHECK_IS_NUMBER( T2 );
		_ptS1.translate( dx, dy );
		_ptS2.translate( dx, dy );
	}

/// Translate Segment, using pair of values
	template<typename T1, typename T2>
	void translate( const std::pair<T1,T2>& pa )
	{
		this->translate( pa.first, pa.second );
	}

/// Move Segment to other location
	template<typename TX, typename TY>
	void moveTo( TX x, TY y )
	{
		HOMOG2D_CHECK_IS_NUMBER( TX );
		HOMOG2D_CHECK_IS_NUMBER( TY );
		moveTo( Point2d_<FPT>(x,y) );
	}

/// Move Segment to other location, given by \c pt
	template<typename T1>
	void moveTo( const Point2d_<T1>& pt )
	{
		auto w = _ptS2.getX() - _ptS1.getX();
		auto h = _ptS2.getY() - _ptS1.getY();
		_ptS1 = pt;
		_ptS2.set( _ptS1.getX() + w, _ptS1.getY() + h );
	}

///@}

/// \name Attributes access
///@{

/// Get segment length
	HOMOG2D_INUMTYPE length() const
	{
		return _ptS1.distTo( _ptS2 );
	}
/// A segment always has a null area
//	/*constexpr*/ HOMOG2D_INUMTYPE area() const
	constexpr HOMOG2D_INUMTYPE area() const
	{
		return 0.;
	}

/// Get angle between segment and other segment/line
/**
This will call the line angle function, thus the returned value will be
in the range \f$ [0,\pi/2] \f$
*/
	template<typename U>
	HOMOG2D_INUMTYPE getAngle( const U& other ) const
	{
		return other.getAngle( this->getLine() );
	}
///@}

/// \name Operators
///@{
	bool operator == ( const Segment_& s2 ) const
	{
		if( _ptS1 != s2._ptS1 )
			return false;
		if( _ptS2 != s2._ptS2 )
			return false;
		return true;
	}
	bool operator != ( const Segment_& s2 ) const
	{
		return !(*this == s2);
	}

	bool operator < ( const Segment_& other ) const
	{
		return _ptS1 < other._ptS1;
	}
///@}

private:
	template<typename S>
	bool p_bothPtsAreInside( const S& shape ) const
	{
		if( !_ptS1.isInside( shape ) )
			return false;
		if( !_ptS2.isInside( shape ) )
			return false;
		return true;
	}

public:
/// \name Enclosing functions
///@{

/// Segment is inside Circle
	template<typename FPT2>
	bool isInside( const Circle_<FPT2>& shape ) const
	{
		return p_bothPtsAreInside( shape );
	}

/// Segment is inside FRect
	template<typename FPT2>
	bool isInside( const FRect_<FPT2>& shape ) const
	{
		return p_bothPtsAreInside( shape );
	}

/// Segment is inside Ellipse
	template<typename FPT2>
	bool isInside( const Ellipse_<FPT2>& shape ) const
	{
		return p_bothPtsAreInside( shape );
	}

/// Segment is inside OPolyline_
	template<typename FPT2>
	constexpr bool isInside( const OPolyline_<FPT2>& ) const
	{
		return false;
	}

/// Segment is inside CPolyline_
/**
Requires both points inside AND no intersections
*/
	template<typename FPT2>
	bool isInside( const CPolyline_<FPT2>& cpoly ) const
	{
		if( !p_bothPtsAreInside( cpoly ) )
			return false;

		for( auto poly_seg: cpoly.getSegs() )
			if( poly_seg.intersects( *this )() )
				return false;
		return true;
	}
///@}

/// \name Other const functions
///@{

/// Returns the points as a std::pair
/** The one with smallest x coordinate will be returned as "first". If x-coordinate are equal, then
the one with smallest y-coordinate will be returned first */
	PointPair1_<FPT>
	getPts() const
	{
		return std::make_pair( _ptS1, _ptS2 );
	}

	template<typename T>
	std::pair<Segment_,Segment_>
	getParallelSegs( T dist ) const
	{
		HOMOG2D_CHECK_IS_NUMBER( T );

		auto plines = getLine().getParallelLines( dist );
		auto lo1 = getLine().getOrthogonalLine( _ptS1 );
		auto lo2 = getLine().getOrthogonalLine( _ptS2 );

		auto pA1 = lo1 * plines.first;
		auto pA2 = lo2 * plines.first;
		auto pB1 = lo1 * plines.second;
		auto pB2 = lo2 * plines.second;

		return std::make_pair(
			Segment_( pA1, pA2 ),
			Segment_( pB1, pB2 )
		);
	}

private:
/// Computes the 4 points orthogonal to the segment
	std::array<Point2d_<FPT>,4>
	p_getOrthog() const
	{
		auto x1 = static_cast<HOMOG2D_INUMTYPE>(_ptS1.getX());
		auto x2 = static_cast<HOMOG2D_INUMTYPE>(_ptS2.getX());
		auto y1 = static_cast<HOMOG2D_INUMTYPE>(_ptS1.getY());
		auto y2 = static_cast<HOMOG2D_INUMTYPE>(_ptS2.getY());
		auto dx = x1 - x2;
		auto dy = y1 - y2;
		std::array<Point2d_<FPT>,4> out;
		out[0] = Point2d_<FPT>( x1-dy, y1+dx );
		out[1] = Point2d_<FPT>( x1+dy, y1-dx );
		out[3] = Point2d_<FPT>( x2-dy, y2+dx );
		out[2] = Point2d_<FPT>( x2+dy, y2-dx );
		return out;
	}
public:
/// Returns the 4 points orthogonal to the segment
	std::array<Point2d_<FPT>,4>
	getOrthogPts() const
	{
		return p_getOrthog();
	}

/// Returns the 4 segments orthogonal to the segment
	std::array<Segment_<FPT>,4>
	getOrthogSegs() const
	{
		std::array<Segment_<FPT>,4> out;
		auto pts = p_getOrthog();
		out[0] = Segment_<FPT>( _ptS1, pts[0] );
		out[1] = Segment_<FPT>( _ptS1, pts[1] );
		out[2] = Segment_<FPT>( _ptS2, pts[2] );
		out[3] = Segment_<FPT>( _ptS2, pts[3] );
		return out;
	}

/// Returns supporting line
	Line2d_<FPT> getLine() const
	{
		Point2d_<HOMOG2D_INUMTYPE> pt1( _ptS1 );
		Point2d_<HOMOG2D_INUMTYPE> pt2( _ptS2 );
		auto li = pt1 * pt2;
		return Line2d_<FPT>(li);
	}

/// Returns a pair of segments split by the middle
	std::pair<Segment_<FPT>,Segment_<FPT>>
	split() const
	{
		auto pt_mid = getCenter();
		return std::make_pair(
			Segment_<FPT>( _ptS1, pt_mid ),
			Segment_<FPT>( _ptS2, pt_mid )
		);
	}

	template<typename FPT2>
	HOMOG2D_INUMTYPE distTo( const Point2d_<FPT2>&, int* segDistCase=0 ) const;

	template<typename T>
	constexpr bool
	isParallelTo( const T& other ) const
	{
		static_assert(
			std::is_same<T,Segment_<FPT>>::value ||
			std::is_same<T,Line2d_<FPT>>::value,
			"type needs to be a segment or a line" );
		return getLine().isParallelTo( other );
	}

	/// Returns point that at middle distance between \c p1 and \c p2
	Point2d_<FPT>
	getCenter() const
	{
		return Point2d_<FPT>(
			( static_cast<HOMOG2D_INUMTYPE>(_ptS1.getX()) + _ptS2.getX() ) / 2.,
			( static_cast<HOMOG2D_INUMTYPE>(_ptS1.getY()) + _ptS2.getY() ) / 2.
		);
	}

	Segment_<FPT> getExtended() const;

/// Returns the bisector line of the segment
/// \sa free function h2d::getBisector()
	Line2d_<FPT>
	getBisector() const
	{
		Segment_<HOMOG2D_INUMTYPE> seg2 = *this; // convert to (possibly) enhance precision
		return seg2.getLine().getOrthogonalLine( seg2.getCenter() );
	}
///@}

/// \name Intersection functions
///@{
	template<typename FPT2>
	detail::Intersect<detail::Inters_1,FPT> intersects( const Segment_<FPT2>& ) const;
	template<typename FPT2>
	detail::Intersect<detail::Inters_1,FPT> intersects( const Line2d_<FPT2>&  ) const;
	template<typename FPT2>
	detail::IntersectM<FPT>                 intersects( const Circle_<FPT2>&  ) const;
/// Segment/FRect intersection
	template<typename FPT2>
	detail::IntersectM<FPT> intersects( const FRect_<FPT2>& r ) const
	{
//		HOMOG2D_START;
		return r.intersects( *this );
	}

/// Segment/Polyline intersection
	template<typename PLT,typename FPT2>
	detail::IntersectM<FPT> intersects( const base::PolylineBase<PLT,FPT2>& other ) const
	{
//		HOMOG2D_START;
		return other.intersects( *this );
	}
///@}

	template<typename T>
	friend std::ostream&
	operator << ( std::ostream& f, const Segment_<T>& seg );

#ifdef HOMOG2D_USE_OPENCV
	void draw( img::Image<cv::Mat>&,       img::DrawParams dp=img::DrawParams() ) const;
#endif
	void draw( img::Image<img::SvgImage>&, img::DrawParams dp=img::DrawParams() ) const;

}; // class Segment_


//------------------------------------------------------------------
/// Returns a segment with same support line but tripled length.
/**
With (1,0)-(2,0) as input, will return the segment (0,0)-(3,0)
*/
template<typename FPT>
Segment_<FPT>
Segment_<FPT>::getExtended() const
{
	Segment_<HOMOG2D_INUMTYPE> seg(*this); // to get highest precision
	auto li = seg.getLine();
	auto rad1 = seg.length();
	auto c1 = Circle_<HOMOG2D_INUMTYPE>( _ptS1, rad1 );
	auto c2 = Circle_<HOMOG2D_INUMTYPE>( _ptS2, rad1 );

	auto int1 = li.intersects( c1 );
	auto int2 = li.intersects( c2 );
	assert( int1() );
	assert( int2() );
	auto ppt1 = int1.get();
	auto ppt2 = int2.get();

	return Segment_<FPT>(
		ppt1.first,
		ppt2.second
	);
}

//------------------------------------------------------------------
/// Distance from point to segment
/**
source: https://stackoverflow.com/a/6853926/193789

Temp implementation, until we get into this a bit more deeper
*/
template<typename FPT>
template<typename FPT2>
HOMOG2D_INUMTYPE
Segment_<FPT>::distTo( const Point2d_<FPT2>& pt, int* segDistCase ) const
{
	auto ppts = getPts();
	auto x1 = static_cast<HOMOG2D_INUMTYPE>( ppts.first.getX() );
	auto y1 = static_cast<HOMOG2D_INUMTYPE>( ppts.first.getY() );
	auto x2 = static_cast<HOMOG2D_INUMTYPE>( ppts.second.getX() );
	auto y2 = static_cast<HOMOG2D_INUMTYPE>( ppts.second.getY() );

	auto A = pt.getX() - x1;
	auto B = pt.getY() - y1;
	auto C = x2 - x1;
	auto D = y2 - y1;

	auto dot    = A * C + B * D;
	auto len_sq = C * C + D * D;
	auto param  = dot / len_sq;

	HOMOG2D_INUMTYPE xx, yy;

	if( param < 0. )
	{
		if( segDistCase )
			*segDistCase = -1;
		xx = x1;
		yy = y1;
	}
	else
	{
		if( param > 1. )
		{
			if( segDistCase )
				*segDistCase = +1;
			xx = x2;
			yy = y2;
		}
		else
		{
			if( segDistCase )
				*segDistCase = 0;
			xx = x1 + param * C;
			yy = y1 + param * D;
		}
	}

	auto dx = pt.getX() - xx;
	auto dy = pt.getY() - yy;
	return homog2d_sqrt( dx * dx + dy * dy );
}

//------------------------------------------------------------------
/// Set circle from 2 points
template<typename FPT>
template<typename T1, typename T2>
void Circle_<FPT>::set( const Point2d_<T1>& pt1, const Point2d_<T2>& pt2 )
{
#ifndef HOMOG2D_NOCHECKS
	if( pt1 == pt2 )
		HOMOG2D_THROW_ERROR_1( "Unable, some points are identical" );
#endif

	Segment_<HOMOG2D_INUMTYPE> seg( pt1, pt2 );
	_center = seg.getCenter();
	_radius = seg.length() / 2.0;
}

//------------------------------------------------------------------
/// Set circle from 3 points
/**
Algorithm: we get the two largest segments and compute their bisector line.
Their intersection point will be the center of circle, and the radius is the distance between
center and any of the three points.

We consider the the largest segments to improve numerical stability.

Will throw if unable (numerical issue)

One could think that the first checking would be enough, but experience shows that some times,
the point are not colinear, but the two bisector lines are still parallel.
Thus the second checking.

\todo Check this other technique:
https://www.johndcook.com/blog/2023/06/18/circle-through-three-points/
*/
template<typename FPT>
template<typename T>
void
Circle_<FPT>::set( const Point2d_<T>& pt1, const Point2d_<T>& pt2, const Point2d_<T>& pt3 )
{
#ifndef HOMOG2D_NOCHECKS
	if( areCollinear( pt1, pt2, pt3 ) )
		HOMOG2D_THROW_ERROR_1( "Unable, points are colinear" );
#endif
	auto pts = priv::getLargestDistancePoints( pt1, pt2, pt3 );

	auto seg1 = Segment_<HOMOG2D_INUMTYPE>( pts[0], pts[1] );
	auto seg2 = Segment_<HOMOG2D_INUMTYPE>( pts[0], pts[2] );
	auto li1 = seg1.getBisector();
	auto li2 = seg2.getBisector();
#ifndef HOMOG2D_NOCHECKS
	if( li1.isParallelTo(li2) )
		HOMOG2D_THROW_ERROR_1( "unable, bisector lines are parallel" )
#endif
	center() = li1 * li2;
	radius() = center().distTo(pt1);
}

//------------------------------------------------------------------
namespace priv {

/// Free Function to check whether a circle encloses the given points
template<typename FPT1,typename PT>
bool is_valid_circle(
	const Circle_<FPT1>&   circ,
	const std::vector<PT>& pts
)
{
	for( const auto& pt: pts )
		if( !pt.isInside( circ ) )
			return false;
	return true;
}

} // namespace priv

//------------------------------------------------------------------
/// Helper function for Circle_<FPT>::set( const T& )
/**
Returns the minimum enclosing circle for N <= 3
*/
template<typename FPT>
template<typename T>
Circle_<HOMOG2D_INUMTYPE>
Circle_<FPT>::p_min_circle_trivial( const std::vector<T>& P ) const
{
	if( P.empty() )
		return Circle_<HOMOG2D_INUMTYPE>(0.,0.,0.); // dummy circle of null radius
	if( P.size() == 1 )
		return Circle_<HOMOG2D_INUMTYPE>( P[0], 0. );
	if( P.size() == 2 )
		return Circle_<HOMOG2D_INUMTYPE>( P[0], P[1] );

// To check if MEC can be determined by 2 points only
	for( int i=0; i<3; i++ )
		for( int j=i+1; j<3; j++ )
		{
			auto c = Circle_<HOMOG2D_INUMTYPE>( P[i], P[j] );
			if( priv::is_valid_circle( c, P ) )
				return c;
		}
	return Circle_<HOMOG2D_INUMTYPE>( P[0], P[1], P[2] ); // circle from 3 points
}

//------------------------------------------------------------------
/// Helper function for Circle_<FPT>::set( const T& ), recursive
/**
Returns the MEC using Welzl's algorithm.
Takes a set of input points P and a set R points on the circle boundary.

\c T is the point type
 */
template<typename FPT>
template<typename T>
Circle_<HOMOG2D_INUMTYPE>
Circle_<FPT>::p_WelzlHelper(
	std::vector<T>& P,  ///< input set of points
	std::vector<T>  R,
	size_t          n   ///< Number of points in P that are not yet processed
) const
{
	// Base case when all points processed or |R| = 3
	if( n == 0 || R.size() == 3 )
		return p_min_circle_trivial( R );

	// Pick a random point randomly
	int idx = std::rand() % n;
	auto p = P[idx];

	// Put the picked point at the end of P
	// since it's more efficient than
	// deleting from the middle of the vector
	std::swap( P[idx], P[n - 1] );

	// Get the MEC circle d from the set of points P - {p}
	auto d = p_WelzlHelper( P, R, n - 1 );
	if( p.isInside( d ) )
			return d;

	// Otherwise, must be on the boundary of the MEC
	R.push_back( p );

	// Return the MEC for P - {p} and R U {p}
	auto c = p_WelzlHelper( P, R, n - 1 );
	return c;
}

//------------------------------------------------------------------
/// Compute circle from a set of points (Minimum Enclosing Circle, aka MEC)
/// using the Welzl algorithm
/**
\c T may be std::vector, std::array or std::list holding points

References:
- https://en.wikipedia.org/wiki/Smallest-circle_problem
- https://www.geeksforgeeks.org/minimum-enclosing-circle-using-welzls-algorithm/
*/
template<typename FPT>
template<
	typename T,
	typename std::enable_if<
		trait::IsContainer<T>::value
		,T
	>::type*
>
void
Circle_<FPT>::set( const T& pts )
{
	if( pts.size() < 2 )
		HOMOG2D_THROW_ERROR_1( "unable to build a circle from a single point" );

	if( pts.size() == 2 )
	{
		set( pts[0], pts[1] );
		return;
	}

	if( pts.size() == 3 ) // todo: convert pts to HOMOG2D_INUMTYPE
	{
		set( pts[0], pts[1], pts[2] );
		return;
	}

	std::vector<Point2d_<HOMOG2D_INUMTYPE>> P_copy( std::begin(pts), std::end(pts) );
//	std::random_shuffle( P_copy.begin(), P_copy.end() ); // ? check: what happens if removed?
	std::vector<Point2d_<HOMOG2D_INUMTYPE>> R;

	h2d::thr::doNotCheckRadius() = true;
	auto cir = p_WelzlHelper( P_copy, R, P_copy.size() );
	set( cir.center(), cir.radius() );
	h2d::thr::doNotCheckRadius() = false;
}

//------------------------------------------------------------------
/// Returns true if circle is inside polyline
/**
Will be true if all these four conditions are met:
- the polyline object must be of type "closed" AND a polygon (no intersection points)
- center point is inside the polygon
- no intersection points
- any point of the polygon must be outside of the circle
*/
template<typename FPT>
template<typename FPT2,typename PTYPE>
bool
Circle_<FPT>::isInside( const base::PolylineBase<PTYPE,FPT2>& poly ) const
{
	HOMOG2D_START;
	if( !poly.isPolygon() )
		return false;
	if( poly.getPts()[0].isInside(*this) ) // if a point of the polygon is inside the circle,
		return false;                      //  then the circle cannot be inside the polygon

	if( !_center.isInside( poly ) )
		return false;

	auto inters = intersects( poly );
	return( inters() == 0 );
}

//------------------------------------------------------------------
/// Circle/Circle intersection
/**
Ref:
- https://stackoverflow.com/questions/3349125/

Can return 0, 1, or 2 intersection points

\todo 20230219: in some situation, the difference below (x2 - x1) can be numericaly instable.
Check if things would get improved by multiplying first (by a/d and h/d), before proceeding the difference.
*/
template<typename FPT>
template<typename FPT2>
detail::IntersectM<FPT>
Circle_<FPT>::intersects( const Circle_<FPT2>& other ) const
{
	if( *this == other )
		return detail::IntersectM<FPT>();

	HOMOG2D_INUMTYPE r1 = _radius;
	HOMOG2D_INUMTYPE r2 = other._radius;
	Point2d_<HOMOG2D_INUMTYPE> pt1 = _center;
	Point2d_<HOMOG2D_INUMTYPE> pt2 = other._center;

	HOMOG2D_INUMTYPE x1 = pt1.getX();
	HOMOG2D_INUMTYPE y1 = pt1.getY();
	HOMOG2D_INUMTYPE x2 = pt2.getX();
	HOMOG2D_INUMTYPE y2 = pt2.getY();
	HOMOG2D_INUMTYPE d_squared = (x1-x2)*(x1-x2) + (y1-y2)*(y1-y2);

	if( d_squared > r1*r1 + r2*r2 + (HOMOG2D_INUMTYPE)2.*r1*r2 )              // no intersection
		return detail::IntersectM<FPT>();

	if( d_squared < ( r1*r1 + r2*r2 - (HOMOG2D_INUMTYPE)2.*r1*r2 ) )          // no intersection: one circle inside the other
		return detail::IntersectM<FPT>();

	auto d = homog2d_sqrt( d_squared );
	auto a = (r1*r1 - r2*r2 + d_squared) / (HOMOG2D_INUMTYPE)2. / d;
	auto h = homog2d_sqrt( r1*r1 - a*a );

	Point2d_<FPT> P0(
		( x2 - x1 ) * a / d + x1,
		( y2 - y1 ) * a / d + y1
	);

	Point2d_<FPT> pt3(
		P0.getX() + ( y1 - y2 ) * h / d,
		P0.getY() - ( x1 - x2 ) * h / d
	);
	Point2d_<FPT> pt4(
		P0.getX() - ( y1 - y2 ) * h / d,
		P0.getY() + ( x1 - x2 ) * h / d
	);

	detail::IntersectM<FPT> out;
	out.add( pt3 );
	if( pt3 != pt4 )
		out.add( pt4 );
	return out;
}


namespace priv {
//------------------------------------------------------------------
/// A POD value that needs some computing, associated with its flag.
/// Used to be able to retain a value needing complex calculation.
template<typename T>
class ValueFlag
{
private:
	T    _value;
	bool _valIsCorrect = false;
public:
	ValueFlag() = default;
	void set( T v )
	{
		_value = v;
		_valIsCorrect = true;
	}
	T value() const    { return _value; }
	void setBad()      { _valIsCorrect = false; }
	bool isBad() const { return !_valIsCorrect; }
};


//------------------------------------------------------------------
/// Holds attribute of a Polyline, allows storage of last computed value through the use of ValueFlag
struct PolylineAttribs
{
	priv::ValueFlag<HOMOG2D_INUMTYPE> _length;
	priv::ValueFlag<HOMOG2D_INUMTYPE> _area;
	priv::ValueFlag<bool>             _isPolygon;
	priv::ValueFlag<Point2d_<HOMOG2D_INUMTYPE>> _centroid;

	void setBad()
	{
		_length.setBad();
		_area.setBad();
		_isPolygon.setBad();
		_centroid.setBad();
	}
};

//------------------------------------------------------------------
/// Returns the bounding box of points in vector/list/array of points \c vpts (free function)
/**
\todo This loops twice on the points. Maybe some improvement here.
*/
template<
	typename T,
	typename std::enable_if<
		trait::IsContainer<T>::value,
		T
	>::type* = nullptr
>
PointPair1_<typename T::value_type::FType>
getBB_Points( const T& vpts )
{
	HOMOG2D_START;
	using FPT = typename T::value_type::FType;
	HOMOG2D_DEBUG_ASSERT( vpts.size(), "cannot run with no points" );

	auto mm_x = std::minmax_element(
		std::begin( vpts ),
		std::end( vpts ),
		[]                  // lambda
		( const Point2d_<FPT>& pt1, const Point2d_<FPT>& pt2 )
		{
			return pt1.getX() < pt2.getX();
		}
	);
	auto mm_y = std::minmax_element(
		std::begin( vpts ),
		std::end( vpts ),
		[]                  // lambda
		( const Point2d_<FPT>& pt1, const Point2d_<FPT>& pt2 )
		{
			return pt1.getY() < pt2.getY();
		}
	);

	auto p1 = Point2d_<HOMOG2D_INUMTYPE>( mm_x.first->getX(),   mm_y.first->getY()  );
	auto p2 = Point2d_<HOMOG2D_INUMTYPE>( mm_x.second->getX(),  mm_y.second->getY() );

#ifndef HOMOG2D_NOCHECKS
	if( p1.distTo( p2 ) < thr::nullDistance() )
		HOMOG2D_THROW_ERROR_1(
			"unable to compute bounding box of set, identical points:\n -p1:"<< p1 << "\n -p2:" << p2
		);
	if( shareCommonCoord( p1, p2 ) )
		HOMOG2D_THROW_ERROR_1(
			"unable to compute bounding box of set, points share common coordinate:\n -p1:"
			<< p1 << "\n -p2:" << p2
		);
#endif // HOMOG2D_NOCHECKS

	return std::make_pair( p1, p2 );
}

//------------------------------------------------------------------
/// Returns the bounding box of segments in vector/list/array of points \c vsegs
template<
	typename T,
	typename std::enable_if<
		trait::IsContainer<T>::value,
		T
	>::type* = nullptr
>
FRect_<typename T::value_type::FType>
getBB_Segments( const T& vsegs )
{
	HOMOG2D_START;
	using FPT = typename T::value_type::FType;

	HOMOG2D_DEBUG_ASSERT( vsegs.size(), "cannot computing bounding box of empty set of segments" );
	std::vector<Point2d_<FPT>> vpts( vsegs.size()*2 );
	auto it = vpts.begin();
	for( const auto& seg: vsegs )
	{
		auto ppts = seg.getPts();
		*it++ = ppts.first;
		*it++ = ppts.second;
	}
	return FRect_<typename T::value_type::FType>( getBB_Points( vpts ) );
}

/// get BB for a set of FRect_ objects
/// \todo same as getBB_Segments() ???
template<typename FPT>
auto
getBB_FRect( const std::vector<FRect_<FPT>>& v_rects )
{
	HOMOG2D_START;
	HOMOG2D_DEBUG_ASSERT( v_rects.size(), "cannot computing bounding box of empty set of rectangles" );

	std::vector<Point2d_<FPT>> vpts( v_rects.size()*2 );
	auto it = vpts.begin();
	for( const auto& seg: v_rects )
	{
		auto ppts = seg.getPts();
		*it++ = ppts.first;
		*it++ = ppts.second;
	}
	return FRect_<FPT>( getBB_Points( vpts ) );
}

} // namespace priv

// Forward declaration
template<typename FPT1,typename FPT2>
CPolyline_<FPT1>
operator * ( const Homogr_<FPT2>&, const FRect_<FPT1>& );

// Forward declaration
///  \todo 20230215: check if this has to be moved in the 'base' namespace. Can it be called **without**
/// `using namespace std;`. This was the case for the streaming operator...
template<typename FPT1,typename FPT2,typename PLT2>
auto
operator * ( const Homogr_<FPT2>&, const base::PolylineBase<PLT2,FPT1>& ) -> base::PolylineBase<PLT2,FPT1>;

namespace base {

//------------------------------------------------------------------
/// Polyline, will be instanciated either as \ref OPolyline_ (open polyline) or \ref CPolyline_
/**
\warning When closed, in order to be able to compare two objects describing the same structure
but potentially in different order, the comparison operator will proceed a sorting.<br>
The consequence is that when adding points, if you have done a comparison before, you might not
add point after the one you thought!

template args:
 - PLT: PolyLine Type: type::IsClosed or type::IsOpen
 - FPT: Floating Point Type
*/
template<typename PLT,typename FPT>
class PolylineBase: public detail::Common<FPT>
#ifdef HOMOG2D_ENABLE_PRTP
, public rtp::Root
#endif
{
public:
	using FType = FPT;
	using PType = PLT;
	using detail::Common<FPT>::isInside;

	template<typename T1,typename T2> friend class PolylineBase;
	template<typename T1> friend class h2d::Ellipse_;

	template<typename FPT1,typename FPT2>
	friend CPolyline_<FPT1>
	h2d::operator * ( const h2d::Homogr_<FPT2>&, const h2d::FRect_<FPT1>& );

	template<typename FPT1,typename FPT2,typename PLT2>
	friend auto
	h2d::operator * ( const Homogr_<FPT2>&, const base::PolylineBase<PLT2,FPT1>& ) -> base::PolylineBase<PLT2,FPT1>;

	Type type() const
	{
		return impl_Poly_type( detail::PlHelper<PLT>() );
	}
private:
	Type impl_Poly_type( const detail::PlHelper<typ::IsClosed>& ) const
	{
		return Type::CPolyline;
	}
	Type impl_Poly_type( const detail::PlHelper<typ::IsOpen>& ) const
	{
		return Type::OPolyline;
	}

private:
	mutable std::vector<Point2d_<FPT>> _plinevec;
	mutable bool _plIsNormalized = false;
	mutable priv::PolylineAttribs _attribs;    ///< Attributes. Will get stored upon computing.

public:
/// \name Constructors
///@{

/// Default constructor
	PolylineBase() = default;

/// Constructor from FRect. Enabled for "closed" type, disabled for "open" type
	template<typename FPT2>
	PolylineBase( const FRect_<FPT2>& rect )
	{
		imp_constrFRect( rect, detail::PlHelper<PLT>() );
	}

	template<typename FPT2>
	PolylineBase( const Segment_<FPT2>& seg )
	{
		const auto& ppts = seg.getPts();
		p_addPoint( ppts.first );
		p_addPoint( ppts.second );
	}

/// Constructor from a vector of points.
template<
	typename T,
	typename std::enable_if<
		trait::IsContainer<T>::value,
		T
	>::type* = nullptr
>
	PolylineBase( const T& vec )
	{
		set( vec );
	}

/// Constructor that builds a regular convex polygon of \c n points at a distance \c rad, centered at (0,0).
	template<typename FPT2,typename T>
	PolylineBase( FPT2 rad, T n )
	{
		impl_set_RCP( rad, n, detail::PlHelper<PLT>() );
	}

/// Copy-Constructor from Closed Polyline
	template<typename FPT2>
	constexpr PolylineBase( const CPolyline_<FPT2>& other )
	{
		static_assert(
			!(std::is_same<PLT,typ::IsOpen>::value),
			"Error, cannot build an Open Polyline from a closed one"
		);
		set( other._plinevec );
	}
/// Copy-Constructor from Open Polyline
	template<typename FPT2>
	PolylineBase( const OPolyline_<FPT2>& other )
	{
		set( other._plinevec );
	}

#ifdef HOMOG2D_USE_BOOSTGEOM
/// Constructor from a boost geometry polygon, see misc/test_files/bg_test_1.cpp
/**
\note Only imports the "outer" envelope, homog2d does not handle polygons with holes

Requirements: the Boost polygon must have 2-cartesian coordinates points,
either `bg::model::point` or `bg::model::d2::point_xy`
but the underlying numerical type is free.

\note At present, the 3th template parameter (bool) (Closed or Open) is ignored, because it is unclear how
this relates to the actual fact that last point is equal to first point.
\todo 20230216:  add some checking that the type BPT needs to fit certain requirements
(must have 2-dimensions, and use cartesian coordinates). Maybe we should add some Sfinae to check this.
*/
	template<typename BPT,bool CLKW,bool CLOSED> //
	PolylineBase(
		const boost::geometry::model::polygon<
			BPT,     ///< Boost Point Type (either `bg::model::point` or `bg::model::d2::point_xy`)
			CLKW,    ///< this one is ignored here
			CLOSED   ///< true: closed, false: open
		>& bgpol  ///< input boost geometry polygon
	)
	{
		const auto& outer = bgpol.outer();
		bool isClosed = false;
		auto ptf = outer.front();
		auto ptb = outer.back();
		Point2d_<HOMOG2D_INUMTYPE> pt_front( boost::geometry::get<0>(ptf), boost::geometry::get<1>(ptf) );
		Point2d_<HOMOG2D_INUMTYPE> pt_back(  boost::geometry::get<0>(ptb), boost::geometry::get<1>(ptb) );
/*
this should work !!! (but doesn't...)
		Point2d_<HOMOG2D_INUMTYPE> pt_front( outer.front() );
		Point2d_<HOMOG2D_INUMTYPE> pt_back(  outer.back() );
*/
		if( pt_front == pt_back ) // means it's closed
			isClosed = true;

		if( isClosed && std::is_same<PLT,type::IsOpen>::value ) // cannot build an open polyline from a closed one
			HOMOG2D_THROW_ERROR_1( "unable to convert a closed boost::polygon into an OPolyline" );

		_plinevec.reserve( outer.size() - isClosed );
		for( auto it=outer.begin(); it!=outer.end()-isClosed; it++ )
		{
			const auto& bgpt = *it;
			_plinevec.emplace_back(
				Point2d_<FPT>( boost::geometry::get<0>(bgpt), boost::geometry::get<1>(bgpt) )
			);
		}
	}
#endif

///@}

private:
	template<typename FPT2,typename T>
	std::pair<HOMOG2D_INUMTYPE,HOMOG2D_INUMTYPE>
	impl_set_RCP( FPT2 rad, T n, const typename detail::PlHelper<typ::IsClosed>& );

	template<typename FPT2,typename T>
	constexpr std::pair<HOMOG2D_INUMTYPE,HOMOG2D_INUMTYPE>
	impl_set_RCP( FPT2, T, const typename detail::PlHelper<typ::IsOpen>& )
	{
		static_assert( detail::AlwaysFalse<PLT>::value, "cannot build an regular convex polygon for a OPolyline object" );
		return std::make_pair(0.,0.); // to avoid a compiler warning
	}

	template<typename FPT2>
	void
	imp_constrFRect( const FRect_<FPT2>& rect, const detail::PlHelper<typ::IsClosed>& )
	{
		for( const auto& pt: rect.get4Pts() )
			_plinevec.push_back( pt );
	}
	template<typename FPT2>
	constexpr void
	imp_constrFRect( const FRect_<FPT2>&, const detail::PlHelper<typ::IsOpen>& )
	{
		static_assert( detail::AlwaysFalse<PLT>::value, "cannot build an OPolyline object from a FRect");
	}

public:
/// \name Attributes access
///@{

/// Returns the number of points
	size_t size() const { return _plinevec.size(); }
	constexpr bool isClosed() const
	{
		return impl_isClosed( detail::PlHelper<PLT>());
	}
	HOMOG2D_INUMTYPE length()    const;
	HOMOG2D_INUMTYPE area()      const;
	bool             isPolygon() const;

/// Returns Bounding Box of Polyline
	FRect_<FPT> getBB() const
	{
		HOMOG2D_START;
#ifndef HOMOG2D_NOCHECKS
		if( size() < 2 )
			HOMOG2D_THROW_ERROR_1( "cannot compute bounding box of empty Polyline" );
#endif
		auto ppts = priv::getBB_Points( getPts() );
#ifndef HOMOG2D_NOCHECKS
		if( shareCommonCoord( ppts.first, ppts.second ) )
			HOMOG2D_THROW_ERROR_1( "unable, points share common coordinate" );
#endif
		return FRect_<FPT>( ppts );
	}

	LPBase<typ::IsPoint,HOMOG2D_INUMTYPE> centroid() const;

/// Returns the number of segments. If "closed",
/** the last segment (going from last to first point) is counted */
	size_t nbSegs() const
	{
		if( size() < 2 )
			return 0;
		return impl_nbSegs( detail::PlHelper<PLT>() );
	}

	Point2d_<FPT> getExtremePoint( CardDir ) const;
	Point2d_<FPT> getTmPoint() const;
	Point2d_<FPT> getBmPoint() const;
	Point2d_<FPT> getLmPoint() const;
	Point2d_<FPT> getRmPoint() const;

	bool isConvex() const;

///@}

private:
	HOMOG2D_INUMTYPE p_ComputeSignedArea() const;

	constexpr bool impl_isClosed( const detail::PlHelper<typ::IsOpen>& ) const
	{
		return false;
	}
	constexpr bool impl_isClosed( const detail::PlHelper<typ::IsClosed>& ) const
	{
		return true;
	}

	size_t impl_nbSegs( const detail::PlHelper<typ::IsOpen>& ) const
	{
		return size() - 1;
	}
	size_t impl_nbSegs( const detail::PlHelper<typ::IsClosed>& ) const
	{
		return size();
	}

	constexpr bool impl_isPolygon( const detail::PlHelper<typ::IsOpen>& )   const;
	bool           impl_isPolygon( const detail::PlHelper<typ::IsClosed>& ) const;

/// Add single point. private, because only to be used from other member functions
/**
\warning This function was discarded from public API in dec. 2021, because
this will add the new point after the previous one \b only if the object has \b not
been normalized. This normalizing operation will happen if you do a comparison (== or !=)
*/
	template<typename FPT2>
	void p_addPoint( const Point2d_<FPT2>& pt )
	{
#ifndef HOMOG2D_NOCHECKS
		if( size() )
			if( pt == _plinevec.back() )
				HOMOG2D_THROW_ERROR_1(
					"cannot add a point identical to previous one: pt=" << pt << " size=" << size()
				);
#endif
		_attribs.setBad();
		_plIsNormalized=false;
		_plinevec.push_back( pt );
	}

public:

/// \name Data access
///@{

/// Returns the points (reference)
	std::vector<Point2d_<FPT>>& getPts()
	{
		_attribs.setBad();  // because we send the non-const reference
		_plIsNormalized=false;
		return _plinevec;
	}
/// Returns the points (const reference)
	const std::vector<Point2d_<FPT>>& getPts() const
	{
		return _plinevec;
	}

/// Returns (as a copy) the segments of the polyline
	std::vector<Segment_<FPT>> getSegs() const
	{
		if( size() < 2 ) // nothing to return
			return std::vector<Segment_<FPT>>();

		std::vector<Segment_<FPT>> out;
		out.reserve( size() );
		for( size_t i=0; i<size()-1; i++ )
		{
			const auto& pt1 = _plinevec[i];
			const auto& pt2 = _plinevec[i+1];
			out.emplace_back( Segment_<FPT>(pt1,pt2) );
		}
		impl_getSegs( out, detail::PlHelper<PLT>() );
		return out;
	}

/// Returns one point of the polyline.
	Point2d_<FPT> getPoint( size_t idx ) const
	{
#ifndef HOMOG2D_NOCHECKS
		if( idx >= size() )
			HOMOG2D_THROW_ERROR_1( "requesting point " << idx
				<< ", only has "  << size()
			);
#endif
		return _plinevec[idx];
	}

/// Returns one segment of the polyline.
/**
Segment \c n is the one between point \c n and point \c n+1
*/
	Segment_<FPT> getSegment( size_t idx ) const
	{
#ifndef HOMOG2D_NOCHECKS
		if( idx >= nbSegs() )
			HOMOG2D_THROW_ERROR_1( "requesting segment " << idx
				<< ", only has "  << nbSegs()
			);

		if( size() < 2 )
			HOMOG2D_THROW_ERROR_1( "no segment " << idx );
#endif

		return impl_getSegment( idx, detail::PlHelper<PLT>() );
	}

	CPolyline_<FPT> convexHull() const;
///@}

private:
/// empty implementation
	void impl_getSegs( std::vector<Segment_<FPT>>&, const detail::PlHelper<typ::IsOpen>& ) const
	{}
/// that one is for closed Polyline, adds the last segment
	void impl_getSegs( std::vector<Segment_<FPT>>& out, const detail::PlHelper<typ::IsClosed>& ) const
	{
		out.push_back( Segment_<FPT>(_plinevec.front(),_plinevec.back() ) );
	}

	Segment_<FPT>
	impl_getSegment( size_t idx, const detail::PlHelper<typ::IsClosed>& ) const
	{
		return Segment_<FPT>( _plinevec[idx], _plinevec[idx+1==nbSegs()?0:idx+1] );
	}
	Segment_<FPT>
	impl_getSegment( size_t idx, const detail::PlHelper<typ::IsOpen>& ) const
	{
		return Segment_<FPT>( _plinevec[idx], _plinevec[idx+1] );
	}

public:

/// \name Modifiers (non-const member functions)
///@{

/// Clear all (does not change the "open/close" status).
	void clear()
	{
		_plinevec.clear();
		_plIsNormalized=false;
		_attribs.setBad();
	}

	template<typename FPT2>
	void rotate( Rotate, const Point2d_<FPT2>& );
	void rotate( Rotate );

/// Miminize the PolylineBase: remove all points that lie in the middle of two segments with same angle.
/**
For example, if we have the following points ("Open" polyline):
(0,0)-(1,0)-(2,0)<br>
This will be replaced by: (0,0)--(2,0)

\note We cannot use the Segment_::getAngle() function because it returns a
value in [0,PI/2], so we would'nt be able to detect a segment going
at 180° of the previous one.

\todo 20230217: implement these:
- https://en.wikipedia.org/wiki/Visvalingam%E2%80%93Whyatt_algorithm
- https://en.wikipedia.org/wiki/Ramer%E2%80%93Douglas%E2%80%93Peucker_algorithm
Also use the areCollinear() function
*/
	void
	minimize()
	{
		if( size()<3 )
			return;
		impl_minimizePL( detail::PlHelper<PLT>() );
	}

/// Translate Polyline using \c dx, \c dy
	template<typename TX,typename TY>
	void translate( TX dx, TY dy )
	{
		HOMOG2D_CHECK_IS_NUMBER( TX );
		HOMOG2D_CHECK_IS_NUMBER( TY );
		for( auto& pt: _plinevec )
			pt.translate( dx, dy );
	}

/// Translate Polyline, using a pair of numerical values
	template<typename T1, typename T2>
	void translate( const std::pair<T1,T2>& ppt )
	{
		translate( ppt.first, ppt.second );
	}

/// Move Polyline to new origin
	template<typename TX,typename TY>
	void moveTo( TX x, TY y )
	{
		HOMOG2D_CHECK_IS_NUMBER( TX );
		HOMOG2D_CHECK_IS_NUMBER( TY );
		moveTo( Point2d_<FPT>(x,y) );
	}

/// Move Polyline to new origin, given by \c new_org
/**
\warning The polygon origin is NOT its center but the point No 0!
*/
	template<typename T1>
	void moveTo( const Point2d_<T1>& new_org )
	{
		if( size() == 0 )
			HOMOG2D_THROW_ERROR_1( "Invalid call, Polyline is empty" );
		auto dx = new_org.getX() - getPoint(0).getX();
		auto dy = new_org.getY() - getPoint(0).getY();
		for( auto& pt: _plinevec )
			pt.translate( dx, dy );
	}

/// Set from vector/array/list of points (discards previous points)
/**
- nb of elements must be 0 or 2 or more
*/
	template<
		typename CONT,
		typename std::enable_if<
			trait::IsContainer<CONT>::value,
			CONT
		>::type* = nullptr
	>
	void set( const CONT& vec )
	{
#ifndef HOMOG2D_NOCHECKS
		if( vec.size() == 1 )
			HOMOG2D_THROW_ERROR_1( "Invalid: number of points must be 0, 2 or more" );
		if( vec.size() > 1 )
			p_checkInputData( vec );
#endif
		_attribs.setBad();
		_plIsNormalized=false;
		_plinevec.resize( vec.size() );
		auto it = std::begin( _plinevec );
		for( const auto& pt: vec )   // copying one by one will
			*it++ = pt;              // allow type conversions (std::copy implies same type)
	}

/// Build a parallelogram (4 points) from 3 points
	template<typename FPT1,typename FPT2,typename FPT3>
	void setParallelogram(
		const Point2d_<FPT1>& pt1,
		const Point2d_<FPT2>& pt2,
		const Point2d_<FPT3>& pt3
	)
	{
		impl_setParallelogram( pt1, pt2, pt3, detail::PlHelper<PLT>() );
	}

/// Set from FRect
	template<typename FPT2>
	void set( const FRect_<FPT2>& rec )
	{
		impl_setFromFRect( rec, detail::PlHelper<PLT>() );
	}

/// Build RCP (Regular Convex Polygon), and return distance between consecutive points
	template<typename FPT2,typename T>
	std::pair<HOMOG2D_INUMTYPE,HOMOG2D_INUMTYPE>
	set( FPT2 rad, T n )
	{
		return impl_set_RCP( rad, n, detail::PlHelper<PLT>() );
	}

///@}

private:
	template<typename FPT2>
	void impl_setFromFRect( const FRect_<FPT2>&, const detail::PlHelper<typ::IsOpen>& )
	{
		static_assert( detail::AlwaysFalse<PLT>::value, "Invalid: cannot set a OPolyline from a FRect" );
	}
	template<typename FPT2>
	void impl_setFromFRect( const FRect_<FPT2>& rect, const detail::PlHelper<typ::IsClosed>& )
	{
		CPolyline_<FPT> tmp(rect);
		std::swap( *this, tmp );
	}

	template<typename FPT1,typename FPT2,typename FPT3>
	void impl_setParallelogram(
		const Point2d_<FPT1>&,
		const Point2d_<FPT2>&,
		const Point2d_<FPT3>&,
		const detail::PlHelper<typ::IsOpen>&
	)
	{
		static_assert( detail::AlwaysFalse<PLT>::value, "Invalid: cannot set a OPolyline as a parallelogram" );
	}

	template<typename FPT1,typename FPT2,typename FPT3>
	void impl_setParallelogram(
		const Point2d_<FPT1>& p1,
		const Point2d_<FPT2>& p2,
		const Point2d_<FPT3>& p3,
		const detail::PlHelper<typ::IsClosed>&
	)
	{
		Point2d_<HOMOG2D_INUMTYPE> pt1(p1);
		Point2d_<HOMOG2D_INUMTYPE> pt2(p2);
		Point2d_<HOMOG2D_INUMTYPE> pt3(p3);

		std::vector<Point2d_<FPT>> vpts(4);
		vpts[0] = pt1;
		vpts[1] = pt2;
		vpts[2] = pt3;

		auto li_21 = pt1 * pt2;
		auto li_23 = pt3 * pt2;
		auto li_34 = li_21.getParallelLine( pt3 );
		auto li_14 = li_23.getParallelLine( pt1 );
		vpts[3] = li_34 * li_14;
		set( vpts );
	}


/// Checks that no contiguous identical	points are stored
	template<typename CONT>
	void p_checkInputData( const CONT& pts )
	{
		for( auto it=pts.begin(); it!=std::prev(pts.end()); it++ )
		{
			const auto& elem = *it;
			const auto& next = *std::next(it);
			if( elem == next )
				HOMOG2D_THROW_ERROR_1(
					"cannot add two consecutive identical points:\npt:"
					<< elem << " and pt:" << next
					<< " in set of size " << pts.size()
				);
		}
	}

	void impl_minimizePL( const detail::PlHelper<typ::IsOpen>& );
	void impl_minimizePL( const detail::PlHelper<typ::IsClosed>& );
	void p_minimizePL( PolylineBase<PLT,FPT>&, size_t istart, size_t iend );

public:
/// \name Operators
///@{

	template<typename PLT2,typename FPT2>
	bool operator == ( const PolylineBase<PLT2,FPT2>& other ) const
	{
		if( size() != other.size() )          // for quick exit
			return false;
		return impl_operatorComp( other, detail::PlHelper<PLT>() );
	}

	template<typename PLT2,typename FPT2>
	bool operator != ( const PolylineBase<PLT2,FPT2>& other ) const
	{
		return !( *this == other );
	}
///@}

private:
/// This one is guaranteed to operate on same 'PLT' types, is called by the four others.
/**  Assumes the size is the same */
	template<typename FPT2>
	bool impl_operatorComp_root( const PolylineBase<PLT,FPT2>& other ) const
	{
		p_normalizePoly();
		other.p_normalizePoly();

		auto it = other._plinevec.begin();
		for( const auto& elem: _plinevec )
			if( *it++ != elem )
				return false;
		return true;
	}

	template<typename FPT2>
	bool
	impl_operatorComp( const OPolyline_<FPT2>& other, const detail::PlHelper<typ::IsOpen>& ) const
	{
		return impl_operatorComp_root( other );
	}
	template<typename FPT2>
	bool
	impl_operatorComp( const CPolyline_<FPT2>& other, const detail::PlHelper<typ::IsClosed>& ) const
	{
		return impl_operatorComp_root( other );
	}

/// Comparing open and closed polyline objects returns always \c false
	template<typename FPT2>
	constexpr bool
	impl_operatorComp( const OPolyline_<FPT2>&, const detail::PlHelper<typ::IsClosed>& ) const
	{
		return false;
	}
/// Comparing open and closed polyline objects returns always \c false
	template<typename FPT2>
	constexpr bool
	impl_operatorComp( const CPolyline_<FPT2>&, const detail::PlHelper<typ::IsOpen>& ) const
	{
		return false;
	}

public:
/// Polyline intersection with Line, Segment, FRect, Circle
	template<
		typename T,
		typename std::enable_if<
			trait::IsShape<T>::value,
			T
		>::type* = nullptr
	>
	detail::IntersectM<FPT> intersects( const T& other ) const
	{
		detail::IntersectM<FPT> out;
		for( const auto& pseg: getSegs() )
		{
			auto inters = pseg.intersects( other );
			if( inters() )
				out.add( inters.get() );
		}
		return out;
	}

/// Polyline isInside other primitive
/**
Sfinae should resolve for T=Circle,FRect,Ellipse but not for CPolyline
*/
	template<
		typename T,
		typename std::enable_if<
				(
					trait::HasArea<T>::value
					&&
					!trait::PolIsClosed<T>::value
				)
				,T
		>::type* = nullptr
	>
	bool
	isInside( const T& prim ) const
	{
		HOMOG2D_START;
		if( size() == 0 )
			return false;
		for( const auto& pt: getPts() )
			if( !pt.isInside( prim ) )
				return false;
		return true;
	}

/// Polyline isInside other CPolyline
/**
Sfinae should resolve ONLY for CPolyline
*/
	template<
		typename T,
		typename std::enable_if<
			trait::PolIsClosed<T>::value,T
		>::type* = nullptr
	>
	bool
	isInside( const T& cpol ) const
	{
		HOMOG2D_START;
		if( size() == 0 )
			return false;
		for( const auto& pt: getPts() )
			if( !pt.isInside( cpol ) )
				return false;
		if( intersects(cpol)() )
			return false;
		return true;
	}

	template<typename T1,typename T2>
	friend std::ostream&
	h2d::base::operator << ( std::ostream&, const h2d::base::PolylineBase<T1,T2>& );

public:
#ifdef HOMOG2D_TEST_MODE
/// this is only needed for testing
	bool isNormalized() const { return _plIsNormalized; }
#endif

private:
	void impl_normalizePoly( const detail::PlHelper<typ::IsClosed>& ) const
	{
		auto minpos = std::min_element( _plinevec.begin(), _plinevec.end() );
		std::rotate( _plinevec.begin(), minpos, _plinevec.end() );
		const auto& p1 = _plinevec[1];
		const auto& p2 = _plinevec.back();
		if( p2 < p1 )
		{
			std::reverse( _plinevec.begin(), _plinevec.end() );
			minpos = std::min_element( _plinevec.begin(), _plinevec.end() );
			std::rotate( _plinevec.begin(), minpos, _plinevec.end() );
		}
	}
	void impl_normalizePoly( const detail::PlHelper<typ::IsOpen>& ) const
	{
		if( _plinevec.back() < _plinevec.front() )
			std::reverse( _plinevec.begin(), _plinevec.end() );
	}

/// Normalization of CPolyline_
/**
Two tasks:
- rotating so that the smallest one is first
- reverse if needed, so that the second point is smaller than the last one
*/
	void p_normalizePoly() const
	{
		if( size() == 0 )
			return;

		if( !_plIsNormalized )
		{
			impl_normalizePoly( detail::PlHelper<PLT>() );
			_plIsNormalized=true;
		}
	}

public:

	void draw( img::Image<img::SvgImage>&, img::DrawParams dp=img::DrawParams() ) const;
#ifdef HOMOG2D_USE_OPENCV
	void draw( img::Image<cv::Mat>&,       img::DrawParams dp=img::DrawParams() ) const;
#endif

}; // class PolylineBase

/// Build a Regular Convex Polygon of radius \c rad with \c n points, centered at (0,0)
/**
\return segment distance, inscribed circle radius
*/
template<typename PLT,typename FPT>
template<typename FPT2,typename T>
std::pair<HOMOG2D_INUMTYPE,HOMOG2D_INUMTYPE>
PolylineBase<PLT,FPT>::impl_set_RCP(
	FPT2 rad,   ///< Radius
	T    ni,    ///< Nb of points
	const typename detail::PlHelper<typ::IsClosed>&
)
{
	static_assert(
		std::is_integral<T>::value,
		"2nd argument type must be integral type"
	);
	if( ni < 3 )
		HOMOG2D_THROW_ERROR_1( "unable, nb of points must be > 2" );
	if( rad <= 0  )
		HOMOG2D_THROW_ERROR_1( "unable, radius must be >= 0" );

	size_t n(ni);
	std::vector<Point2d_<HOMOG2D_INUMTYPE>> v_pts(n);
	auto it = std::begin( v_pts );
	auto angle0 = (HOMOG2D_INUMTYPE)2. * M_PI / n;

	Point2d_<HOMOG2D_INUMTYPE> pt0( rad, 0. ); // initial point
	HOMOG2D_INUMTYPE radius = 0.;

	for( size_t i=0; i<n; i++ )
	{
		auto angle = angle0 * i;
		auto x = homog2d_cos( angle );
		auto y = homog2d_sin( angle );

		if( i == 1 )    // compute radius of inscribed circle
		{
			auto pt1 = Point2d_<HOMOG2D_INUMTYPE>( x * rad, y * rad );
			Segment_<HOMOG2D_INUMTYPE> seg( pt0, pt1 );
			Line2d_<HOMOG2D_INUMTYPE> li( seg.getCenter() );     // line passing through (0,0) and middle point of segment
			auto inters_pt = seg.intersects( li ) ;              // intersection point
			assert( inters_pt() );
			radius = Point2d_<HOMOG2D_INUMTYPE>(0,0).distTo( inters_pt.get() );
		}

		*it = Point2d_<HOMOG2D_INUMTYPE>( x * rad, y * rad );
		it++;
	}
	*this = PolylineBase<PLT,FPT>( v_pts );

	return std::make_pair(
		getPoint(0).distTo( getPoint(1) ),
		radius
	);
}

} // namespace base


// FREE FUNCTIONS
// (need to be here because the 5 below are being called by some member functions
// of class PolylineBase, that is implemented further below

namespace priv {

//------------------------------------------------------------------
/// Return iterator on Bottom-most point of container holding points
/**
Used by
 - getBmPoint()
 - priv::chull::getPivotPoint()
*/
template<
	typename T,
	typename std::enable_if<
		(
			trait::IsContainer<T>::value &&
			std::is_same<typename T::value_type,Point2d_<typename T::value_type::FType>>::value
		), T
	>::type* = nullptr
>
auto
getBmPoint_helper( const T& t )
{
	using FPT = typename T::value_type::FType;
#ifndef HOMOG2D_NOCHECKS
	if( t.size() == 0 )
		HOMOG2D_THROW_ERROR_1( "invalid call, container is empty" );
#endif

	return std::min_element(
		std::begin(t),
		std::end(t),
		[]                  // lambda
		( const Point2d_<FPT>& pt1, const Point2d_<FPT>& pt2 )
		{
			if( pt1.getY() < pt2.getY() )
				return true;
			if( pt1.getY() > pt2.getY() )
				return false;
			return( pt1.getX() < pt2.getX() );
		}
	);
}

} // namespace priv

//------------------------------------------------------------------
/// Return Bottom-most point of container holding points
template<
	typename T,
	typename std::enable_if<
		(
			trait::IsContainer<T>::value &&
			std::is_same<typename T::value_type,Point2d_<typename T::value_type::FType>>::value
		), T
	>::type* = nullptr
>
Point2d_<typename T::value_type::FType>
getBmPoint( const T& t )
{
#ifndef HOMOG2D_NOCHECKS
	if( t.size() == 0 )
		HOMOG2D_THROW_ERROR_1( "invalid call, container is empty" );
#endif
	return *priv::getBmPoint_helper( t );
}

//------------------------------------------------------------------
/// Return Top-most point of container
template<
	typename T,
	typename std::enable_if<
		(
			trait::IsContainer<T>::value &&
			std::is_same<typename T::value_type,Point2d_<typename T::value_type::FType>>::value
		), T
	>::type* = nullptr
>
Point2d_<typename T::value_type::FType>
getTmPoint( const T& t )
{
	using FPT = typename T::value_type::FType;

#ifndef HOMOG2D_NOCHECKS
	if( t.size() == 0 )
		HOMOG2D_THROW_ERROR_1( "invalid call, container is empty" );
#endif

	return *std::min_element(
		std::begin(t),
		std::end(t),
		[]                  // lambda
		( const Point2d_<FPT>& pt1, const Point2d_<FPT>& pt2 )
		{
			if( pt1.getY() > pt2.getY() )
				return true;
			if( pt1.getY() < pt2.getY() )
				return false;
			return( pt1.getX() < pt2.getX() );
		}
	);
}

//------------------------------------------------------------------
/// Return Left-most point of container
template<
	typename T,
	typename std::enable_if<
		(
			trait::IsContainer<T>::value &&
			std::is_same<typename T::value_type,Point2d_<typename T::value_type::FType>>::value
		), T
	>::type* = nullptr
>
Point2d_<typename T::value_type::FType>
getLmPoint( const T& t )
{
	using FPT = typename T::value_type::FType;

#ifndef HOMOG2D_NOCHECKS
	if( t.size() == 0 )
		HOMOG2D_THROW_ERROR_1( "invalid call, container is empty" );
#endif

	return *std::min_element(
		std::begin(t),
		std::end(t),
		[]                  // lambda
		( const Point2d_<FPT>& pt1, const Point2d_<FPT>& pt2 )
		{
			if( pt1.getX() < pt2.getX() )
				return true;
			if( pt1.getX() > pt2.getX() )
				return false;
			return( pt1.getY() < pt2.getY() );
		}
	);
}

//------------------------------------------------------------------
/// Return Right-most point of container holding points
template<
	typename T,
	typename std::enable_if<
		(
			trait::IsContainer<T>::value &&
			std::is_same<typename T::value_type,Point2d_<typename T::value_type::FType>>::value
		), T
	>::type* = nullptr
>
Point2d_<typename T::value_type::FType>
getRmPoint( const T& t )
{
	using FPT = typename T::value_type::FType;

#ifndef HOMOG2D_NOCHECKS
	if( t.size() == 0 )
		HOMOG2D_THROW_ERROR_1( "invalid call, container is empty" );
#endif

	return *std::min_element(
		std::begin(t),
		std::end(t),
		[]                  // lambda
		( const Point2d_<FPT>& pt1, const Point2d_<FPT>& pt2 )
		{
			if( pt1.getX() > pt2.getX() )
				return true;
			if( pt1.getX() < pt2.getX() )
				return false;
			return( pt1.getY() < pt2.getY() );
		}
	);
}

//------------------------------------------------------------------
/// Return Bottom-most point of Polyline (free function)
template<typename PLT,typename FPT>
Point2d_<FPT>
getBmPoint( const base::PolylineBase<PLT,FPT>& poly )
{
	return getBmPoint( poly.getPts() );
}
/// Return Top-most point of Polyline (free function)
template<typename PLT,typename FPT>
Point2d_<FPT>
getTmPoint( const base::PolylineBase<PLT,FPT>& poly )
{
	return getTmPoint( poly.getPts() );
}
/// Return Left-most point of Polyline (free function)
template<typename PLT,typename FPT>
Point2d_<FPT>
getLmPoint( const base::PolylineBase<PLT,FPT>& poly )
{
	return getLmPoint( poly.getPts() );
}
/// Return Right-most point of Polyline (free function)
template<typename PLT,typename FPT>
Point2d_<FPT>
getRmPoint( const base::PolylineBase<PLT,FPT>& poly )
{
	return getRmPoint( poly.getPts() );
}

//------------------------------------------------------------------
/// Get Top-most / Bottom-most / Left-most / Right-most point, depending on \c dir
/// (free function)
/**
Type \c T can be either a Polyline (open or closed), or a container holding points, or a FRect_
*/
template<typename T>
Point2d_<T>
getExtremePoint( CardDir dir, const T& t )
{
	switch( dir )
	{
		case CardDir::Top:    return getTmPoint(t); break;
		case CardDir::Bottom: return getBmPoint(t); break;
		case CardDir::Left:   return getLmPoint(t); break;
		case CardDir::Right:  return getRmPoint(t); break;
		default: assert(0);
	}
}

namespace base {

//------------------------------------------------------------------
/// Get Top-most / Bottom-most / Left-most / Right-most point
template<typename PLT,typename FPT>
Point2d_<FPT>
PolylineBase<PLT,FPT>::getExtremePoint( CardDir dir ) const
{
	return getExtremePoint( dir, *this );
}

/// Return Bottom-most point of Polyline
template<typename PLT,typename FPT>
Point2d_<FPT>
PolylineBase<PLT,FPT>::getBmPoint() const
{
	return h2d::getBmPoint( *this );
}

/// Return Top-most point of Polyline
template<typename PLT,typename FPT>
Point2d_<FPT>
PolylineBase<PLT,FPT>::getTmPoint() const
{
	return h2d::getTmPoint( *this );
}

/// Return Left-most point of Polyline
template<typename PLT,typename FPT>
Point2d_<FPT>
PolylineBase<PLT,FPT>::getLmPoint() const
{
	return h2d::getLmPoint( *this );
}

/// Return Right-most point of Polyline
template<typename PLT,typename FPT>
Point2d_<FPT>
PolylineBase<PLT,FPT>::getRmPoint() const
{
	return h2d::getRmPoint( *this );
}

//------------------------------------------------------------------
/// Rotates the polyline by either 90°, 180°, 270° (-90°) at point \c refpt
/**
For an arbitrary angle \c alpha (rad.), you can write:
```
auto poly2 = Homogr(alpha) * poly;
```
\sa PolylineBase<PLT,FPT>::rotate( Rotate )
*/
template<typename PLT,typename FPT>
template<typename FPT2>
void
PolylineBase<PLT,FPT>::rotate( Rotate rot, const Point2d_<FPT2>& refpt )
{
	translate( -refpt.getX(), -refpt.getY() );
	this->rotate( rot );
	translate( refpt.getX(), refpt.getY() );
}

//------------------------------------------------------------------
/// Rotates the polyline by either 90°, 180°, 270° (-90°) at point (0,0)
/**
For an arbitrary angle \c alpha (rad.), you can write:
```
auto poly2 = Homogr(alpha) * poly;
```
\sa PolylineBase<PLT,FPT>::rotate( Rotate, const Point2d_<FPT2>& )
*/
template<typename PLT,typename FPT>
void
PolylineBase<PLT,FPT>::rotate( Rotate rot )
{
	switch( rot )
	{
		case Rotate::CCW:
			for( auto& pt: getPts() )
				pt.set( -pt.getY(), +pt.getX() );
		break;
		case Rotate::CW:
			for( auto& pt: getPts() )
				pt.set( +pt.getY(), -pt.getX() );
		break;
		case Rotate::Full:
			for( auto& pt: getPts() )
				pt.set( -pt.getX(), -pt.getY() );
		break;
		case Rotate::VMirror:
			for( auto& pt: getPts() )
				pt.set( -pt.getX(), pt.getY() );
		break;
		case Rotate::HMirror:
			for( auto& pt: getPts() )
				pt.set( pt.getX(), -pt.getY() );
		break;

		default: assert(0);
	}
}

//------------------------------------------------------------------
/// Private member function, called by PolylineBase::impl_minimizePL()
template<typename PLT,typename FPT>
void
PolylineBase<PLT,FPT>::p_minimizePL( PolylineBase<PLT,FPT>& pl, size_t istart, size_t iend )
{
	auto nbpts = pl.size();
// step 1: check each point to see if it is the middle point of two segments with same angle
	std::vector<size_t> ptset;
	for( size_t i=istart; i<iend; i++ )
	{
		const auto& p0 = pl._plinevec.at(i);
		const auto& pnext = getPoint( i==nbpts-1 ? 0 : i+1 );
		const auto& pprev = getPoint( i==0 ? nbpts-1 : i-1 );

		auto vx1 = pnext.getX() - p0.getX();
		auto vy1 = pnext.getY() - p0.getY();
		auto vx2 = p0.getX() - pprev.getX();
		auto vy2 = p0.getY() - pprev.getY();
		auto a1 = std::atan2( vx1, vy1 );
		auto a2 = std::atan2( vx2, vy2 );

		if( homog2d_abs(a1-a2) < thr::nullAngleValue() )
			ptset.push_back( i );
	}

	if( ptset.size() == 0 ) // if no same angle segment (=no "middle point")
		return;             // then no change

// step 2: build new Polyline without those points
	PolylineBase<PLT,FPT> out;
	size_t vec_idx = 0;
	for( size_t i=0; i<nbpts; i++ )
	{
//		HOMOG2D_LOG("ptset.size()=" << ptset.size() << " vec_idx=" << vec_idx );

		if( vec_idx<ptset.size() ) // if there is more points to remove
		{
			if( ptset.at(vec_idx) != i )               // if regular point, add it
				out.p_addPoint( pl._plinevec.at(i) );  //  to the output set
			else                                       // else, we found a "middle point"
				vec_idx++;                             // and switch to next one
		}
		else                                        // no more points to remove
			out.p_addPoint( pl._plinevec.at(i) );   // so just add the point to the output set
	}
	std::swap( out, pl ); // maybe we can "move" instead?
}

template<typename PLT,typename FPT>
void
PolylineBase<PLT,FPT>::impl_minimizePL( const detail::PlHelper<typename typ::IsOpen>& )
{
	assert( size() > 2 );
	p_minimizePL( *this, 1, size()-1 );
}

template<typename PLT,typename FPT>
void
PolylineBase<PLT,FPT>::impl_minimizePL( const detail::PlHelper<typename typ::IsClosed>& )
{
	p_minimizePL( *this, 0, size() );
}


//------------------------------------------------------------------
/// Returns true if object is a polygon (closed, and no segment crossing)
template<typename PLT,typename FPT>
bool
PolylineBase<PLT,FPT>::isPolygon() const
{
	if( size()<3 )       // needs at least 3 points to be a polygon
		return false;
	return impl_isPolygon( detail::PlHelper<PLT>() );
}

/// If open, then not a polygon
template<typename PLT,typename FPT>
constexpr bool
PolylineBase<PLT,FPT>::impl_isPolygon( const detail::PlHelper<typename typ::IsOpen>& ) const
{
	return false;
}

/// If closed, we need to check for crossings
template<typename PLT,typename FPT>
bool
PolylineBase<PLT,FPT>::impl_isPolygon( const detail::PlHelper<typename typ::IsClosed>& ) const
{
	if( _attribs._isPolygon.isBad() )
	{
		auto nbs = nbSegs();
		size_t i=0;
		bool notDone = true;
		bool hasIntersections = false;
		do
		{
			auto seg1 = getSegment(i);
			auto lastone = i==0?nbs-1:nbs;
			for( auto j=i+2; j<lastone; j++ )
				if( getSegment(j).intersects(seg1)() )
				{
					notDone = false;
					hasIntersections = true;
					break;
				}
			i++;
		}
		while( i<nbs && notDone );
		_attribs._isPolygon.set( !hasIntersections );
	}
	return _attribs._isPolygon.value();
}

//------------------------------------------------------------------
/// Returns true if polygon is convex
/**
This implies that:
 - the Polyline is a Polygon
 - cross product of consecutive points have same sign
 (see https://stackoverflow.com/a/1881201/193789 )

\todo 20221120: as points are homogeneous, the cross product can probably be computed
in a different way (quicker? simpler?).
Need to check this.
*/
template<typename PLT,typename FPT>
bool
PolylineBase<PLT,FPT>::isConvex() const
{
	if( !isPolygon() )
		return false;

	int8_t sign = 0;
	const auto& vpts = getPts();
	if( vpts.size() == 3 )   // 3 pts => always convex
		return true;

	for( size_t i=0; i<vpts.size(); i++ )
	{
		const auto& pt0 = vpts[ i==0?vpts.size()-1:i-1 ];
		const auto& pt1 = vpts[ i ];
		const auto& pt2 = vpts[ i==vpts.size()-1?0:i+1 ];
		auto dx1 = pt1.getX() - pt0.getX();
		auto dy1 = pt1.getY() - pt0.getY();

		auto dx2 = pt2.getX() - pt1.getX();
		auto dy2 = pt2.getY() - pt1.getY();

		auto crossproduct = dx1*dy2 - dy1*dx2;
		if( sign == 0 )                          // initial sign value
			sign = (crossproduct>0 ? +1 : -1);
		else
			if (sign != (crossproduct>0 ? +1 : -1) )
				return false;
	}
	return true;
}

//------------------------------------------------------------------
/// Returns length of Polyline
template<typename PLT,typename FPT>
HOMOG2D_INUMTYPE
PolylineBase<PLT,FPT>::length() const
{
	if( _attribs._length.isBad() )
	{
		HOMOG2D_INUMTYPE sum = 0.;
		for( const auto& seg: getSegs() )
			sum += static_cast<HOMOG2D_INUMTYPE>( seg.length() );
		_attribs._length.set( sum );
	}
	return _attribs._length.value();
}

//------------------------------------------------------------------
/// Returns area of polygon (computed only if necessary)
template<typename PLT,typename FPT>
HOMOG2D_INUMTYPE
PolylineBase<PLT,FPT>::area() const
{
	if( !isPolygon() )  // implies that is both closed and has no intersections
		return 0.;

	if( _attribs._area.isBad() )
		_attribs._area.set( homog2d_abs( p_ComputeSignedArea() ) );
	return _attribs._area.value();
}

//------------------------------------------------------------------
/// Compute and returns signed area (used in area() and in centroid() )
template<typename PLT,typename FPT>
HOMOG2D_INUMTYPE
PolylineBase<PLT,FPT>::p_ComputeSignedArea() const
{
	HOMOG2D_INUMTYPE area = 0.;
	for( size_t i=0; i<size(); i++ )
	{
		auto j = (i == size()-1 ? 0 : i+1);
		auto pt1 = _plinevec[i];
		auto pt2 = _plinevec[j];
		area += static_cast<HOMOG2D_INUMTYPE>(pt1.getX()) * pt2.getY();
		area -= static_cast<HOMOG2D_INUMTYPE>(pt1.getY()) * pt2.getX();
	}
	return area / 2.;
}

//------------------------------------------------------------------
/// Compute centroid of polygon
/**
ref: https://en.wikipedia.org/wiki/Centroid#Of_a_polygon
*/
template<typename PLT,typename FPT>
Point2d_<HOMOG2D_INUMTYPE>
base::PolylineBase<PLT,FPT>::centroid() const
{
	if( !isPolygon() )
		HOMOG2D_THROW_ERROR_2( "PolylineBase::centroid", "unable, is not a polygon" );

	if( _attribs._centroid.isBad() )
	{
		HOMOG2D_INUMTYPE cx = 0.;
		HOMOG2D_INUMTYPE cy = 0.;
		for( size_t i=0; i<size(); i++ )
		{
			auto j = (i == size()-1 ? 0 : i+1);
			const auto& pt1 = _plinevec[i];
			const auto& pt2 = _plinevec[j];
			auto x1 = pt1.getX();
			auto x2 = pt2.getX();
			auto y1 = pt1.getY();
			auto y2 = pt2.getY();

			auto prod = x1*y2 - x2*y1;
			cx += (x1+x2) * prod;
			cy += (y1+y2) * prod;
		}
		auto signedArea = p_ComputeSignedArea();
		cx /= (6. * signedArea);
		cy /= (6. * signedArea);

		auto c = Point2d_<HOMOG2D_INUMTYPE>( cx, cy );
		_attribs._centroid.set( c );
	}
	return _attribs._centroid.value();
}

} // namespace base

//------------------------------------------------------------------
/// Rotates the rectangle by either 90°, 180°, 270° (-90°) at point \c refpt
/**
For an arbitrary angle \c alpha (rad.), you can write:
```
auto r2 = Homogr(alpha) * rect;
```
\sa FRect_<FPT>::rotate( Rotate )
\sa h2d::rotate()
*/
template<typename FPT>
template<typename FPT2>
void
FRect_<FPT>::rotate( Rotate rot, const Point2d_<FPT2>& refpt )
{
	translate( -refpt.getX(), -refpt.getY() );
	this->rotate( rot );
	translate( refpt.getX(), refpt.getY() );
}

//------------------------------------------------------------------
/// Rotates the rectangle by either 90°, 180°, 270° (-90°) at point (0,0)
/**
For an arbitrary angle \c alpha (rad.), you can write:
```
auto r2 = Homogr(alpha) * rect;
```
\sa FRect_<FPT>::rotate( Rotate, const Point2d_<FPT2>& )
\sa h2d::rotate()

\note This function converts the FRect to a CPolyline_, rotates it, and builds the output rectangle
by getting the bounding box.
This is because we cannot directly rotate the points, because the two points of a FRect_ are switched so that
the smallest point is always in _ptR1.
*/
template<typename FPT>
void
FRect_<FPT>::rotate( Rotate rot )
{
	CPolyline_<HOMOG2D_INUMTYPE> pol( *this );
	pol.rotate( rot );
	*this = pol.getBB();
}

//------------------------------------------------------------------
/// Returns Rectangle of the intersection area of two rectangles
/**
\return An object of type detail::RectArea, that can be checked for success using the ()
operator, and if success, will hold the resulting FRect_

Algorithm:

4 situations need to be considered, depending on the number of intersection points:

- A: 2 intersection points on same segment => we have 2 points inside.
\verbatim
  +------+                   +------+
  |      |                   |      |
  |   +--+-----+          +--+----+ |
  |   |  |     |          |  |    | |
  |   |  |     |    or    |  |    | |  or ...
  |   +--+-----+          +--+----+ |
  |      |                   |      |
  +------+                   +------+
\endverbatim

- B: 2 intersection points on different segments => for each rectangle, 1 point is inside the other.
\verbatim
  +------+
  |      |
  |      |
  |   +--+-----+
  |   |  |     |   or ...
  +---+--+     |
      |        |
      +--------+
\endverbatim

- C: 3 points
\verbatim
  +------+-----+
  |      |     |
  |      |     |
  +------+-----+
  |      |
  +------+
\endverbatim

- D: 4 intersection points: the intersection rectangle is made of these 4 points
\verbatim
     +------+
     |      |
  +--+------+-----+
  |  |      |     |
  |  |      |     |
  +--+------+-----+
     |      |
     +------+
\endverbatim
*/
template<typename FPT>
template<typename FPT2>
detail::RectArea<FPT>
FRect_<FPT>::intersectArea( const FRect_<FPT2>& other ) const
{
	if( *this == other )                      // if same rectangles, then
		return detail::RectArea<FPT>(other);  // the intersection area is the rectangle

	auto inter = this->intersects( other );

	if( !inter() )                        // rectangles do not intersect
	{
		if( this->isInside( other ) )
			return detail::RectArea<FPT>(*this);
		if( other.isInside( *this ) )
			return detail::RectArea<FPT>(other);
		return detail::RectArea<FPT>();
	}

	if( inter.size() < 2 )                // only one intersection point
		return detail::RectArea<FPT>();   // => no intersection area!

	if( inter.size() == 4 )  // 4 intersection points => case "D"
		return detail::RectArea<FPT>(FRect_<FPT>( inter.get().at(0), inter.get().at(3) ) );

	if( inter.size() == 3 )  // 3 intersection points => case "C"
	{
		auto v = inter.get();

		auto xmin = std::min( v[0].getX(), std::min( v[1].getX(),v[2].getX() ) );
		auto ymin = std::min( v[0].getY(), std::min( v[1].getY(),v[2].getY() ) );
		auto xmax = std::max( v[0].getX(), std::max( v[1].getX(),v[2].getX() ) );
		auto ymax = std::max( v[0].getY(), std::max( v[1].getY(),v[2].getY() ) );
#ifndef HOMOG2D_DEBUGMODE
		assert( xmax-xmin > thr::nullOrthogDistance() );
		assert( ymax-ymin > thr::nullOrthogDistance() );
#else
		HOMOG2D_DEBUG_ASSERT(
			( ( xmax-xmin > thr::nullOrthogDistance() )
			&&
			( ymax-ymin > thr::nullOrthogDistance() )) ,
			std::scientific
			<< "this=" << *this << " other=" << other
			<< "\nxmax=" << xmax << " xmin=" << xmin
			<< "\nymax=" << ymax << " ymin=" << ymin
			<< "\nnod=" << thr::nullOrthogDistance()
		);
#endif
		return detail::RectArea<FPT>( FRect_<FPT>( xmin, ymin, xmax,ymax ) );
	}
/*------------------------
 If we get to this point, we have 2 intersection points
------------------------*/
#ifndef HOMOG2D_DEBUGMODE
	assert( inter.size() == 2 );
#else
/*	HOMOG2D_DEBUG_ASSERT(
		inter.size() == 2,
		"inter.size()=" << inter.size() << "\n-this=" << *this << "\n-other=" << other
		<<"\n-inter:" << inter
	);*/
#endif
	const auto& r1 = *this;
	const auto& r2 = other;
//	HOMOG2D_LOG( "r1="<<r1 << " r2="<<r2 );
	auto v1 = r1.p_pointsInside( r2 );
	auto v2 = r2.p_pointsInside( r1 );
	auto c1 = v1.size();
	auto c2 = v2.size();
//	HOMOG2D_LOG( "c1=" << c1 << " c2=" << c2 );

	if( c1==0 && c2==0 ) // unable, rectangles share a segment
		return detail::RectArea<FPT>();

	assert(
		( c1==1 && c2==1 )
		||
		( c1==0 && c2==2 )
		||
		( c2==0 && c1==2 )
	);
	if( c1==1 || c2==1 ) // only 1 point inside => the rectangle is defined by the intersection points
		return detail::RectArea<FPT>( FRect_<FPT>( inter.get().at(0), inter.get().at(1) ) );

// here: 2 points inside, then build rectangle using the 4 points:
// the 2 inside, and the two intersection points
	assert( c1 == 2 || c2 == 2 );

	if( c1 == 2 )
		return detail::RectArea<FPT>(
			FRect_<FPT>(
				inter.get().at(0),
				inter.get().at(1),
				v1.at(0),
				v1.at(1)
			)
		);
	return detail::RectArea<FPT>(
		FRect_<FPT>(
			inter.get().at(0),
			inter.get().at(1),
			v2.at(0),
			v2.at(1)
		)
	);
}

namespace priv {
/// Common stuff for FRect_ union, see FRect_::unionArea()
namespace runion {
//------------------------------------------------------------------
/// Holds x or y coordinate value of rectangle during computation of intersection area
/**
- \c T will be the floating-point type
- used in FRect_<FPT>::unionArea()
*/
template<typename T>
struct Index
{
	T       _value;
	uint8_t _rect_idx=0;   // 0 means none, will be 1 or 2

	Index() = default;
	Index( T v, uint8_t r )
		: _value(v), _rect_idx(r)
	{}
	friend bool operator < ( const Index& i1, const Index& i2 )
	{

		if( i1._value == i2._value )
			return i1._rect_idx < i2._rect_idx;
		return i1._value < i2._value;
	}
	friend std::ostream& operator << ( std::ostream& f, const Index& idx )
	{
		f << idx._value << " ";
		return f;
	}
};

/// A wrapper around a bool, that gets set if that point defined
/// by indexes \c ix and \c iy is a corner in the table
/**
used in FRect_<FPT>::unionArea()
*/
struct Cell
{
	bool _isCorner = false;
	Cell() = default;
#ifdef HOMOG2D_DEBUGMODE
	Cell( bool b ) : _isCorner(b)
	{}
#endif
	template<typename T>
	Cell( const Index<T>& ix, const Index<T>& iy )
	{
		if( ix._rect_idx == iy._rect_idx )
			_isCorner = true;
	}
};


using Table  = std::array<std::array<Cell,4>,4>;
using PCoord = std::pair<uint8_t,uint8_t>;

enum class Direction: uint8_t { N, E, S, W };

/* NEEDED TO DEBUG
const char* getString( Direction dir )
{
	switch( dir )
	{
		case Direction::W: return "W"; break;
		case Direction::S: return "S"; break;
		case Direction::E: return "E"; break;
		case Direction::N: return "N"; break;
	}
	return 0; // to avoid a warning
}*/

enum class Turn: uint8_t { Left, Right };

inline
Direction
turn( Direction dir, Turn turn )
{
	switch( dir )
	{
		case Direction::W:
			return turn == Turn::Left ? Direction::S : Direction::N;
		case Direction::S:
			return turn == Turn::Left ? Direction::E : Direction::W;
		case Direction::E:
			return turn == Turn::Left ? Direction::N : Direction::S;
		case Direction::N:
			return turn == Turn::Left ? Direction::W : Direction::E;
	}
	return Direction::N; // to avoid a warning
}

inline
void
moveToNextCell( uint8_t& row, uint8_t& col, const Direction& dir )
{
	switch( dir )
	{
		case Direction::N: row--; break;
		case Direction::S: row++; break;
		case Direction::E: col++; break;
		case Direction::W: col--; break;
	}
}

/// Helper function for FRect_<FPT>::unionArea()
/**
- Start from 0,0, direction East
*/
inline
std::vector<PCoord>
parseTable( Table& table )
{
	bool firstTime = true;
	bool done = false;
	uint8_t row = 0;
	uint8_t col = 0;
	Direction dir = Direction::E;
	std::vector<PCoord> out;
	do
	{
		if( table[row][col]._isCorner )
		{
			auto new_pair = std::make_pair(row,col);
			if( out.size() > 0 )
				if( new_pair == out.front() && out.size() > 2 )
					done = true;
			if( !done )
				out.push_back( new_pair );
			if( firstTime )
				firstTime = false;
			else
				dir = turn( dir, Turn::Right );
		}
		else
		{
			if( ( row==2 || row==1 ) && ( col==2 || col==1 ) )
			{
				out.push_back( std::make_pair(row,col) );
				dir = turn( dir, Turn::Left );
			}
		}
		moveToNextCell( row, col, dir );
	}
	while( !done );
	return out;
}

#ifdef HOMOG2D_DEBUGMODE
inline
void
printTable( const Table& t, std::string msg )
{
	std::cout << "Table: " << msg << "\n  | ";
	for( uint8_t r=0;r<4; r++ )
		std::cout << (int)r << " ";
	std::cout << "\n--|---------|\n";
	for( uint8_t r=0;r<4; r++ )
	{
		std::cout << (int)r << " | ";
		for( uint8_t c=0;c<4; c++ )
			std::cout << (t[r][c]._isCorner?'F':'.') << " ";
		std::cout << "|\n";
	}
}
#endif

//------------------------------------------------------------------
/// Helper function, used in FRect_<FPT>::unionArea()
template<typename FPT>
inline
CPolyline_<FPT>
convertToCoord(
	const std::vector<PCoord>&      v_coord, ///< vector of coordinate indexes
	const std::array<Index<FPT>,4>& v_x,      ///< holds x-coordinates
	const std::array<Index<FPT>,4>& v_y       ///< holds y-coordinates
)
{
	std::vector<Point2d_<FPT>> v_pts;
	for( const auto& elem: v_coord )
	{
		auto id_x = elem.first;
		auto id_y = elem.second;
		assert( id_x<4 && id_y<4 );

		auto pt = Point2d_<FPT>( v_x[id_x]._value, v_y[id_y]._value );
		if( v_pts.empty() )
			v_pts.push_back( pt );
		else                             // add to vector only  if not same as previous
		{                                // and not same as first
			if( v_pts.back() != pt && v_pts.front() != pt )
				v_pts.push_back( pt );
		}
	}
//	printVector( v_pts, "polyline" );
	return CPolyline_<FPT>( v_pts );//, IsClosed::Yes );
}

} // namespace priv
} // namespace runion
//------------------------------------------------------------------
/// Computes the CPolyline of the union of two rectangles
/**
Algorithm:
 -# build vectors of x and y coordinates (4 elements)
 -# build table x-y (4x4), with corners tagged
 -# parse the table by turning right at each corner, and left if position is not one the outside row/col
 -# convert back indexes to real coordinates, to build the final CPolyline object

Two examples:
\verbatim
9      +----+              +-------+
       |    |              |       |
8  +---+----+---+      +---+---+   |
   |   |    |   |      |   |   |   |
7  +---+----+---+      +---+---+   |
       |    |              |       |
6      +----+              +-------+
   1   2    3   4      1   2   3   4
\endverbatim
Step 1 will build (for both situations above):
 - vx: 1,2,3,4
 - vy: 6,7,8,9

 Step 2 will build a table showing where the corners are:
\verbatim
  | 0 1 2 3             | 0 1 2 3
--|---------|         --|---------|
0 | . F F . |          0| . F . F
1 | F F F F |          1| F F . .
2 | F F F F |          2| F F . .
3 | . F F . |          3| . F . F
\endverbatim

Step 3: parse that table and turn on each corner:
- left if "inner" corner (row and col = 1 or = 2)
- right if "outer" corner (row and col = 0 or = 3)

Final step: convert indexes to real coordinates

Special note: if the rectangles have an identical coordinate, as in this example:
\verbatim
9      +----+
       |    |
8  +---+----+
   |   |    |
7  +---+----+
       |    |
6      +----+
   1   2    3
\endverbatim
Then the vectors are:
- vx: 1,2,3,3
- vy: 6,7,8,9

(notice the duped coordinate)

This will produce a Polyline_ with 2 extra points:<br>
(1,7)-(1,8)-(2,8)-(2,9)-(3,9)-(3,8)-(3,7)-(3,6)-(2,6)-(2,7)
<br>instead of:<br>
(1,7)-(1,8)-(2,8)-(2,9)-(3,9)-(3,6)-(2,6)-(2,7)
<br>We solve this by proceeding an extra Polyline minimization,
see PolylineBase::minimize()
*/
template<typename FPT>
template<typename FPT2>
CPolyline_<FPT>
FRect_<FPT>::unionArea( const FRect_<FPT2>& other ) const
{
	using namespace priv::runion;

	if( *this == other )                  // if same rectangles, then
		return CPolyline_<FPT>( other );   // returns one of them

	if( !this->intersects(other)() )  // if no intersection,
	{
		if( this->isInside( other ) )
			return CPolyline_<FPT>(other);
		if( other.isInside( *this ) )
			return CPolyline_<FPT>(*this);
		return CPolyline_<FPT>();      // return empty polygon
	}

/* step 0: make sure the rect with highest x is first.
 This is needed to avoid this kind of situation in table:

  F F . .
  . . F F
  . . F F
  F F . .

  That would happen if we have an identical x in the two rect
  (thus, they DO intersect), because when sorting, the rect with smallest index
  (1 or 2) is placed first in the vector of coordinates */
	const auto* pr1 = this;
	const auto* pr2 = &other;
	if( pr1->getPts().first.getX() < pr2->getPts().first.getX() )
		std::swap( pr1, pr2 );
	const auto& r1 = *pr1;
	const auto& r2 = *pr2;

// step 1: build vectors of coordinates and sort them
	std::array<Index<FPT>,4> vx, vy;
	int i=0;
	vx[i++] = Index<FPT>( r1.getPts().first.getX(),  1 );
	vx[i++] = Index<FPT>( r1.getPts().second.getX(), 1 );
	vx[i++] = Index<FPT>( r2.getPts().first.getX(),  2 );
	vx[i++] = Index<FPT>( r2.getPts().second.getX(), 2 );

	i=0;
	vy[i++] = Index<FPT>( r1.getPts().first.getY(),  1 );
	vy[i++] = Index<FPT>( r1.getPts().second.getY(), 1 );
	vy[i++] = Index<FPT>( r2.getPts().first.getY(),  2 );
	vy[i++] = Index<FPT>( r2.getPts().second.getY(), 2 );

	std::sort( vx.begin(), vx.end() );
	std::sort( vy.begin(), vy.end() );
//	priv::printArray( vx, "vx" ); priv::printArray( vy, "vy");

// step 2: fill table\n";
	Table table;
	for( uint8_t r=0;r<4; r++ )
		for( uint8_t c=0;c<4; c++ )
			table[r][c] = Cell( vx[r], vy[c] );
//	printTable( table, "after step 2" );

// step 3: parse table
	auto vpts = parseTable( table );
//	priv::printVectorPairs( vpts );

// step 4: convert back vector of coordinates indexes into vector of coordinates
	auto res1 = convertToCoord( vpts, vx, vy );
	res1.minimize(); // remove unecessary points
	return res1;
}

//------------------------------------------------------------------
namespace detail {

//------------------------------------------------------------------
/// See getPtLabel( const Point2d_<FPT>& pt, const Circle_<FPT2>& circle )
enum class PtTag: uint8_t
{
	Inside, Outside, OnEdge
};

/// Returns a label characterizing point \c pt, related to \c circle: inside, outside, or on edge of circle
template<typename FPT,typename FPT2>
PtTag
getPtLabel( const Point2d_<FPT>& pt, const Circle_<FPT2>& circle )
{
	if( pt.isInside( circle ) )
		return PtTag::Inside;
	if(
		homog2d_abs( pt.distTo( circle.center() ) - circle.radius() )
			< thr::nullDistance()
	)
		return PtTag::OnEdge;
	return PtTag::Outside;
}
#if 0
/// Debug, can be removed after
void
printTag( std::string txt, PtTag tag )
{
	std::cout << "point " << txt << ": ";
	switch( tag )
	{
		case PtTag::Inside: std::cout << "Inside\n"; break;
		case PtTag::Outside: std::cout << "Outside\n"; break;
		case PtTag::OnEdge: std::cout << "OnEdge\n"; break;
	}
}
#endif
} // namespace detail

//------------------------------------------------------------------
/// Segment/Segment intersection
/**
Algorithm:<br>
- first compute the intersection point
- then check if the intersection point lies in between the range of both segments, both on x and on y
*/
template<typename FPT>
template<typename FPT2>
detail::Intersect<detail::Inters_1,FPT>
Segment_<FPT>::intersects( const Segment_<FPT2>& s2 ) const
{
//	HOMOG2D_START;
	if( *this == s2 )              // same segment => no intersection
		return detail::Intersect<detail::Inters_1,FPT>();

	Line2d_<HOMOG2D_INUMTYPE> l1 = getLine();
	Line2d_<HOMOG2D_INUMTYPE> l2 = s2.getLine();
	if( l1.isParallelTo( l2 ) )                            // if parallel,
		return detail::Intersect<detail::Inters_1,FPT>();  // then, no intersection

	const auto& ptA1 = getPts().first;
	const auto& ptA2 = getPts().second;
	const auto& ptB1 = s2.getPts().first;
	const auto& ptB2 = s2.getPts().second;

	auto ptInter = l1 * l2;   // intersection point

	auto dA1 = ptA1.distTo( ptInter );
	auto dA2 = ptA2.distTo( ptInter );
	if( homog2d_abs(dA1+dA2 - length()) < thr::nullDistance() )
	{
		auto dB1 = ptB1.distTo( ptInter );
		auto dB2 = ptB2.distTo( ptInter );
		if( homog2d_abs(dB1+dB2 - s2.length()) < thr::nullDistance() )
			return detail::Intersect<detail::Inters_1,FPT>( ptInter );
	}
	return detail::Intersect<detail::Inters_1,FPT>(); // no intersection
}

//------------------------------------------------------------------
/// Segment/Line intersection
/**
Algorithm:<br>
We check if the intersection point lies in between the range of the segment, both on x and on y
*/
template<typename FPT>
template<typename FPT2>
detail::Intersect<detail::Inters_1,FPT>
Segment_<FPT>::intersects( const Line2d_<FPT2>& li1 ) const
{
//	HOMOG2D_START;
//	HOMOG2D_LOG( "seg=" << *this << " line=" << li1 );
	detail::Intersect<detail::Inters_1,FPT> out;
	auto li2 = getLine();

	if( li1.isParallelTo( li2 ) ) // if parallel, no intersection
		return out;

	out._ptIntersect = li1 * li2;   // intersection point

	const auto& pi  = out._ptIntersect;
	const auto& pt1 = getPts().first;
	const auto& pt2 = getPts().second;

	auto d1 = pt1.distTo( pi );
	auto d2 = pt2.distTo( pi );
	if( homog2d_abs(d1+d2-length()) < thr::nullDistance() )
 		out._doesIntersect = true;

	return out;
}

//------------------------------------------------------------------
/// Segment/Circle intersection
/**
For each point of the segment, we need to consider 3 different situations
 - point is inside (PI)
 - point is outside (PO)
 - point is on the edge (PE)

That makes 6 different situations to handle:

 - S1: PI-PI => no intersection
 - S2: PI-PO => 1 intersection
 - S3: PI-PE => 1 intersection
 - S4: PO-PO => depends on the support line:
  - S4A: if line does NOT intersects circle, no intersection pts
  - S4B: if line does intersects circle, and intersections point in segment area => 2 intersection pts
  - S4C: if line does intersects circle, and intersections point NOT in segment area => no intersection pts
 - S5: PO-PE => 1 intersection
 - S6: PE-PE => 2 intersections
*/
template<typename FPT>
template<typename FPT2>
detail::IntersectM<FPT>
Segment_<FPT>::intersects( const Circle_<FPT2>& circle ) const
{
//	HOMOG2D_START;
	using detail::PtTag;

	auto tag_ptS1 = detail::getPtLabel( _ptS1, circle ); // get status of segment points related to circle (inside/outside/on-edge)
	auto tag_ptS2 = detail::getPtLabel( _ptS2, circle );

	if( tag_ptS1 == PtTag::Inside )
		if( tag_ptS2 == PtTag::Inside )
			return detail::IntersectM<FPT>();

	auto int_lc = getLine().intersects( circle );
	if( !int_lc() )
		return detail::IntersectM<FPT>();

	auto p_pts = int_lc.get();      // get the line intersection points
	const auto& p1 = p_pts.first;
	const auto& p2 = p_pts.second;

	if(                                                            // one inside, the other outside
		( tag_ptS1 == PtTag::Inside  && tag_ptS2 == PtTag::Outside )
		||
		( tag_ptS1 == PtTag::Outside && tag_ptS2 == PtTag::Inside )
	)
	{
		detail::IntersectM<FPT> out;

		auto d1 = _ptS1.distTo( p1 );
		auto d2 = _ptS2.distTo( p1 );
		if( homog2d_abs( d1+d2-length() ) < thr::nullDistance() )
			out.add( p1 );                          // points is inside
		else
			out.add( p2 );
		return out;
	}

	detail::IntersectM<FPT> out;
	if( tag_ptS1 == PtTag::Outside && tag_ptS2 == PtTag::Outside ) // both outside
	{
		auto d1 = _ptS1.distTo( p1 );
		auto d2 = _ptS2.distTo( p1 );
		if( homog2d_abs( d1+d2-length() ) >= thr::nullDistance() )   // if sum of the two distances is higher than length
			return detail::IntersectM<FPT>();

		out.add( p1 );
		out.add( p2 );
		return out;
	}

	if( tag_ptS1 == PtTag::OnEdge )
		out.add( _ptS1 );
	if( tag_ptS2 == PtTag::OnEdge )
		out.add( _ptS2 );

	return out;
}

/////////////////////////////////////////////////////////////////////////////
// SECTION  - STREAMING OPERATORS
/////////////////////////////////////////////////////////////////////////////

//------------------------------------------------------------------
/// Overload for points
/// \todo 20221217: add a global switch (static function) to select a printing mode: either [x, y], either [a,b,c]
template<typename LP,typename FPT>
void
base::LPBase<LP,FPT>::impl_op_stream( std::ostream& f, const Point2d_<FPT>& pt ) const
{
	if( pt.isInf() )
		f << '[' << pt._v[0] << ',' << pt._v[1] << ',' << pt._v[2] << "]";
	else
		f
//	<< std::scientific << std::setprecision(25)
			<< '[' << pt.getX() << ',' << pt.getY() << "]";
}

/// Overload for lines
template<typename LP,typename FPT>
void
base::LPBase<LP,FPT>::impl_op_stream( std::ostream& f, const Line2d_<FPT>& r ) const
{
	f << '[' << r._v[0] << ',' << r._v[1] << ',' << r._v[2] << "]";
}

namespace base {
/// Stream operator, free function, call member function pseudo operator impl_op_stream()
template<typename LP,typename FPT>
std::ostream&
operator << ( std::ostream& f, const h2d::base::LPBase<LP,FPT>& r )
{
	r.impl_op_stream( f, r );
	return f;
}
}

/// Stream operator for a container of points/lines, free function
template<
	typename T,
	typename std::enable_if<
		trait::IsContainer<T>::value,
		T
	>::type* = nullptr
>
std::ostream&
operator << ( std::ostream& f, const T& vec )
{
	f << "#="<< vec.size() << '\n';
	for( const auto& elem: vec )
		f << elem << '\n';
	return f;
}

/// Stream operator for a pair of points/lines, free function
template<typename LP1,typename LP2,typename FPT>
std::ostream&
operator << ( std::ostream& f, const std::pair<base::LPBase<LP1,FPT>,base::LPBase<LP2,FPT>>& pr )
{
	f << "std::pair (" << getString(pr.first.type()) << "-" << getString(pr.second.type())
		<< "):\n -first="  << pr.first
		<< "\n -second=" << pr.second
		<< ' ';
	return f;
}

template<typename T>
std::ostream&
operator << ( std::ostream& f, const FRect_<T>& r )
{
	f << "pt1: " << r._ptR1 << " pt2: " << r._ptR2;
	return f;
}

template<typename T>
std::ostream&
operator << ( std::ostream& f, const Circle_<T>& r )
{
	f << "center: " << r._center << ", radius=" << r._radius;
	return f;
}

template<typename T>
std::ostream&
operator << ( std::ostream& f, const Segment_<T>& seg )
{
	f << seg._ptS1 << "-" << seg._ptS2;
	return f;
}

namespace base {
template<typename PLT,typename FPT>
std::ostream&
operator << ( std::ostream& f, const h2d::base::PolylineBase<PLT,FPT>& pl )
{
	f << (pl.isClosed() ? 'C' : 'O' ) << "Polyline: ";
	if( !pl.size() )
		f << "empty";
	else
	{
		for( const auto& pt: pl._plinevec )
			f << pt << "-";
	}
	return f;
}
} // namespace base

template<typename T>
std::ostream&
operator << ( std::ostream& f, const Ellipse_<T>& ell )
{
	auto par = ell.template p_getParams<HOMOG2D_INUMTYPE>();
	f << par;
	return f;
}

//------------------------------------------------------------------
/// Returns the 2 parallel lines at distance \c dist from \c li (free function)
template<typename FPT,typename T>
std::pair<Line2d_<FPT>,Line2d_<FPT>>
getParallelLines( const Line2d_<FPT>& li, T dist )
{
	return li.getParallelLines( dist );
}

/////////////////////////////////////////////////////////////////////////////
// SECTION  - MEMBER FUNCTION IMPLEMENTATION: CLASS Ellipse_
/////////////////////////////////////////////////////////////////////////////

//------------------------------------------------------------------
/// Returns standard parameters from matrix coeffs
template<typename FPT>
template<typename T>
detail::EllParams<T>
Ellipse_<FPT>::p_getParams() const
{
#ifdef HOMOG2D_OPTIMIZE_SPEED
	if( _epHasChanged )
	{
		_par = p_computeParams<T>();
		_epHasChanged = false;
	}
	return _par;
#else
	return p_computeParams<T>();
#endif // HOMOG2D_OPTIMIZE_SPEED
}
//------------------------------------------------------------------
/// Compute and returns standard parameters from matrix coeffs
/**
\note In the checking below, we **cannot** print the matrix using the
<< operator, because it call this function, thus it would enter
an infinite loop (an eventually SO).
*/
template<typename FPT>
template<typename T>
detail::EllParams<T>
Ellipse_<FPT>::p_computeParams() const
{
	const auto& m = detail::Matrix_<FPT>::_mdata;
	HOMOG2D_INUMTYPE A = m[0][0];
	HOMOG2D_INUMTYPE C = m[1][1];
	HOMOG2D_INUMTYPE F = m[2][2];
	HOMOG2D_INUMTYPE B = 2. * m[0][1];
	HOMOG2D_INUMTYPE D = 2. * m[0][2];
	HOMOG2D_INUMTYPE E = 2. * m[1][2];

	detail::EllParams<T> par;  // theta already set to zero

	auto denom = B*B - (HOMOG2D_INUMTYPE)4. * A * C;

#ifndef HOMOG2D_NOCHECKS
	if( homog2d_abs(denom) < thr::nullDenom() )
		HOMOG2D_THROW_ERROR_1(
			"unable to compute parameters, denom=" << std::scientific << std::setprecision(15) << denom
		);
#endif

	par.x0 = ( (HOMOG2D_INUMTYPE)2.*C*D - B*E ) / denom;
	par.y0 = ( (HOMOG2D_INUMTYPE)2.*A*E - B*D ) / denom;
	auto common_ab = (HOMOG2D_INUMTYPE)2. * ( A*E*E + C*D*D - B*D*E + denom*F );
	auto AmC = A-C;
	auto AmC2 = AmC*AmC;

	auto sqr = homog2d_sqrt(AmC2+B*B);
	par.a = -homog2d_sqrt( common_ab * ( A+C+sqr ) )/ denom;
	par.b = -homog2d_sqrt( common_ab * ( A+C-sqr ) )/ denom;


	par.a2 = par.a * par.a;
	par.b2 = par.b * par.b;
	if( homog2d_abs(B) < thr::nullDenom() )
	{
		if( A > C )
			par.theta = 90.;
	}
	else
	{
		auto t = (C - A - sqr) / B;
		par.theta = homog2d_atan( t );
	}
	par.sint = homog2d_sin( par.theta );
	par.cost = homog2d_cos( par.theta );
	return par;
}

//------------------------------------------------------------------
/// Returns true if ellipse is a circle
/**
Using the matrix representation, if A = C and B = 0, then the ellipse is a circle

You can provide the 0 threshold as and argument
*/
template<typename FPT>
bool
Ellipse_<FPT>::isCircle( HOMOG2D_INUMTYPE thres ) const
{
	const auto& m = detail::Matrix_<FPT>::_mdata;
	HOMOG2D_INUMTYPE A  = m[0][0];
	HOMOG2D_INUMTYPE C  = m[1][1];
	HOMOG2D_INUMTYPE B2 = m[0][1];
	if( homog2d_abs(A-C) < thres )
		if( homog2d_abs(B2)*2. < thres )
			return true;
	return false;
}

//------------------------------------------------------------------
/// Returns center of ellipse
/// \sa center( const T& )
template<typename FPT>
Point2d_<FPT>
Ellipse_<FPT>::getCenter() const
{
	auto par = p_getParams<HOMOG2D_INUMTYPE>();
	return Point2d_<FPT>( par.x0, par.y0 );
}

//------------------------------------------------------------------
template<typename FPT>
std::pair<HOMOG2D_INUMTYPE,HOMOG2D_INUMTYPE>
Ellipse_<FPT>::getMajMin() const
{
	auto par = p_getParams<HOMOG2D_INUMTYPE>();
	return std::make_pair( par.a, par.b );
}

//------------------------------------------------------------------
/// Returns angle of ellipse
/// \sa angle( const Ellipse_& )
template<typename FPT>
HOMOG2D_INUMTYPE
Ellipse_<FPT>::angle() const
{
	auto par = p_getParams<HOMOG2D_INUMTYPE>();
	return par.theta;
}

//------------------------------------------------------------------
/// Returns (approximate) perimeter of ellipse using the Ramanujan second formulae
/**
See https://en.wikipedia.org/wiki/Ellipse#Circumference
*/
template<typename FPT>
HOMOG2D_INUMTYPE
Ellipse_<FPT>::length() const
{
	auto par = p_getParams<HOMOG2D_INUMTYPE>();
	auto ab_sum  = par.a + par.b;
	auto ab_diff = par.a - par.b;
	auto h = ab_diff * ab_diff / (ab_sum * ab_sum);
	auto denom = (HOMOG2D_INUMTYPE)10. + homog2d_sqrt(4. - 3. * h);
	return (par.a + par.b) * M_PI * ( 1. + 3. * h / denom );
}

//------------------------------------------------------------------
/// Returns pair of axis lines of ellipse
template<typename FPT>
std::pair<Line2d_<FPT>,Line2d_<FPT>>
Ellipse_<FPT>::getAxisLines() const
{
	auto par = p_getParams<HOMOG2D_INUMTYPE>();
	auto dy = static_cast<HOMOG2D_INUMTYPE>(par.sint) * par.a;
	auto dx = static_cast<HOMOG2D_INUMTYPE>(par.cost) * par.a;
	Point2d_<HOMOG2D_INUMTYPE> ptA(
		par.x0 + dx,
		par.y0 + dy
	);
	auto pt0 = Point2d_<HOMOG2D_INUMTYPE>( par.x0, par.y0 );
	auto li_H = ptA * pt0;
	HOMOG2D_LOG( std::scientific << "ptA=" << ptA << " pt0=" << pt0 << " li_H=" << li_H );

	auto li_V = li_H.getOrthogonalLine( pt0 );
	return std::make_pair( li_H, li_V );
}

//------------------------------------------------------------------
/// Returns axis-aligned bounding box of ellipse
/**
- see https://math.stackexchange.com/questions/91132/how-to-get-the-limits-of-rotated-ellipse
*/
template<typename FPT>
FRect_<FPT>
Ellipse_<FPT>::getBB() const
{
	auto par = p_getParams<HOMOG2D_INUMTYPE>();
	auto vx = par.a2 * par.cost * par.cost	+ par.b2 * par.sint * par.sint;
	auto vy = par.a2 * par.sint * par.sint	+ par.b2 * par.cost * par.cost;
	auto vx_sq = homog2d_sqrt( vx );
	auto vy_sq = homog2d_sqrt( vy );
	return FRect_<FPT>(
		Point2d_<FPT>( par.x0 - vx_sq, par.y0 - vy_sq ),
		Point2d_<FPT>( par.x0 + vx_sq, par.y0 + vy_sq )
	);
}

//------------------------------------------------------------------
/// Returns oriented bounding box of ellipse as a closed Polyline
/**
Algorithm:
 - build line \c liH going through major axis, by using center point and
 point on semi-major axis, intersecting ellipse
 - get opposite point \c ptB, lying on line and at distance \c a
 - get the two parallel lines to \c liH, at a distance \c b
 - get the two orthogonal lines at \c ptA and \c ptB

\todo 20240330: unclear, the text above does not match what is done below (or does it?).
Clarify that, and build a gif showing how this is done.
*/
template<typename FPT>
CPolyline_<FPT>
Ellipse_<FPT>::getOBB() const
{
// step 1: build ptA using angle
	auto par = p_getParams<HOMOG2D_INUMTYPE>();
	auto dy = par.sint * par.a;
	auto dx = par.cost * par.a;
	Point2d_<FPT> ptA(
		par.x0 + dx,
		par.y0 + dy
	);
	auto pt0 = Point2d_<HOMOG2D_INUMTYPE>( par.x0, par.y0 );

// step 2: build main-axis line, going through center and ptA
	auto li_H = ptA * pt0;

// step 3: get ptB, using line and distance
	auto ppts = li_H.getPoints( pt0, par.a );
	auto ptB = ppts.first;
	if( ptB == ptA )
		ptB = ppts.second;

	auto para = getParallelLines( li_H, par.b );
	auto li_V1 = li_H.getOrthogonalLine( ptA );
	auto li_V2 = li_H.getOrthogonalLine( ptB );

	CPolyline_<FPT> out;
#ifndef	HOMOG2D_DEBUGMODE
	out.p_addPoint( para.first  * li_V1 );
	out.p_addPoint( para.second * li_V1 );
	out.p_addPoint( para.second * li_V2 );
	out.p_addPoint( para.first  * li_V2 );
#else
	auto p1 = para.first  * li_V1;
	auto p2 = para.second * li_V1;
	auto p3 = para.second * li_V2;
	auto p4 = para.first  * li_V2;
	HOMOG2D_DEBUG_ASSERT(
		( p2!=p1 && p3!=p2 && p4!=p3 ),
		"p1=" << p1 << " p2=" << p2 << " p3=" << p3 << " p4=" << p4
		<< "\n para.1=" << para.first
		<< "\n li_V1=" << li_V1
		<< "\n ptA=" << ptA
		<< "\n ptB=" << ptB
		<< "\n " << ppts
	);
	out.p_addPoint( p1 );
	out.p_addPoint( p2 );
	out.p_addPoint( p3 );
	out.p_addPoint( p4 );
#endif
	return out;
}

//------------------------------------------------------------------
/// Returns true if point is inside ellipse
/**
taken from https://stackoverflow.com/a/16814494/193789
*/
template<typename FPT>
template<typename FPT2>
bool
Ellipse_<FPT>::pointIsInside( const Point2d_<FPT2>& pt ) const
{
	HOMOG2D_INUMTYPE x = pt.getX();
	HOMOG2D_INUMTYPE y = pt.getY();

	auto par = p_getParams<HOMOG2D_INUMTYPE>();
	const auto& x0 = par.x0;
	const auto& y0 = par.y0;

	auto v1 = par.cost * (x-x0) + par.sint * (y-y0);
	HOMOG2D_INUMTYPE sum = v1*v1 / par.a2;

	auto v2 = par.sint * (x-x0) - par.cost * (y-y0);
	sum += v2*v2 / par.b2;
	if( sum < 1. )
		return true;
	return false;
}

/////////////////////////////////////////////////////////////////////////////
// SECTION  - MEMBER FUNCTION IMPLEMENTATION: CLASS LPBase
/////////////////////////////////////////////////////////////////////////////

namespace base {
//------------------------------------------------------------------
/// Normalize to unit length, and make sure \c a is always >0
/**
\todo Checkout: in what situation will we be unable to normalize?
Is the test below relevant? Clarify.
*/
template<typename LP,typename FPT>
void
LPBase<LP,FPT>::impl_normalize( const detail::BaseHelper<typename typ::IsLine>& ) const
{
// not sure which one is the best...
#if 0
	auto sq = homog2d_sqrt( _v[0]*_v[0] + _v[1]*_v[1] );
#else
	#ifdef HOMOG2D_USE_TTMATH
		auto sq = ttmath::Sqrt( _v[0]*_v[0] + _v[1]*_v[1] );
	#else
		auto sq = std::hypot( _v[0], _v[1] );
	#endif
#endif

#ifndef HOMOG2D_NOCHECKS
	if( sq <= std::numeric_limits<double>::epsilon() )
		HOMOG2D_THROW_ERROR_1( "unable to normalize line, sq=" << sq << " values: a=" << _v[0] << " b=" << _v[1] << " c=" << _v[2] );
#endif
	for( int i=0; i<3; i++ )
		const_cast<LPBase<LP,FPT>*>(this)->_v[i] /= sq; // needed to remove constness

	if( _v[0] < 0. ) // a always >0
		for( int i=0; i<3; i++ )
			const_cast<LPBase<LP,FPT>*>(this)->_v[i] = -_v[i];

	if( homog2d_abs(_v[0]) < thr::nullDenom() ) // then, change sign so that b>0
		if( _v[1] < 0 )
		{
			const_cast<LPBase<LP,FPT>*>(this)->_v[1] = - _v[1];
			const_cast<LPBase<LP,FPT>*>(this)->_v[2] = - _v[2];
		}
}

//------------------------------------------------------------------
/// Point normalization. Just make sure a>0
template<typename LP,typename FPT>
void
LPBase<LP,FPT>::impl_normalize( const detail::BaseHelper<typename typ::IsPoint>& ) const
{
	if( _v[0] < 0. )
	{
		const_cast<LPBase<LP,FPT>*>(this)->_v[0] = -_v[0];
		const_cast<LPBase<LP,FPT>*>(this)->_v[1] = -_v[1];
		const_cast<LPBase<LP,FPT>*>(this)->_v[2] = -_v[2];
	}
#ifndef HOMOG2D_NOCHECKS
	if(
		homog2d_abs(_v[2]) < thr::nullDenom()
		&&
		( _v[0] < thr::nullOrthogDistance() && homog2d_abs(_v[1]) < thr::nullOrthogDistance() )
	)
		HOMOG2D_THROW_ERROR_1( "invalid point values" );
#endif
}
//------------------------------------------------------------------
template<typename LP,typename FPT>
constexpr FPT
LPBase<LP,FPT>::impl_getCoord( GivenCoord, FPT, const detail::BaseHelper<typename typ::IsPoint>& ) const
{
	static_assert( detail::AlwaysFalse<LP>::value, "Invalid: you cannot call getCoord() on a point" );
}

template<typename LP,typename FPT>
FPT
LPBase<LP,FPT>::impl_getCoord( GivenCoord gc, FPT other, const detail::BaseHelper<typename typ::IsLine>& ) const
{
	const auto a = static_cast<HOMOG2D_INUMTYPE>( _v[0] );
	const auto b = static_cast<HOMOG2D_INUMTYPE>( _v[1] );
	auto denom = ( gc == GivenCoord::X ? b : a );
#ifndef HOMOG2D_NOCHECKS
	if( homog2d_abs(denom) < thr::nullDenom() )
		HOMOG2D_THROW_ERROR_2( "getCoord", "null denominator encountered" );
#endif
	if( gc == GivenCoord::X )
		return ( -a * other - _v[2] ) / b;
	else
		return ( -b * other - _v[2] ) / a;
}


template<typename LP,typename FPT>
constexpr Point2d_<FPT>
LPBase<LP,FPT>::impl_getPoint( GivenCoord, FPT, const detail::BaseHelper<typename typ::IsPoint>& ) const
{
	static_assert( detail::AlwaysFalse<LP>::value, "Invalid: you cannot call getPoint() on a point" );
}

template<typename LP,typename FPT>
Point2d_<FPT>
LPBase<LP,FPT>::impl_getPoint( GivenCoord gc, FPT other, const detail::BaseHelper<typename typ::IsLine>& ) const
{
	auto coord = impl_getCoord( gc, other, detail::BaseHelper<typ::IsLine>() );
	if( gc == GivenCoord::X )
		return Point2d_<FPT>( other, coord );
	return Point2d_<FPT>( coord, other );
}

//------------------------------------------------------------------
/// ILLEGAL INSTANCIATION
template<typename LP,typename FPT>
template<typename FPT2>
constexpr PointPair1_<FPT>
LPBase<LP,FPT>::impl_getPoints_A( GivenCoord, FPT, FPT2, const detail::BaseHelper<typename typ::IsPoint>& ) const
{
	static_assert( detail::AlwaysFalse<LP>::value, "Invalid: you cannot call getPoints() on a point" );
}
template<typename LP,typename FPT>
template<typename FPT2>
constexpr PointPair1_<FPT>
LPBase<LP,FPT>::impl_getPoints_B( const Point2d_<FPT>&, FPT2, const detail::BaseHelper<typename typ::IsPoint>& ) const
{
	static_assert( detail::AlwaysFalse<LP>::value, "Invalid: you cannot call getPoints() on a point" );
}

/// Returns pair of points on line at distance \c dist from point on line at coord \c coord. Implementation for lines
template<typename LP,typename FPT>
template<typename FPT2>
PointPair1_<FPT>
LPBase<LP,FPT>::impl_getPoints_A( GivenCoord gc, FPT coord, FPT2 dist, const detail::BaseHelper<typename typ::IsLine>& ) const
{
	const auto pt = impl_getPoint( gc, coord, detail::BaseHelper<typ::IsLine>() );
	return priv::getPoints_B2( pt, dist, *this );
}

/// Returns pair of points on line at distance \c dist from point on line at coord \c coord. Implementation for lines
template<typename LP,typename FPT>
template<typename FPT2>
PointPair1_<FPT>
LPBase<LP,FPT>::impl_getPoints_B( const Point2d_<FPT>& pt, FPT2 dist, const detail::BaseHelper<typename typ::IsLine>& ) const
{
#ifndef HOMOG2D_NOCHECKS
	if( this->distTo( pt ) > thr::nullDistance() )
	{
		std::cerr << "homog2d: distance=" << std::scientific << this->distTo( pt )
			<< " > null distance (" << thr::nullDistance() << ")\n";
		HOMOG2D_THROW_ERROR_2( "getPoints", "point is not on line" );
	}
#endif

	return priv::getPoints_B2( pt, dist, *this );
}


//------------------------------------------------------------------
/// Illegal instanciation
template<typename LP,typename FPT>
constexpr Line2d_<FPT>
LPBase<LP,FPT>::impl_getOrthogonalLine_A( GivenCoord, FPT, const detail::BaseHelper<typename typ::IsPoint>& ) const
{
	static_assert( detail::AlwaysFalse<LP>::value, "Invalid: you cannot call getOrthogonalLine() on a point" );
}

/// Illegal instanciation
template<typename LP,typename FPT>
constexpr Line2d_<FPT>
LPBase<LP,FPT>::impl_getOrthogonalLine_B( const Point2d_<FPT>&, const detail::BaseHelper<typename typ::IsPoint>& ) const
{
	static_assert( detail::AlwaysFalse<LP>::value, "Invalid: you cannot call getOrthogonalLine() on a point" );
}

/// Illegal instanciation
template<typename LP,typename FPT>
template<typename FPT2,typename T>
constexpr Line2d_<FPT>
LPBase<LP,FPT>::impl_getRotatedLine( const Point2d_<FPT2>&, T, const detail::BaseHelper<typename typ::IsPoint>& ) const
{
	static_assert( detail::AlwaysFalse<LP>::value, "Invalid: you cannot call getRotatedLine() on a point" );
}

/// Returns an orthogonal line, implementation of getOrthogonalLine().
template<typename LP,typename FPT>
Line2d_<FPT>
LPBase<LP,FPT>::impl_getOrthogonalLine_A( GivenCoord gc, FPT val, const detail::BaseHelper<typename typ::IsLine>& ) const
{
	auto other_val = impl_getCoord( gc, val, detail::BaseHelper<typ::IsLine>() );

	Point2d_<FPT> pt( other_val, val ) ;
	if( gc == GivenCoord::X )
		pt.set( val, other_val );

	return priv::getOrthogonalLine_B2( pt, *this );
}

/// Returns an orthogonal line, implementation of getOrthogonalLine().
template<typename LP,typename FPT>
Line2d_<FPT>
LPBase<LP,FPT>::impl_getOrthogonalLine_B( const Point2d_<FPT>& pt, const detail::BaseHelper<typename typ::IsLine>& ) const
{
#ifndef HOMOG2D_NOCHECKS
	if( this->distTo( pt ) > thr::nullDistance() )
	{
		std::cerr << "homog2d: distance=" << std::scientific << this->distTo( pt )
			<< "> null distance (" << thr::nullDistance() << ")\n";
		HOMOG2D_THROW_ERROR_2( "getOrthogonalLine", "point is not on line" );
	}
#endif

	return priv::getOrthogonalLine_B2( pt, *this );
}

template<typename LP,typename FPT>
template<typename FPT2,typename T>
Line2d_<FPT>
LPBase<LP,FPT>::impl_getRotatedLine( const Point2d_<FPT2>& pt, T theta, const detail::BaseHelper<typename typ::IsLine>& ) const
{
#ifndef HOMOG2D_NOCHECKS
	if( this->distTo( pt ) > thr::nullDistance() )
	{
		std::cerr << "homog2d: distance=" << std::scientific << this->distTo( pt )
			<< "> null distance (" << thr::nullDistance() << ")\n";
		HOMOG2D_THROW_ERROR_2( "getLineAngle", "point is not on line" );
	}
#endif
	Homogr_<HOMOG2D_INUMTYPE> H;
	H.addTranslation( -pt.getX(), -pt.getY() ).addRotation(theta).addTranslation( pt.getX(), pt.getY() );
	return H * *this;
}

/// Returns the shortest segment that joins a point and a line
template<typename LP,typename FPT>
Segment_<FPT>
LPBase<LP,FPT>::impl_getOrthogSegment( const Point2d_<FPT>& pt, const detail::BaseHelper<typename typ::IsLine>& ) const
{
	Line2d_<HOMOG2D_INUMTYPE> src = *this;  // copy to highest precision
	auto dist = src.distTo(pt);
#ifndef HOMOG2D_NOCHECKS
	if( dist < thr::nullDistance() )   // sanity check
		HOMOG2D_THROW_ERROR_1( "unable to compute segment" );
#endif
	auto pair_lines = getParallelLines( dist );

// determine on which of the two parallel lines does the point lie?
	Line2d_<HOMOG2D_INUMTYPE>* pline = &pair_lines.first;
	if( pt.distTo(pair_lines.second) < thr::nullDistance() )
		pline = &pair_lines.second;

	auto oline = pline->getOrthogonalLine( pt );
	auto p2 = *this * oline;
	return Segment_<FPT>( pt, p2 );
}

template<typename LP,typename FPT>
constexpr Segment_<FPT>
LPBase<LP,FPT>::impl_getOrthogSegment( const Point2d_<FPT>&, const detail::BaseHelper<typename typ::IsPoint>& ) const
{
	static_assert( detail::AlwaysFalse<LP>::value, "Invalid call" );
}


//------------------------------------------------------------------
/// Illegal instanciation
template<typename LP,typename FPT>
constexpr Line2d_<FPT>
LPBase<LP,FPT>::impl_getParallelLine( const Point2d_<FPT>&, const detail::BaseHelper<typename typ::IsPoint>& ) const
{
	static_assert( detail::AlwaysFalse<LP>::value, "Invalid: you cannot call getParallelLine() on a point" );
}

/// Returns an parallel line, implementation of getParallelLine().
template<typename LP,typename FPT>
Line2d_<FPT>
LPBase<LP,FPT>::impl_getParallelLine( const Point2d_<FPT>& pt, const detail::BaseHelper<typename typ::IsLine>& ) const
{
	Line2d_<FPT> out = *this;
	out._v[2] = static_cast<HOMOG2D_INUMTYPE>(-_v[0]) * pt.getX() - _v[1] * pt.getY();
	out.p_normalizePL();
	return out;
}

//------------------------------------------------------------------
/// Illegal instanciation
template<typename LP,typename FPT>
template<typename T>
constexpr std::pair<Line2d_<FPT>,Line2d_<FPT>>
LPBase<LP,FPT>::impl_getParallelLines( T, const detail::BaseHelper<typename typ::IsPoint>& ) const
{
	static_assert( detail::AlwaysFalse<LP>::value, "Invalid: you cannot call getParallelLines() on a point" );
}

/// Implementation for lines
template<typename LP,typename FPT>
template<typename T>
std::pair<Line2d_<FPT>,Line2d_<FPT>>
LPBase<LP,FPT>::impl_getParallelLines( T dist, const detail::BaseHelper<typename typ::IsLine>& ) const
{
	Line2d_<FPT> l1 = *this;
	Line2d_<FPT> l2 = *this;
	l1._v[2] = static_cast<HOMOG2D_INUMTYPE>(this->_v[2]) + dist;
	l2._v[2] = static_cast<HOMOG2D_INUMTYPE>(this->_v[2]) - dist;
	return std::make_pair( l1, l2 );
}

//------------------------------------------------------------------
/// Comparison operator, used for lines
/**
Definition: two lines will be equal:
- if they are parallel
AND
- if their offset (3 third value) is less than nullDistance()
*/
template<typename LP,typename FPT>
bool
LPBase<LP,FPT>::impl_op_equal( const LPBase<LP,FPT>& other, const detail::BaseHelper<typename typ::IsLine>& ) const
{
	if( !this->isParallelTo( other ) )
		return false;

	if( std::fabs( _v[2] - other._v[2] ) > thr::nullDistance() )
		return false;

	return true;
}

/// Comparison operator, used for points
template<typename LP,typename FPT>
bool
LPBase<LP,FPT>::impl_op_equal( const LPBase<LP,FPT>& other, const detail::BaseHelper<typename typ::IsPoint>& ) const
{
	return ( this->distTo( other ) < thr::nullDistance() );
}

//------------------------------------------------------------------
/// Sorting operator, for points
template<typename LP,typename FPT>
bool
LPBase<LP,FPT>::impl_op_sort( const LPBase<LP,FPT>& other, const detail::BaseHelper<typename typ::IsPoint>& ) const
{
	if( getX() < other.getX() )
		return true;
	if( getX() > other.getX() )
		return false;
	if( getY() < other.getY() )
		return true;
	return false;
}

/// Sorting operator, for lines
template<typename LP,typename FPT>
constexpr bool
LPBase<LP,FPT>::impl_op_sort( const LPBase<LP,FPT>&, const detail::BaseHelper<typename typ::IsLine>& ) const
{
	static_assert( detail::AlwaysFalse<LP>::value, "Invalid < operator: you cannot sort lines" );
	return false; // to avoid a warning
}

} // namespace base

//------------------------------------------------------------------
/// Inner implementation details
namespace detail {

/// Cross product, see https://en.wikipedia.org/wiki/Cross_product#Coordinate_notation
template<typename Out,typename In,typename FPT1,typename FPT2>
base::LPBase<Out,FPT1> crossProduct( const base::LPBase<In,FPT1>& r1, const base::LPBase<In,FPT2>& r2 )
{
	auto r1_a = static_cast<HOMOG2D_INUMTYPE>(r1._v[0]);
	auto r1_b = static_cast<HOMOG2D_INUMTYPE>(r1._v[1]);
	auto r1_c = static_cast<HOMOG2D_INUMTYPE>(r1._v[2]);
	auto r2_a = static_cast<HOMOG2D_INUMTYPE>(r2._v[0]);
	auto r2_b = static_cast<HOMOG2D_INUMTYPE>(r2._v[1]);
	auto r2_c = static_cast<HOMOG2D_INUMTYPE>(r2._v[2]);

	base::LPBase<Out,FPT1> res;
	res._v[0] = static_cast<FPT1>( r1_b * r2_c  - r1_c * r2_b );
	res._v[1] = static_cast<FPT1>( r1_c * r2_a  - r1_a * r2_c );
	res._v[2] = static_cast<FPT1>( r1_a * r2_b  - r1_b * r2_a );

	return res;
}

} // namespace detail


//------------------------------------------------------------------
///////////////////////////////////////////
// CONSTRUCTORS
///////////////////////////////////////////

namespace base {

/// Points overload: generic init from two numeric args
template<typename LP, typename FPT>
template<typename T1,typename T2>
void
LPBase<LP,FPT>::impl_init_2( const T1& v1, const T2& v2, const detail::BaseHelper<typename typ::IsPoint>& )
{
	_v[0] = v1;
	_v[1] = v2;
	_v[2] = 1.;
}

/// Lines overload: generic init from two numeric args
template<typename LP, typename FPT>
template<typename T1,typename T2>
void
LPBase<LP,FPT>::impl_init_2( const T1& v1, const T2& v2, const detail::BaseHelper<typename typ::IsLine>& )
{
	Point2d_<FPT> pt1;                // 0,0
	Point2d_<FPT> pt2(v1,v2);
	pt2.p_normalizePL();
	*this = detail::crossProduct<typ::IsLine>( pt1, pt2 );
	p_normalizePL();
}

/// Overload for point to point distance
template<typename LP, typename FPT>
template<typename FPT2>
HOMOG2D_INUMTYPE
LPBase<LP,FPT>::impl_distToPoint( const Point2d_<FPT2>& pt, const detail::BaseHelper<typename typ::IsPoint>& ) const
{
#ifndef HOMOG2D_USE_TTMATH
	return std::hypot(
		static_cast<HOMOG2D_INUMTYPE>( getX() ) - static_cast<HOMOG2D_INUMTYPE>( pt.getX() ),
		static_cast<HOMOG2D_INUMTYPE>( getY() ) - static_cast<HOMOG2D_INUMTYPE>( pt.getY() )
	);
#else
	auto v1 = static_cast<HOMOG2D_INUMTYPE>( getX() ) - static_cast<HOMOG2D_INUMTYPE>( pt.getX() );
	auto v2 = static_cast<HOMOG2D_INUMTYPE>( getY() ) - static_cast<HOMOG2D_INUMTYPE>( pt.getY() );
	return ttmath::Sqrt( v1*v1 + v2*v2 );
#endif
}
//------------------------------------------------------------------
/// Returns distance between the line and point \b pt. overload for line to point distance.
/**
http://mathworld.wolfram.com/Point-LineDistance2-Dimensional.html
<pre>
        | a.x0 + b.y0 + c |
  d = -----------------------
         sqrt( a*a + b*b )
</pre>
\todo Do we really require computation of hypot ? (because the line is supposed to be normalized, i.e. h=1 ?)
*/
template<typename LP, typename FPT>
template<typename FPT2>
HOMOG2D_INUMTYPE
LPBase<LP,FPT>::impl_distToPoint( const Point2d_<FPT2>& pt, const detail::BaseHelper<typename typ::IsLine>& ) const
{
	return std::fabs(
		static_cast<HOMOG2D_INUMTYPE>( _v[0] ) * pt.getX()
		+ static_cast<HOMOG2D_INUMTYPE>( _v[1] ) * pt.getY()
		+ static_cast<HOMOG2D_INUMTYPE>( _v[2] )
	)
#ifndef HOMOG2D_USE_TTMATH
	/ std::hypot( _v[0], _v[1] );
#else
;
#endif
}

/// overload for line to point distance
template<typename LP, typename FPT>
template<typename FPT2>
HOMOG2D_INUMTYPE
LPBase<LP,FPT>::impl_distToLine( const Line2d_<FPT2>& li, const detail::BaseHelper<typename typ::IsPoint>& ) const
{
	return li.distTo( *this );
}

/// overload for line to line distance. Aborts build if instanciated (distance between two lines makes no sense).
template<typename LP, typename FPT>
template<typename FPT2>
constexpr HOMOG2D_INUMTYPE
LPBase<LP,FPT>::impl_distToLine( const Line2d_<FPT2>&, const detail::BaseHelper<typename typ::IsLine>& ) const
{
	static_assert( detail::AlwaysFalse<LP>::value, "Invalid: you cannot compute distance between two lines" );
	return 0.;    // to avoid warning message on build
}


template<typename LP, typename FPT>
template<typename FPT2>
constexpr HOMOG2D_INUMTYPE
LPBase<LP,FPT>::impl_distToSegment( const Segment_<FPT2>&, const detail::BaseHelper<typename typ::IsLine>& ) const
{
	static_assert( detail::AlwaysFalse<LP>::value, "Invalid: you cannot compute distance between a line and a segment" );
	return 0.;    // to avoid warning message on build
}

template<typename LP, typename FPT>
template<typename FPT2>
HOMOG2D_INUMTYPE
LPBase<LP,FPT>::impl_distToSegment( const Segment_<FPT2>& seg, const detail::BaseHelper<typename typ::IsPoint>& ) const
{
	return seg.distTo( *this );
}



} // namespace base

//------------------------------------------------------------------
/// Free function, returns the angle (in Rad) between two lines/ or segments
/// \sa Segment_::getAngle()
/// \sa Line2d_::getAngle()
template<typename T1,typename T2>
HOMOG2D_INUMTYPE
getAngle( const T1& li1, const T2& li2 )
{
	return li1.getAngle( li2 );
}

namespace base {

template<typename LP, typename FPT>
template<typename FPT2>
bool
LPBase<LP,FPT>::impl_isParallelTo( const LPBase<LP,FPT2>& li, const detail::BaseHelper<typename typ::IsLine>& ) const
{
	if( getAngle(li) < thr::nullAngleValue() )
		return true;
	return false;
}
template<typename LP, typename FPT>
template<typename FPT2>
constexpr bool
LPBase<LP,FPT>::impl_isParallelTo( const LPBase<LP,FPT2>&, const detail::BaseHelper<typename typ::IsPoint>& ) const
{
	static_assert( detail::AlwaysFalse<LP>::value, "Invalid: you cannot use IsParallel() with a point" );
	return false;    // to avoid a warning message on build
}

//------------------------------------------------------------------
/// Returns the angle (in rad.) between the line and the other one.
/**
- The returned value will be in the range <code> [0, M_PI/2] </code>

If the lines \f$ (a_0,a_1,a_2) \f$ and \f$ (b_0,b_1,b_2) \f$ are correctly normalized (should be, but...)
then the angle between them is \f$ \alpha = acos( a_0*b_0 + a_1*b_1) \f$. <br>
However, in "some situations", even if the lines have been previously normalized (which is the case here)
we can encounter numerical issues, so here we "reinforce the normalization and compute:
\f[
\alpha = acos \left(
	\frac{a_0*b_0 + a_1*b_1} { \sqrt{ a_0^2 + a_1^2 } * \sqrt{ b_0^2 + b_1^2 } }
\right)
\f]
In some situations, the value inside the parenthesis "may" be equal to \f$ 1+\epsilon \f$
(typically, something like "1.0000000000123").
This is out of bounds for the \f$ acos() \f$ function, that will then return "nan"
(thus induce some failure further on). <br>
To avoid this, a checking is done, and any value higher than 1 will be truncated.
This is logged on \c std::cerr so that the user may take that into consideration.

\todo more investigation needed ! : what are the exact situation that will lead to this event?
*/
template<typename LP, typename FPT>
HOMOG2D_INUMTYPE
LPBase<LP,FPT>::impl_getAngle( const LPBase<LP,FPT>& li, const detail::BaseHelper<typename typ::IsLine>& ) const
{
	HOMOG2D_INUMTYPE l1_a = _v[0];
	HOMOG2D_INUMTYPE l1_b = _v[1];
	HOMOG2D_INUMTYPE l2_a = li._v[0];
	HOMOG2D_INUMTYPE l2_b = li._v[1];
	HOMOG2D_INUMTYPE res = l1_a * l2_a + l1_b * l2_b;

	res /= homog2d_sqrt( (l1_a*l1_a + l1_b*l1_b) * (l2_a*l2_a + l2_b*l2_b) );
	auto fres = homog2d_abs(res);

	if( fres > 1.0 )
	{
		HOMOG2D_LOG_WARNING(
			"homog2d Warning: angle computation overflow detected, value "
			<< std::scientific << std::setprecision(20)
			<< fres << ", truncated to 1.0\n input lines:\n  l1: "
			<< *this << "\n  l2: " << li
		);
		fres = 1.0;
	}
	return homog2d_acos( fres );
}

template<typename LP, typename FPT>
constexpr HOMOG2D_INUMTYPE
LPBase<LP,FPT>::impl_getAngle( const LPBase<LP,FPT>&, const detail::BaseHelper<typename typ::IsPoint>& ) const
{
	static_assert( detail::AlwaysFalse<LP>::value, "cannot get angle of a point" );
	return 0.; // to avoid a warning
}


//------------------------------------------------------------------
/// Returns true if point is inside (or on the edge) of a flat rectangle defined by (p0,p1)
template<typename LP, typename FPT>
template<typename FPT2>
bool
LPBase<LP,FPT>::impl_isInsideRect( const FRect_<FPT2>& rect, const detail::BaseHelper<typename typ::IsPoint>& ) const
{
	auto pair_pts = rect.getPts();
	const auto& p00 = pair_pts.first;
	const auto& p11 = pair_pts.second;
	return detail::ptIsInside( *this, p00, p11 );
}
template<typename LP, typename FPT>
template<typename FPT2>
constexpr bool
LPBase<LP,FPT>::impl_isInsideRect( const FRect_<FPT2>&, const detail::BaseHelper<typename typ::IsLine>& ) const
{
	return false;
}

//------------------------------------------------------------------
template<typename LP, typename FPT>
template<typename T>
bool
LPBase<LP,FPT>::impl_isInsideCircle( const Point2d_<FPT>& center, T radius, const detail::BaseHelper<typename typ::IsPoint>& ) const
{
	if( distTo( center ) < radius )
		return true;
	return false;
}
template<typename LP, typename FPT>
template<typename T>
constexpr bool
LPBase<LP,FPT>::impl_isInsideCircle( const Point2d_<FPT>&, T, const detail::BaseHelper<typename typ::IsLine>& ) const
{
	return false;
}

//------------------------------------------------------------------
#if 0
// deprecated. kept here just in case it would be useful in the future (who knows?)
namespace sub {

/// Returns the index of the segment (among the ones in \c bbox)
/// that is the farthest from point \c pt
template<typename FPT1,typename FPT2>
int
getFarthestSegment( const Point2d_<FPT1>& pt, const FRect_<FPT2>& bbox )
{
	auto segs = bbox.getSegs();
	using localPair = std::pair<HOMOG2D_INUMTYPE,int>;
	std::array<localPair,4> dist_array;
	for( int i=0; i<4; i++ )
	{
		dist_array[i].first  = pt.distTo( segs[i].getLine() );
		dist_array[i].second = i;
	}
	std::sort(
		dist_array.begin(),
		dist_array.end(),
		[]                     // lambda
		( const localPair& i, const localPair& j )
		{
			return i.first < j.first;
		}
	);

	return dist_array[3].second;
}

} // namespace sub
#endif
//------------------------------------------------------------------
/// Returns true if point is inside closed Polyline
/**
See https://en.wikipedia.org/wiki/Point_in_polygon

Implementing this algorithm in a naive way may encounter some issue:
if the main segment used to compute the number of intersections is colinear with
one of the points of the polyline, we might run into a numerical issue.

See page \ref md_docs_homog2d_algorithms for details.
*/
template<typename LP, typename FPT>
template<typename T,typename PTYPE>
bool
LPBase<LP,FPT>::impl_isInsidePoly( const base::PolylineBase<PTYPE,T>& poly, const detail::BaseHelper<typename typ::IsPoint>& ) const
{
	if( !poly.isPolygon() )
		return false;

// step 1: if point is outside bounding box, return false
	auto bbox = poly.getBB();
	if( !this->isInside(bbox) )
		return false;

// step 2: check if point is lying on one of the segments. If so, return false;
	for( auto seg: poly.getSegs() )
		if( seg.getLine().distTo( *this ) < thr::nullDistance() )
				return false;

	auto segarr = bbox.getExtended().getSegs();
	std::vector<Segment_<HOMOG2D_INUMTYPE>> seg_bb( segarr.begin(), segarr.end() );

	int iter = 0;
	do
	{
		bool tooClose = false;
		for( size_t i=0; i<seg_bb.size(); i++ )        // iterate on all segments of the extended bounding box
		{
			Segment_<HOMOG2D_INUMTYPE> seg_ref( *this, seg_bb[i].getCenter() );

			auto poly_pts = poly.getPts();
			for( size_t j=0; j<poly_pts.size() && !tooClose; j++  )   // make sure that every point of the polyline is not on the reference segment
			{
				const auto& poly_pt = poly_pts[j];
				if( poly_pt.distTo(seg_ref) < thr::nullDistance() )
					tooClose = true;
			}
			if( !tooClose )     // if no polyline points
			{                   // was found on the segment supporting line
				size_t c = 0;
				for( auto seg: poly.getSegs() )  // iterate on the polyline segments
				{
					if( seg.intersects(seg_ref)() )
						c++;
				}
				return static_cast<bool>( c%2 );
			}
		}
		iter++;
		if( tooClose )  // if unable to find a suitable reference segment,
		{               //  we double the number of segments, by splitting each of them
			if( iter < HOMOG2D_MAXITER_PIP ) // (only if not max iterations!)
			{
				std::vector<Segment_<HOMOG2D_INUMTYPE>> seg_bb2( seg_bb.size() * 2 );
				for( size_t j=0; j<seg_bb.size(); j++ )
				{
					auto pseg      = seg_bb[j].split();
					seg_bb2[j*2]   = pseg.first;
					seg_bb2[j*2+1] = pseg.second;
				}
				std::swap( seg_bb, seg_bb2 );
			}
		}
	}
	while( iter < HOMOG2D_MAXITER_PIP );
	HOMOG2D_THROW_ERROR_1( "unable to determine if point is inside after " + std::to_string(HOMOG2D_MAXITER_PIP) + " iterations" );
	return false; // to avoid a warning
}

template<typename LP, typename FPT>
template<typename T,typename PTYPE>
constexpr bool
LPBase<LP,FPT>::impl_isInsidePoly( const base::PolylineBase<PTYPE,T>&, const detail::BaseHelper<typename typ::IsLine>& ) const
{
	return false;
}

//------------------------------------------------------------------
template<typename LP, typename FPT>
template<typename FPT2>
bool
LPBase<LP,FPT>::impl_isInsideEllipse( const Ellipse_<FPT2>& ell, const detail::BaseHelper<typename typ::IsPoint>& ) const
{
	return ell.pointIsInside( *this );
}

template<typename LP, typename FPT>
template<typename FPT2>
constexpr bool
LPBase<LP,FPT>::impl_isInsideEllipse( const Ellipse_<FPT2>&, const detail::BaseHelper<typename typ::IsLine>& ) const
{
	return false;
}


//------------------------------------------------------------------
/// Intersection of line and circle: implementation for points
template<typename LP, typename FPT>
template<typename T>
constexpr detail::Intersect<detail::Inters_2,FPT>
LPBase<LP,FPT>::impl_intersectsCircle( const Point2d_<FPT>&, T, const detail::BaseHelper<typename typ::IsPoint>& ) const
{
	static_assert( detail::AlwaysFalse<LP>::value, "cannot use intersects(Circle) with a point" );
}

/// Line/Circle intersection: implementation
/// For computation details, checkout http://skramm.lautre.net/files/misc/intersect_circle_line.pdf
/// \todo 20230124: change return type: intersection of a circle with a line can be a single point
template<typename LP, typename FPT>
template<typename T>
detail::Intersect<detail::Inters_2,FPT>
LPBase<LP,FPT>::impl_intersectsCircle(
	const Point2d_<FPT>& pt,       ///< circle origin
	T                    radius,   ///< radius
	const detail::BaseHelper<typename typ::IsLine>&  ///< dummy arg, needed so that this overload is only called for lines
) const
{
	detail::Intersect<detail::Inters_2,FPT> out;
	HOMOG2D_CHECK_IS_NUMBER(T);
	const HOMOG2D_INUMTYPE a = static_cast<HOMOG2D_INUMTYPE>(_v[0]); // just to lighten a bit...
	const HOMOG2D_INUMTYPE b = static_cast<HOMOG2D_INUMTYPE>(_v[1]);
	const HOMOG2D_INUMTYPE c = static_cast<HOMOG2D_INUMTYPE>(_v[2]);

// step 1: translate to origin
	auto cp = pt.getX() * a + pt.getY() * b + c;

// step 2: compute distance	between center (origin) and middle point
	auto a2b2 = a * a + b * b;
	auto d0 = homog2d_abs(cp) / homog2d_sqrt( a2b2 );
	if( radius < d0 )                            // if less than radius,
		return out;                         // no intersection

	auto d2 = radius*radius - d0*d0;

// step 3: compute coordinates of middle point B
	auto xb = - a * cp / a2b2;
	auto yb = - b * cp / a2b2;

// step 4: compute coordinates of intersection points, with center at (0,0)
	auto m  = homog2d_sqrt( d2 / a2b2 );
	auto x1 = xb + m*b;
	auto y1 = yb - m*a;

	auto x2 = xb - m*b;
	auto y2 = yb + m*a;

// last step: translate back
	out._ptIntersect_1.set( x1 + pt.getX(), y1 + pt.getY() );
	out._ptIntersect_2.set( x2 + pt.getX(), y2 + pt.getY() );
	out._doesIntersect = true;

	priv::fix_order( out._ptIntersect_1, out._ptIntersect_2 );
	return out;
}
//------------------------------------------------------------------
/// Overload used when attempting to use that on a point
template<typename LP, typename FPT>
template<typename FPT2>
constexpr detail::IntersectM<FPT>
LPBase<LP,FPT>::impl_intersectsFRect( const FRect_<FPT2>&, const detail::BaseHelper<typename typ::IsPoint>& ) const
{
	static_assert( detail::AlwaysFalse<LP>::value, "Invalid: you cannot call intersects(FRect) on a point" );
}

/// Line/FRect intersection
/**
Returns 0, 1, or 2 intersections
(1 when the line touches the edge of rectangle)

\todo 20230118: check if there is a need to fix the order of points in returned object (this was done previously)
*/
template<typename LP, typename FPT>
template<typename FPT2>
detail::IntersectM<FPT>
LPBase<LP,FPT>::impl_intersectsFRect( const FRect_<FPT2>& rect, const detail::BaseHelper<typename typ::IsLine>& ) const
{
	std::vector<Point2d_<FPT>> pti;
	for( const auto& seg: rect.getSegs() ) // get segment of rectangle
	{
		auto ppts_seg = seg.getPts();
		auto inters = seg.intersects( *this );
		if( inters() )
		{
			bool storePoint(true);
			auto pt = inters.get();
			if( pt == ppts_seg.first || pt == ppts_seg.second )  // if intersection point is one of the segment pts
				if( pti.size() == 1 ) {                          // AND if there is already one
					if( pti[0] == pt )                           // AND that one is already stored
						storePoint = false;                      // THEN don't store it
				}
			if( storePoint )
				pti.push_back( pt );

			if( pti.size() == 2 )  // already got 2, done
				break;
		}
	}
	if( pti.empty() )
		return detail::IntersectM<FPT>();
	detail::IntersectM<FPT> out;
	out.add( pti );
	return out;
}

} // namespace base

/////////////////////////////////////////////////////////////////////////////
// SECTION  - PRODUCT OPERATORS DEFINITIONS (HELPER FUNCTIONS)
/////////////////////////////////////////////////////////////////////////////

//------------------------------------------------------------------
/// Apply homography to a vector/array/list (type T) of points or lines.
template<typename W,typename FPT>
template<typename T>
void
Hmatrix_<W,FPT>::applyTo( T& vin ) const
{
#if 0
	std::transform(
		std::begin( vin ),
		std::end( vin ),
		std::begin( vin ),
		[](){}
	);
#else
	for( auto& elem: vin )
		elem = *this * elem;
#endif
}

namespace detail {

/// Implementation of product 3x3 by 3x3

template<typename FPT1,typename FPT2,typename FPT3>
void
product(
	Matrix_<FPT1>&       out,
	const Matrix_<FPT2>& h1,
	const Matrix_<FPT3>& h2
)
{
	out.p_fillZero();
	for( int i=0; i<3; i++ )
		for( int j=0; j<3; j++ )
			for( int k=0; k<3; k++ )
				out.value(i,j) +=
					static_cast<HOMOG2D_INUMTYPE>( h1.value(i,k) ) * h2.value(k,j);
}

/// Implementation of product 3x3 by 3x1
/**
- T1 and T2: type::IsLine or type::IsPoint (same but also different)
*/
template<typename T1,typename T2,typename FPT1,typename FPT2>
void
product(
	base::LPBase<T1,FPT1>&        out,
	const Matrix_<FPT2>&          h,
	const base::LPBase<T2,FPT1>&  in
)
{
	for( int i=0; i<3; i++ )
	{
		auto sum  = static_cast<HOMOG2D_INUMTYPE>(h._mdata[i][0]) * in._v[0];
		sum      += h._mdata[i][1] * in._v[1];
		sum      += h._mdata[i][2] * in._v[2];
		out._v[i] = sum;
	}
}

} // namespace detail

/////////////////////////////////////////////////////////////////////////////
// SECTION  - PRODUCT OPERATORS DEFINITIONS
/////////////////////////////////////////////////////////////////////////////

/// Free function template, product of two lines, returns a point
template<typename FPT,typename FPT2>
Point2d_<FPT>
operator * ( const Line2d_<FPT>& lhs, const Line2d_<FPT2>& rhs )
{
#ifndef HOMOG2D_NOCHECKS
	if( lhs.isParallelTo(rhs) )
		HOMOG2D_THROW_ERROR_1( "lines are parallel, unable to compute product:\nlhs="
			<< lhs << " rhs=" << rhs
		);
#endif

	return detail::crossProduct<typ::IsPoint,typ::IsLine,FPT>(lhs, rhs);
}

/// Free function template, product of two segments, returns a point
template<typename FPT,typename FPT2>
Point2d_<FPT>
operator * ( const Segment_<FPT>& lhs, const Segment_<FPT2>& rhs )
{
	return lhs.getLine() * rhs.getLine();
}

#ifdef HOMOG2D_FUTURE_STUFF
/// Apply Epipolar matrix to a point or line, this will return the opposite type.
/// Free function, templated by point or line
template<typename T,typename U,typename V>
base::LPBase<typename detail::HelperPL<T>::OtherType,V>
operator * ( const Hmatrix_<typ::IsEpipmat,U>& h, const base::LPBase<T,V>& in )
{
	LPBase<typename detail::HelperPL<T>::OtherType,V> out;
	detail::product( out, h._data, in );
	return out;
}
#endif

/// Free function, apply homography to a point.
template<typename T,typename U>
Point2d_<T>
operator * ( const Homogr_<U>& h, const Point2d_<T>& in )
{
	Point2d_<T> out;
	detail::product( out, h, in );
	return out;
}

/// Free function, apply homography to a line.
template<typename T,typename U>
Line2d_<T>
operator * ( const Homogr_<U>& h, const Line2d_<T>& in )
{
	if( h._hmt == nullptr )             // if H^-T	not allocated yet, do it
	{
		h._hmt = std::unique_ptr<detail::Matrix_<U>>( new detail::Matrix_<U>() );
		h._hasChanged = true;
	}

	if( h._hasChanged )                  // if homography has changed, recompute inverse and transposed
	{
		auto hi = h;
		auto mat_inv = hi.inverse().transpose();
		*h._hmt = mat_inv;
		h._hasChanged = false;
	}

	Line2d_<T> out;
	detail::product( out, *h._hmt, in );
	out.p_normalizePL();
	return out;
}

/// Apply homography to a Segment
template<typename FPT1,typename FPT2>
Segment_<FPT1>
operator * ( const Homogr_<FPT2>& h, const Segment_<FPT1>& seg )
{
	const auto& pts = seg.getPts();
	Point2d_<FPT1> pt1 = h * pts.first;
	Point2d_<FPT1> pt2 = h * pts.second;
	return Segment_<FPT1>( pt1, pt2 );
}

/// Apply homography to a Polyline
template<typename FPT1,typename FPT2,typename PLT>
base::PolylineBase<PLT,FPT1>
operator * ( const Homogr_<FPT2>& h, const base::PolylineBase<PLT,FPT1>& pl )
{
	base::PolylineBase<PLT,FPT1> out;
	const auto& pts = pl.getPts();
	for( const auto pt: pts )
		out.p_addPoint( h * pt );
	return out;
}

/// Apply homography to a flat rectangle produces a closed polyline
template<typename FPT1,typename FPT2>
CPolyline_<FPT1>
operator * ( const h2d::Homogr_<FPT2>& h, const h2d::FRect_<FPT1>& rin )
{
	h2d::CPolyline_<FPT1> out;
	for( const auto& pt: rin.get4Pts() )
		out.p_addPoint( h * pt );
	return out;
}

/// Apply homography to a Ellipse, produces an Ellipse
/**
\f[
Q' = H^{-T} \cdot Q \cdot H^{-1}
\f]
*/
template<typename FPT1,typename FPT2>
Ellipse_<FPT1>
operator * ( const Homogr_<FPT2>& h, const Ellipse_<FPT1>& ell_in )
{
	auto hm = static_cast<detail::Matrix_<HOMOG2D_INUMTYPE>>(h);
	hm.inverse();
	auto hmt = hm;
	hmt.transpose();

	const auto& ell_in2 = static_cast<detail::Matrix_<FPT1>>(ell_in);
	auto prod = hmt * ell_in2 * hm;

	Ellipse_<FPT1> out( prod );
	return out;
}

/// Apply homography to a Circle, produces an Ellipse
/** Converts the circle to an ellipse, then calls the corresponding code */
template<typename FPT1,typename FPT2>
Ellipse_<FPT1>
operator * ( const Homogr_<FPT2>& h, const Circle_<FPT1>& cir )
{
	Ellipse_<FPT1> ell_in( cir );
	return h * ell_in;
}

//------------------------------------------------------------------
namespace priv {

/// Allocation for \c std::array container
/**
\sa operator * ( const Hmatrix_&, const Cont& );
*/
template<
	typename Cont,
	typename std::enable_if<
		trait::Is_std_array<Cont>::value,
		Cont
	>::type* = nullptr
>
Cont
alloc( std::size_t /* unused here */ )
{
	return Cont();
}

/// Allocation for \c std::vector and \c std::list container
template<
	typename Cont,
	typename std::enable_if<
		!trait::Is_std_array<Cont>::value,
		Cont
	>::type* = nullptr
>
Cont
alloc( std::size_t nb )
{
	return Cont(nb);
}

} // namespace priv

//------------------------------------------------------------------
/// Used to proceed multiple products, whatever the container (\c std::list, \c std::vector, or \c std::array).
/// Returned container is of same type as given input
template<typename FPT,typename Cont>
typename std::enable_if<trait::IsContainer<Cont>::value,Cont>::type
operator * (
	const Hmatrix_<typ::IsHomogr,FPT>& h,    ///< Matrix
	const Cont&                         vin   ///< Input container
)
{
	Cont vout = priv::alloc<Cont>( vin.size() );
	auto it = std::begin( vout );
	for( const auto& elem: vin )
		*it++ = h * elem;
	return vout;
}

/////////////////////////////////////////////////////////////////////////////
// SECTION  - FREE FUNCTIONS
/////////////////////////////////////////////////////////////////////////////

/// Returns the type of object or variant
/**
C++17 construction, removes the need for SFINAE
\sa CommonType_
*/
template<typename T>
Type type( const T& elem )
{
	if constexpr( trait::IsVariant<T>::value )
		return std::visit( fct::TypeFunct{}, elem );
	else
		return elem.type();
}

template<typename T>
HOMOG2D_INUMTYPE length( const T& elem )
{
	if constexpr( trait::IsVariant<T>::value )
		return std::visit( fct::LengthFunct{}, elem );
	else
		return elem.length();
}

template<typename T>
HOMOG2D_INUMTYPE area( const T& elem )
{
	if constexpr( trait::IsVariant<T>::value )
		return std::visit( fct::AreaFunct{}, elem );
	else
		return elem.area();
}

/// Apply homography to primitive
/**
\warning The floating-point type of the returned object (variant) will be the one of the homography \c h, NOT the one of the input element.
*/
template<typename T, typename FPT>
CommonType_<FPT> transform( const Homogr_<FPT>& h, const T& elem )
{
	if constexpr( trait::IsVariant<T>::value )
		return std::visit( fct::TransformFunct<FPT>(h), elem );
	else
		return h * elem;
}


template<typename FPT>
FPT getX( const Point2d_<FPT>& pt) { return pt.getX(); }

template<typename FPT>
FPT getY( const Point2d_<FPT>& pt) { return pt.getY(); }

//------------------------------------------------------------------
/// Free function, returns -1 or +1 depending on the side of \c pt, related to \c li
template<typename FPT1,typename FPT2>
int
side( const Point2d_<FPT1>& pt, const Line2d_<FPT2>& li )
{
	const auto& arr = li.get();
	HOMOG2D_INUMTYPE a = arr[0];
	HOMOG2D_INUMTYPE b = arr[1];
	HOMOG2D_INUMTYPE c = arr[2];

	auto dist = a * pt.getX() + b * pt.getY() + c;
	if( homog2d_abs(dist) < thr::nullDistance() )
		return 0;
	return (std::signbit( dist ) ? -1 : +1);
}

/// Free function, distance between points
/// \sa Point2d_::distTo()
template<typename FPT1,typename FPT2>
HOMOG2D_INUMTYPE
dist( const Point2d_<FPT1>& pt1, const Point2d_<FPT2>& pt2 )
{
	return pt1.distTo( pt2 );
}

template<typename FPT1,typename FPT2>
HOMOG2D_INUMTYPE
IoU( const FRect_<FPT1>& r1, const FRect_<FPT2>& r2 )
{
	auto ia = intersectArea( r1, r2 );
	if( ia() )
		return ia.get().area() / unionArea( r1, r2 ).area();
	return 0.;
}

/// Free function, see FRect_::unionArea()
template<typename FPT1,typename FPT2>
CPolyline_<FPT1>
unionArea( const FRect_<FPT1>& r1, const FRect_<FPT2>& r2 )
{
	return r1.unionArea(r2);
}

/// Free function, see FRect_::intersectArea()
template<typename FPT1,typename FPT2>
detail::RectArea<FPT1>
intersectArea(  const FRect_<FPT1>& r1, const FRect_<FPT2>& r2 )
{
	return r1.intersectArea(r2);
}

/// Returns circle passing through 4 points of flat rectangle (free function)
/// \sa FRect_::getBoundingCircle()
template<typename FPT>
Circle_<FPT>
getBoundingCircle( const FRect_<FPT>& rect )
{
	return rect.getBoundingCircle();
}

/// Return circle inscribed in rectangle
/// \sa hFRect_::getInscribedCircle()
template<typename FPT>
Circle_<FPT>
getInscribedCircle( const FRect_<FPT>& rect )
{
	return rect.getInscribedCircle();
}

/// Returns true if is a polygon (free function)
///  \sa PolylineBase::isPolygon()
template<typename PLT,typename FPT>
bool
isPolygon( const base::PolylineBase<PLT,FPT>& pl )
{
	return pl.isPolygon();
}

/// Returns true if polygon is convex (free function)
/// \sa PolylineBase::isConvex()
template<typename PLT,typename FPT>
bool
isConvex( const base::PolylineBase<PLT,FPT>& poly )
{
	return poly.isConvex();
}

/// Returns the number of segments (free function)
/// \sa PolylineBase::nbSegs()
template<typename PLT,typename FPT>
size_t
nbSegs( const base::PolylineBase<PLT,FPT>& pl )
{
	return pl.nbSegs();
}

/// Returns the segments of the polyline (free function)
/// \sa PolylineBase::getSegs()
template<typename PLT,typename FPT>
std::vector<Segment_<FPT>>
getSegs( const base::PolylineBase<PLT,FPT>& pl )
{
	return pl.getSegs();
}


/// Returns the number of points (free function)
/// \sa PolylineBase::size()
template<typename PLT,typename FPT>
size_t
size( const base::PolylineBase<PLT,FPT>& pl )
{
	return pl.size();
}

/// Rotates the primitive (only available for Polyline and FRect) around (0,0)
template<typename T>
void
rotate( T& prim, Rotate rot )
{
	prim.rotate( rot );
}

/// Rotates the primitive (only available for Polyline and FRect) around \c refpt
template<typename T,typename FPT>
void
rotate( T& prim, Rotate rot, const Point2d_<FPT>& refpt )
{
	prim.rotate( rot, refpt );
}

/// Returns width, height of rectangle (free function)
/// \sa FRect_::size()
template<typename FPT>
std::pair<HOMOG2D_INUMTYPE,HOMOG2D_INUMTYPE>
size( const FRect_<FPT>& rect )
{
	return rect.size();
}

/// Returns Bounding Box of Ellipse_ (free function)
/// \sa Ellipse_::getBB()
template<typename FPT>
CPolyline_<FPT>
getOBB( const Ellipse_<FPT>& ell )
{
	return ell.getOBB();
}

/// Returns Bounding Box of object (free function)
template<typename T>
FRect_<typename T::FType>
getBB( const T& object )
{
	return object.getBB();
}

namespace priv {

/// Return pair of points defining a BB of a primitive
/// Overload 1/4, private free function
/**
Arg is a neither a Point2d, a Segment, a Line2d or a polyline
*/
template<
	typename T,
	typename std::enable_if<
		(                                                          // arg is
			   !std::is_same<T,Line2d_<typename T::FType>>::value  // not a line,
			&& !std::is_same<T,Point2d_<typename T::FType>>::value // not a point,
			&& !std::is_same<T,Segment_<typename T::FType>>::value // not a segment.
			&& !std::is_same<T,CPolyline_<typename T::FType>>::value // not a CPolyline
			&& !std::is_same<T,OPolyline_<typename T::FType>>::value // not a COolyline
		)
		,T
	>::type* = nullptr
>
auto
getPointPair( const T& elem )
{
	HOMOG2D_START;
	return elem.getBB().getPts();
}

/// Return pair of points defining a BB of a Polyline
/// Overload 2/4, private free function
template<
	typename T,
	typename std::enable_if<
		(
			std::is_same<T,CPolyline_<typename T::FType>>::value
			|| std::is_same<T,OPolyline_<typename T::FType>>::value
		)
		,T
	>::type* = nullptr
>
auto
getPointPair( const T& poly )
{
	HOMOG2D_START;

	if( poly.size() == 0 )
		HOMOG2D_THROW_ERROR_1( "cannot compute point pair of empty Polyline" );
	if( poly.size() == 2 )
	{
		const auto& pts = poly.getPts();
		return std::make_pair( pts[0], pts[1] );
	}
	return getBB_Points( poly.getPts() );
}

/// Return pair of points defining a BB of a Point2d
/// Overload 3/4, private free function
/**
This seems useless at first glance, but it is used to get the common bounding box of two objects
when one of them (or both) is a point.
*/
template<
	typename T,
	typename std::enable_if<
		std::is_same<T,Point2d_<typename T::FType>>::value
		,T
	>::type* = nullptr
>
auto
getPointPair( const T& elem )
{
	HOMOG2D_START;
	return std::make_pair( Point2d_<HOMOG2D_INUMTYPE>(elem), Point2d_<HOMOG2D_INUMTYPE>(elem) );
}

/// Return pair of points defining a BB of Segment
/// Overload 4/4, private free function
template<
	typename T,
	typename std::enable_if<
		std::is_same<T,Segment_<typename T::FType>>::value
		,T
	>::type* = nullptr
>
auto
getPointPair( const T& elem )
{
	HOMOG2D_START;
	return elem.getPts();
}

template<typename FPT>
std::pair<Point2d_<FPT>,Point2d_<FPT>>
getPointPair( const Line2d_<FPT>& )
{
	HOMOG2D_START;
	HOMOG2D_THROW_ERROR_1( "Unable to get pair of points for a Line2d" );
}


} // namespace priv


template<typename T1,typename T2,typename T3,typename T4>
auto
getBB( const PointPair2_<T1,T2>& pp1, const PointPair2_<T3,T4>& pp2 )
{
	HOMOG2D_START;

	std::array<Point2d_<HOMOG2D_INUMTYPE>,4> arr;
	arr[0] = pp1.first;
	arr[1] = pp2.first;
	arr[2] = pp1.second;
	arr[3] = pp2.second;

	return FRect_<T1>( priv::getBB_Points( arr ) );
}

//------------------------------------------------------------------
/// Overload 1/3. This one is called if NONE of the args are a Line2d
template<
	typename T1,
	typename T2,
	typename std::enable_if<
		(!std::is_same<T1,Line2d_<typename T1::FType>>::value && !std::is_same<T2,Line2d_<typename T2::FType>>::value)
		,T1
	>::type* = nullptr
>
auto
getBB( const T1& elem1, const T2& elem2 )
{
	HOMOG2D_START;
	FRect_<typename T1::FType> out;
	try
	{
		out = getBB(
			priv::getPointPair( elem1 ),
			priv::getPointPair( elem2 )
		);
	}
	catch( const std::exception& err )
	{
		HOMOG2D_THROW_ERROR_1( "unable to compute bounding box:\n -arg1="
			<< elem1 << "\n -arg2=" << elem2 << "\n -err=" << err.what() );
	}
	return out;
}

/// Overload 2/3. Called if
template<
	typename T1,
	typename T2,
	typename PLT1,
	typename PLT2,
	typename std::enable_if<
		(
			std::is_same<T1,base::PolylineBase<typename T1::FType, PLT1>>::value
			|| std::is_same<T2,base::PolylineBase<typename T2::FType, PLT2>>::value
		)
		,T1
	>::type* = nullptr
>
auto
getBB( const T1& p1, const T2& p2 )
{
	HOMOG2D_START;

	if( p1.size() == 0 && p2.size() == 0 )
		HOMOG2D_THROW_ERROR_1( "unable to compute bounding box, both polylines are empty" );

	if( p1.size() != 0 &&  p2.size() == 0 )
		return FRect_<typename T1::FType>( priv::getPointPair( p1 ) );
	if( p1.size() == 0 &&  p2.size() != 0 )
		return FRect_<typename T1::FType>( priv::getPointPair( p2 ) );

	return getBB(
			priv::getPointPair( p1 ),
			priv::getPointPair( p2 )
	);
}
//------------------------------------------------------------------
/// Overload 3/3. Called if one of the args is a Line2d (=> no build!)
template<
	typename T1,
	typename T2,
	typename std::enable_if<
		(std::is_same<T1,Line2d_<typename T1::FType>>::value || std::is_same<T2,Line2d_<typename T2::FType>>::value)
		,T1
	>::type* = nullptr
>
auto
getBB( const T1&, const T2& )
{
	HOMOG2D_START;
	static_assert( detail::AlwaysFalse<T1>::value, "fallback: undefined function" );
	return FRect_<T1>(); // to avoid a compile warning
}

//------------------------------------------------------------------
/// Returns Bounding Box of arbitrary container (std:: vector, array or list) holding points (free function)
template<
	typename T,
	typename std::enable_if<
		( trait::IsContainer<T>::value && trait::IsPoint<typename T::value_type>::value ),
		T
	>::type* = nullptr
>
auto
getBB( const T& vpts )
{
	HOMOG2D_START;
	if( vpts.size() < 2 )
		HOMOG2D_THROW_ERROR_1( "unable, need at least two points" );
	return FRect_<typename T::value_type::FType>( priv::getBB_Points( vpts ) );
}

//------------------------------------------------------------------
/// Returns Bounding Box of arbitrary container (std:: vector, array or list) holding segments (free function)
template<
	typename T,
	typename std::enable_if<
		( trait::IsContainer<T>::value && trait::IsSegment<typename T::value_type>::value ),
		T
	>::type* = nullptr
>
auto
getBB( const T& vpts )
{
	HOMOG2D_START;
	if( vpts.empty()  )
		HOMOG2D_THROW_ERROR_1( "unable, need at least one segment" );

	return priv::getBB_Segments( vpts );
}

//------------------------------------------------------------------
/// Returns Bounding Box of arbitrary container (std::vector, array or list) holding other primitives (free function)
template<
	typename T,
	typename std::enable_if<
		( trait::IsContainer<T>::value && trait::HasBB<typename T::value_type>::value ),
		T
	>::type* = nullptr
>
auto
getBB( const T& cont )
{
	using ElemType = typename T::value_type;
	using FPT      = typename ElemType::FType;

	if( cont.empty() )
		HOMOG2D_THROW_ERROR_1( "unable, can't compute BB of empty container" );
	std::vector<FRect_<FPT>> v_bb( cont.size() );

	auto it = v_bb.begin();
	for( const ElemType& elem: cont ) // compute bounding box of each element
		*it++ = elem.getBB();

	return priv::getBB_FRect( v_bb ); // compute BB of all the BB
}

//------------------------------------------------------------------
// forward declaration
namespace priv {
template<typename PLT1,typename FPT1,typename PLT2,typename FPT2>
class ClosestPoints;
}

// forward declaration
template<typename PLT1,typename FPT1,typename PLT2,typename FPT2>
priv::ClosestPoints<PLT1,FPT1,PLT2,FPT2>
getClosestPoints(
	const base::PolylineBase<PLT1,FPT1>& poly1,
	const base::PolylineBase<PLT2,FPT2>& poly2
);

namespace priv {
/// used in getClosestPoints()
template<typename PLT1,typename FPT1,typename PLT2,typename FPT2>
class ClosestPoints
{
	friend priv::ClosestPoints<PLT1,FPT1,PLT2,FPT2>
	h2d::getClosestPoints<>( const base::PolylineBase<PLT1,FPT1>&,const base::PolylineBase<PLT2,FPT2>& );

private:
	size_t _pt1_min = 0;
	size_t _pt2_min = 0;
	HOMOG2D_INUMTYPE _minDist;
	Point2d_<HOMOG2D_INUMTYPE> _pt1;
	Point2d_<HOMOG2D_INUMTYPE> _pt2;
	const base::PolylineBase<PLT1,FPT1>& _poly1;
	const base::PolylineBase<PLT2,FPT2>& _poly2;

	ClosestPoints( const base::PolylineBase<PLT1,FPT1>& poly1, const base::PolylineBase<PLT2,FPT2>& poly2 )
		: _poly1(poly1), _poly2(poly2)
	{
		_minDist = dist( poly1.getPoint(0), poly2.getPoint(0) );
	}
	void store( HOMOG2D_INUMTYPE d, size_t idx1, size_t idx2 )
	{
		_minDist = d;
		_pt1_min = idx1;
		_pt2_min = idx2;
	}

public:
	std::pair<Point2d_<HOMOG2D_INUMTYPE>,Point2d_<HOMOG2D_INUMTYPE>>
	getPoints() const
	{
		return std::make_pair(
			_poly1.getPoint(_pt1_min),
			_poly2.getPoint(_pt2_min)
		);
	}
	HOMOG2D_INUMTYPE getMinDist() const
	{
		return _minDist;
	}
	std::pair<size_t,size_t>
	getIndexes() const
	{
		return std::make_pair( _pt1_min, _pt2_min );
	}
	void print() const
	{
		std::cout << "ClosestPoints:\n _pt1_min=" << _pt1_min << " _pt2_min=" << _pt2_min
			<< "\n_minDist=" << _minDist
			<< "\npt1=" << _pt1 << " pt2=" << _pt2
		<< std::endl;
	}
};

} // namespace priv

//------------------------------------------------------------------
/// Computes the closest points between two polylines (types can be different)
template<typename PLT1,typename FPT1,typename PLT2,typename FPT2>
priv::ClosestPoints<PLT1,FPT1,PLT2,FPT2>
getClosestPoints(
	const base::PolylineBase<PLT1,FPT1>& poly1,
	const base::PolylineBase<PLT2,FPT2>& poly2
)
{
#ifndef HOMOG2D_NOCHECKS
	if( poly1.size() == 0 )
		HOMOG2D_THROW_ERROR_1( "arg 1 is empty" );
	if( poly2.size() == 0 )
		HOMOG2D_THROW_ERROR_1( "arg 2 is empty" );
#endif
	priv::ClosestPoints<PLT1,FPT1,PLT2,FPT2> out( poly1, poly2 );
	for( size_t i=0; i<poly1.size(); i++ )
	{
		const auto& pt1 = poly1.getPoint(i);
		for( size_t j=0; j<poly2.size(); j++ )
		{
			const auto& pt2 = poly2.getPoint(j);
			auto currentDist = dist( pt1, pt2 );
			if( currentDist < out._minDist )
				out.store( currentDist, i, j );
		}
	}
//	out.print();
	return out;
}

//------------------------------------------------------------------
/// Returns the points of Segment as a std::pair (free function)
/// \sa Segment_::getPts()
template<typename FPT>
std::pair<Point2d_<FPT>,Point2d_<FPT>>
getPts( const Segment_<FPT>& seg )
{
	return seg.getPts();
}

/// Returns Segment supporting line (free function)
/// \sa Segment_::getLine()
template<typename FPT>
Line2d_<FPT> getLine( const Segment_<FPT>& seg )
{
	return seg.getLine();
}

/// Returns Extended Segment (free function)
/// \sa Segment_::geExtended()
template<typename FPT>
Segment_<FPT> getExtended( const Segment_<FPT>& seg )
{
	return seg.getExtended();
}

/// Returns a pair of segments, corresponding to the input segment split by middle point (free function)
/// \sa Segment_::split()
template<typename FPT>
std::pair<Segment_<FPT>,Segment_<FPT>>
split( const Segment_<FPT>& seg )
{
	return seg.split();
}

/// Returns orthogonal segments
/// \sa Segment_::getOrthogSegs()
template<typename FPT>
std::array<Segment_<FPT>,4>
getOrthogSegs( const Segment_<FPT>& seg )
{
	return seg.getOrthogSegs();
}

/// Returns orthogonal points
/// \sa Segment_::getOrthogPts()
template<typename FPT>
std::array<Point2d_<FPT>,4>
getOrthogPts( const Segment_<FPT>& seg )
{
	return seg.getOrthogPts();
}


//------------------------------------------------------------------
/// Free function, returns segment between two circle centers (or ellipse)
template<typename T1,typename T2>
Segment_<typename T1::FType>
getSegment( const T1& c1, const T2& c2 )
{
	return Segment_<typename T1::FType>( c1.getCenter(), c2.getCenter() );
}

/// Free function, returns line between two circle centers
template<typename FPT1,typename FPT2,typename FPT3>
Line2d_<FPT1>
getLine( const Circle_<FPT2>& c1, const Circle_<FPT3>& c2 )
{
	return Line2d_<FPT1>( c1.center(), c2.center() );
}

/// Free function, returns middle point of segment
/// \sa Segment_::getCenter()
template<typename FPT>
Point2d_<FPT>
getCenter( const Segment_<FPT>& seg )
{
	return seg.getCenter();
}

/// Free function, returns bisector line of segment
/// \sa Segment_::getBisector()
template<typename FPT>
Line2d_<FPT>
getBisector( const Segment_<FPT>& seg )
{
	return seg.getBisector();
}

/// Free function, returns a pair of parallel segments at a distance \c dist
/// \sa Segment_::getBisector()
template<typename FPT,typename T>
std::pair<Segment_<FPT>,Segment_<FPT>>
getParallelSegs( const Segment_<FPT>& seg, T dist )
{
	return seg.getParallelSegs(dist);
}

/// Free function, returns middle points of set of segments/circles
/**
\sa Segment_::getCenter()
\sa Center_::getCenter()
- input: set of segments
- output: set of points (same container)
*/
template<
	typename T,
	typename std::enable_if<
		trait::IsContainer<T>::value,
		T
	>::type* = nullptr
>
auto
getCenters( const T& vsegs )
{
	std::vector<Point2d_<typename T::value_type::FType>> vout( vsegs.size() );

	auto it = std::begin( vout );
	for( const auto& seg: vsegs )
		*it++ = getCenter( seg );
	return vout;
}

/// Free function, returns a set of lines from a set of segments
/**
\sa Segment_::getLine()
*/
template<
	typename T,
	typename std::enable_if<
		trait::IsContainer<T>::value,
		T
	>::type* = nullptr
>
auto
getLines( const T& vsegs )
{
	std::vector<Line2d_<typename T::value_type::FType>> vout( vsegs.size() );

	auto it = std::begin( vout );
	for( const auto& seg: vsegs )
		*it++ = seg.getLine();
	return vout;
}

/// Free function, returns segments of the rectangle
/// \sa FRect_::getSegs()
template<typename FPT>
std::array<Segment_<FPT>,4>
getSegs( const FRect_<FPT>& seg )
{
	return seg.getSegs();
}

/// Free function, returns the pair of segments tangential to the two circles
/** Sources:
  - https://math.stackexchange.com/questions/719758/
  - https://math.stackexchange.com/a/211854/133647
  - https://en.wikipedia.org/wiki/Tangent_lines_to_circles
  - https://gieseanw.wordpress.com/2012/09/12/finding-external-tangent-points-for-two-circles/
*/
template<typename FPT1,typename FPT2>
std::pair<Segment_<FPT1>,Segment_<FPT1>>
getTanSegs( const Circle_<FPT1>& c1, const Circle_<FPT2>& c2 )
{
#ifndef HOMOG2D_NOCHECKS
	if( c1 == c2 )
		HOMOG2D_THROW_ERROR_1( "c1 and c2 identical" );
#endif

// if same radius, return the two segments parallel to the one joining the centers
	if( homog2d_abs( c1.radius() - c2.radius() ) < thr::nullDistance() )
	{
		Segment_<HOMOG2D_INUMTYPE> seg_center( c1.center(), c2.center() );
		return seg_center.getParallelSegs( c1.radius() );
	}

// check which one is the smallest
	Circle_<HOMOG2D_INUMTYPE> cA = c1;
	Circle_<HOMOG2D_INUMTYPE> cB = c2;
	if( c1.radius() < c2.radius() )
		std::swap( cA, cB );

	auto h = dist( cA.center(), cB.center() );

	auto theta = homog2d_asin( ( cA.radius() - cB.radius() ) / h ) ;
	auto hcost = h * homog2d_cos(theta);

// get rotated lines at center of CB
	auto l0 = cA.center() * cB.center();
	auto l1 = l0.getRotatedLine( cB.center(),  theta );
	auto l2 = l0.getRotatedLine( cB.center(), -theta );

// build segments by getting the opposite point

	auto ppts1 = l1.getPoints( cB.center(), hcost );
	auto p1 = ppts1.first;
	if( ppts1.second.distTo( cA.center()) < p1.distTo( cA.center()) )
		p1 = ppts1.second;

	auto ppts2 = l2.getPoints( cB.center(), hcost );
	auto p2 = ppts2.first;
	if( ppts2.second.distTo( cA.center()) < p2.distTo( cA.center()) )
		p2 = ppts2.second;
//	std::cout <<"p1=" << p1 << " p2=" << p2 << '\n';

	auto seg1 = Segment_<HOMOG2D_INUMTYPE>( p1, cB.center() );
	auto seg2 = Segment_<HOMOG2D_INUMTYPE>( p2, cB.center() );

//	return std::make_pair( seg1, seg2 );

	auto psegs1 = seg1.getParallelSegs( cB.radius() );
	if( psegs1.first.distTo(cA.center()) <  psegs1.second.distTo(cA.center()) )
		std::swap( psegs1.first, psegs1.second );

	auto psegs2 = seg2.getParallelSegs( cB.radius() );
	if( psegs2.second.distTo(cA.center()) <  psegs2.first.distTo(cA.center()) )
		std::swap( psegs2.first, psegs2.second );

	return std::make_pair(
		psegs1.first,
		psegs2.second
	);
}

/// Returns the 4 points of the rectangle (free function)
/// \sa FRect_::get4Pts()
template<typename FPT>
std::array<Point2d_<FPT>,4>
get4Pts( const FRect_<FPT>& rect )
{
	return rect.get4Pts();
}

/// Returns the 2 major points of the rectangle (free function)
/// \sa FRect_::getPts()
template<typename FPT>
std::pair<Point2d_<FPT>,Point2d_<FPT>>
getPts( const FRect_<FPT>& rect )
{
	return rect.getPts();
}

/// Free function
template<typename FPT>
HOMOG2D_INUMTYPE height( const FRect_<FPT>& rect )
{
	return rect.height();
}
/// Free function
template<typename FPT>
HOMOG2D_INUMTYPE width( const FRect_<FPT>& rect )
{
	return rect.width();
}

/// Free function
template<typename FPT>
FRect_<FPT>
getExtended( const FRect_<FPT>& rect )
{
	return rect.getExtended();
}

/// Free function
template<typename FPT>
std::pair<Segment_<FPT>,Segment_<FPT>>
getDiagonals( const FRect_<FPT>& rect )
{
	return rect.getDiagonals();
}

/// Returns centroid of Polyline (free function)
/// \sa PolylineBase::centroid()
template<typename PLT,typename FPT>
base::LPBase<typ::IsPoint,FPT> centroid( const base::PolylineBase<PLT,FPT>& pl )
{
	return pl.centroid();
}

/// Returns reference on radius of circle (free function), non-const version
/// \sa Circle_::radius()
template<typename FPT>
FPT&
radius( Circle_<FPT>& cir )
{
	return cir.radius();
}

/// Returns reference on radius of circle (free function), const version
/// \sa Circle_::radius()
template<typename FPT>
const FPT&
radius( const Circle_<FPT>& cir )
{
	return cir.radius();
}

/// Returns reference on center of circle (free function), non-const version
/// \sa Circle_::center()
template<typename FPT>
Point2d_<FPT>&
center( Circle_<FPT>& cir )
{
	return cir.center();
}

/// Returns reference on center of circle (free function), const version
/// \sa Circle_::center()
template<typename FPT>
const Point2d_<FPT>&
center( const Circle_<FPT>& cir )
{
	return cir.center();
}

/// Free function, return floating-point type
/// \sa detail::Common::dtype()
template<typename T>
Dtype dtype( const T& t )
{
	return t.dtype();
}
/// Get data size expressed as number of bits for, respectively, mantissa and exponent
/// \sa detail::Common::dsize()
template<typename T>
std::pair<int,int> dsize( const T& t )
{
	return t.dsize();
}

//------------------------------------------------------------------
/// Returns the distance between 2 parallel lines (free function)
/**
- ref: https://en.wikipedia.org/wiki/Distance_between_two_parallel_lines

We first check that the two lines are indeed parallel.
This should ensure that a1=a2 and b1=b2.
But due to numeric issues they could by slightly different. In order to gain accuracy,
we use the geometric mean of these.
*/
template<typename FPT>
HOMOG2D_INUMTYPE
getParallelDistance( const Line2d_<FPT>& li1, const Line2d_<FPT>& li2 )
{
#ifndef HOMOG2D_NOCHECKS
	if( !li1.isParallelTo(li2) )
		HOMOG2D_THROW_ERROR_1( "lines are not parallel" );
#endif
	const auto ar1 = li1.get();
	const auto ar2 = li2.get();
	const HOMOG2D_INUMTYPE a1 = ar1[0];
	const HOMOG2D_INUMTYPE b1 = ar1[1];
	const HOMOG2D_INUMTYPE c1 = ar1[2];
	const HOMOG2D_INUMTYPE a2 = ar2[0];
	const HOMOG2D_INUMTYPE b2 = ar2[1];
	const HOMOG2D_INUMTYPE c2 = ar2[2];

	HOMOG2D_INUMTYPE a = homog2d_sqrt( a1*a2 );
	HOMOG2D_INUMTYPE b = homog2d_sqrt( b1*b2 );
	return homog2d_abs( c1 - c2 ) / homog2d_sqrt( a*a + b*b );
}

/// Return angle of ellipse (free function)
/// \sa Ellipse_::angle()
template<typename FPT>
HOMOG2D_INUMTYPE
angle( const Ellipse_<FPT>& ell )
{
	return ell.angle();
}

/// Return center of Segment_, FRect_, or Ellipse_ (free function)
/// \sa Ellipse_::getCenter()
/// \sa FRect_::getCenter()
/// \sa Segment_::getCenter()
template<typename T>
Point2d_<typename T::FType>
getCenter(const T& other )
{
	return other.getCenter();
}

/// Translate primitive \c prim (free function)
/**
Calls the member function. Type checking is done there.
*/
template<typename T,typename FP1,typename FP2>
void translate( T& prim, FP1 dx, FP2 dy )
{
	prim.translate( dx, dy );
}

/// Translate primitive \c prim with values in a \c std::pair (free function)
/**
Calls the member function. Type checking is done there.
*/
template<typename T,typename FP1,typename FP2>
void translate( T& prim, const std::pair<FP1,FP2>& ppt )
{
	prim.translate( ppt.first, ppt.second );
}

/// Move primitive to other location (free function)
/**
Calls the member function. Type checking is done there.
*/
	template<typename T,typename FP>
	void moveTo( T& prim, const Point2d_<FP>& pt )
	{
		prim.moveTo( pt );
	}

/// Move primitive to other location (free function)
/**
Calls the member function. Type checking is done there.
*/
	template<typename T,typename FP1,typename FP2>
	void moveTo( T& prim, FP1 x, FP2 y )
	{
		prim.moveTo( x, y );
	}

/// Returns true if ellipse is a circle
/// \sa Ellipse_::isCircle()
template<typename FPT>
bool
isCircle( const Ellipse_<FPT>& ell, HOMOG2D_INUMTYPE thres=1.E-10 )
{
	return ell.isCircle( thres );
}

/// Returns ellipse axis lines
/// \sa Ellipse_::getAxisLines()
template<typename FPT>
std::pair<Line2d_<FPT>,Line2d_<FPT>>
getAxisLines( const Ellipse_<FPT>& ell )
{
	return ell.getAxisLines();
}

//------------------------------------------------------------------
/// Returns index of point in container \c cont that is the nearest to \c pt
/// \todo add some sfinae and/or checking on type T
/// \todo perform some speed analysis, and check if usage of squared distance is really better
/// \todo add other distance computations (Manhattan?)
/// \todo Would it be better to return an iterator?
template<typename FPT, typename T>
size_t
findNearestPoint( const Point2d_<FPT>& pt, const T& cont )
{
	if( cont.empty() )
		HOMOG2D_THROW_ERROR_1( "container is empty" );

	auto minDist = priv::sqDist( pt, cont[0] );
	size_t resIdx = 0;
	for( size_t i=1; i<cont.size(); i++ )
	{
		auto currentDist = priv::sqDist( pt, cont[i] );
		if( currentDist < minDist )
		{
			resIdx  = i;
			minDist = currentDist;
		}
	}
	return resIdx;
}
//------------------------------------------------------------------
/// Returns index of point in container \c cont that is the farthest to \c pt
template<typename FPT, typename T>
size_t
findFarthestPoint( const Point2d_<FPT>& pt, const T& cont )
{
	if( cont.empty() )
		HOMOG2D_THROW_ERROR_1( "container is empty" );

	auto maxDist = priv::sqDist( pt, cont[0] );
	size_t resIdx = 0;
	for( size_t i=1; i<cont.size(); i++ )
	{
		auto currentDist = priv::sqDist( pt, cont[i] );
		if( currentDist > maxDist )
		{
			resIdx  = i;
			maxDist = currentDist;
		}
	}
	return resIdx;
}
//------------------------------------------------------------------
/// Returns index of point in container \c cont that is the farthest to \c pt
template<typename FPT, typename T>
std::pair<size_t,size_t>
findNearestFarthestPoint( const Point2d_<FPT>& pt, const T& cont )
{
	if( cont.empty() )
		HOMOG2D_THROW_ERROR_1( "container is empty" );

	auto maxDist = priv::sqDist( pt, cont[0] );
	auto minDist = maxDist;
	size_t idxMin = 0;
	size_t idxMax = 0;
	for( size_t i=1; i<cont.size(); i++ )
	{
		auto currentDist = priv::sqDist( pt, cont[i] );
		if( currentDist > maxDist )
		{
			idxMax  = i;
			maxDist = currentDist;
		}
		if( currentDist < minDist )
		{
			idxMin  = i;
			minDist = currentDist;
		}
	}
	return std::make_pair(idxMin, idxMax);
}

/////////////////////////////////////////////////////////////////////////////
// SECTION  - GENERIC DRAWING FREE FUNCTIONS (BACK-END INDEPENDENT)
/////////////////////////////////////////////////////////////////////////////

//------------------------------------------------------------------
/// Free function, draws any of the primitives by calling the relevant member function
template<
	typename U,
	typename Prim,
	typename std::enable_if<
		trait::IsDrawable<Prim>::value,
		Prim
	>::type* = nullptr
>
void draw( img::Image<U>& img, const Prim& prim, const img::DrawParams& dp=img::DrawParams() )
{
	prim.draw( img, dp );
}

/// Free function, draws text \c str at position \c pt
template<typename U,typename FPT>
inline
void
drawText( img::Image<U>& im, std::string str, Point2d_<FPT> pt, img::DrawParams dp=img::DrawParams() )
{
	im.drawText( str, pt, dp );
}

namespace priv {
#ifdef HOMOG2D_USE_OPENCV
template<typename FPT>
void
impl_drawIndexes( img::Image<cv::Mat>& img, size_t c, const img::DrawParams& dp, const Point2d_<FPT>& pt )
{
	if( dp._dpValues._showIndex )
		cv::putText( img.getReal(), std::to_string(c), pt.getCvPtd(), 0, 0.8, cv::Scalar( 250,0,0 ), 2 );
}
template<typename FPT>
void
impl_drawIndexes( img::Image<cv::Mat>& img, size_t c, const img::DrawParams& dp, const Segment_<FPT>& seg )
{
	if( dp._dpValues._showIndex )
		cv::putText( img.getReal(), std::to_string(c), seg.getCenter().getCvPtd(), 0, 0.8, cv::Scalar( 250,0,0 ), 2 );
}
#endif

/// Default signature, will be instanciated if no other fits (and does nothing)
template<typename U,typename DUMMY>
void
impl_drawIndexes( img::Image<U>&, size_t, const img::DrawParams&, const DUMMY& )
{}

} // namespace priv

/// Free function, draws a set of primitives
/**
Type \c T can be \c std::array<type> or \c std::vector<type>, with \c type being anything drawable
*/
template<
	typename U,
	typename T,
	typename std::enable_if<
		trait::IsContainer<T>::value,
		T
	>::type* = nullptr
>
void draw( img::Image<U>& img, const T& cont, const img::DrawParams& dp=img::DrawParams() )
{
	size_t c=0;
	for( const auto& elem: cont )
	{
		elem.draw( img, dp );
		priv::impl_drawIndexes( img, c, dp, elem );
		c++;
	}
}
/// This version holds a \c std::function as 3th parameter. It can be used to pass a function
/// that will return a different img::DrawParams for a given index of the container.
template<
	typename U,
	typename T,
	typename std::enable_if<
		trait::IsContainer<T>::value,
		T
	>::type* = nullptr
>
void draw( img::Image<U>& img, const T& cont, std::function<img::DrawParams(int)>& func )
{
	size_t c=0;
	for( const auto& elem: cont )
	{
		auto dp = func(c);
		elem.draw( img, dp );
		priv::impl_drawIndexes( img, c, dp, elem );
		c++;
	}
}

//------------------------------------------------------------------
/// Free function, draws a pair of objects
/**
Type \c T1 and \c T2 can be anything drawable
*/
template<typename T1,typename T2,typename U>
void draw(
	img::Image<U>&          img,
	const std::pair<T1,T2>& pa,
	const img::DrawParams&  dp=img::DrawParams() )
{
	pa.first.draw(  img, dp );
	pa.second.draw( img, dp );
}

namespace detail {

/// Private helper function, used by LPBase<IsPoint>::draw(). Draw point on image.
template<typename T>
void
drawPt(
	img::Image<T>&               img,
	img::PtStyle                 ps,
	std::vector<Point2d_<float>> vpt,
	const img::DrawParams&       dp,
	bool                         drawDiag=false
)
{
	auto delta  = dp._dpValues._ptDelta;
	auto delta2 = std::round( 0.7 * delta);
	switch( ps )
	{
		case img::PtStyle::Times:
			vpt[0].translate( -delta2, +delta2 );
			vpt[1].translate( +delta2, -delta2 );
			vpt[2].translate( +delta2, +delta2 );
			vpt[3].translate( -delta2, -delta2 );
		break;

		case img::PtStyle::Plus:
		case img::PtStyle::Diam:
			vpt[0].translate( -delta, 0.      );
			vpt[1].translate( +delta, 0.      );
			vpt[2].translate( 0.,      -delta );
			vpt[3].translate( 0.,      +delta );
		break;
		default: assert(0);
	}
	auto dp2(dp);          // we need to do this, because this is called by the
	dp2.showPoints(false); //  segment drawing function. If not, infinite recursion
	if( !drawDiag )
	{
		Segment_<float> s1( vpt[0], vpt[1] );
		Segment_<float> s2( vpt[2], vpt[3] );
		s1.draw( img, dp2 );
		s2.draw( img, dp2 );
	}
	else // draw 4 diagonal lines
	{
		Segment_<float>( vpt[0], vpt[2] ).draw( img, dp2 );
		Segment_<float>( vpt[2], vpt[1] ).draw( img, dp2 );
		Segment_<float>( vpt[1], vpt[3] ).draw( img, dp2 );
		Segment_<float>( vpt[0], vpt[3] ).draw( img, dp2 );
	}
}

} // namespace detail

//------------------------------------------------------------------
namespace priv {
/// Holds convex hull code
namespace chull {

//------------------------------------------------------------------
/// Used int the convex hull algorithm
template<typename FPT>
size_t
getPivotPoint( const std::vector<Point2d_<FPT>>& in )
{
	auto pmin = h2d::priv::getBmPoint_helper( in );
	return static_cast<size_t>( pmin - in.begin() );
}

//------------------------------------------------------------------
/// Sorts points by angle between the lines with horizontal axis
template<typename FPT>
std::vector<size_t>
sortPoints( const std::vector<Point2d_<FPT>>& in, size_t piv_idx )
{
	assert( in.size()>3 );

// step 1: create new vector holding the indexes of the points, including the pivot point (will be in first position)
	std::vector<size_t> out( in.size() );
	std::iota( out.begin(), out.end(), 0 ); // fill vector: [0,1,2,...]
	std::swap( out[piv_idx], out[0] );
	auto pt0 = in[piv_idx];

// step 2: sort points by angle of lines between the current point and pivot point
	std::sort(
		out.begin()+1,
		out.end(),
		[&]                  // lambda
		( size_t i1, size_t i2 )
		{
			auto pt1 = in[i1];
			auto pt2 = in[i2];
			auto dx1 = pt1.getX() - pt0.getX();
			auto dy1 = pt1.getY() - pt0.getY();
			auto dx2 = pt2.getX() - pt0.getX();
			auto dy2 = pt2.getY() - pt0.getY();
			return ((dx1 * dy2 - dx2 * dy1) > 0);
		}
	);
	return out;
}

//------------------------------------------------------------------
/// To find orientation of ordered triplet of points (p, q, r).
/** The function returns following values
- 0 --> p, q and r are colinear
- 1 --> Clockwise
- 2 --> Counterclockwise

\todo 20240326: this is subject to numerical instability, as it is based on differences.

\todo 20230212: replace const value HOMOG2D_THR_ZERO_DETER with related static function
*/
template<typename T>
int orientation( Point2d_<T> p, Point2d_<T> q, Point2d_<T> r )
{
	HOMOG2D_INUMTYPE px = p.getX();
	HOMOG2D_INUMTYPE py = p.getY();
	HOMOG2D_INUMTYPE qx = q.getX();
	HOMOG2D_INUMTYPE qy = q.getY();
	HOMOG2D_INUMTYPE rx = r.getX();
	HOMOG2D_INUMTYPE ry = r.getY();

	auto val = (qy - py) * (rx - qx) - (qx - px) * (ry - qy);

	if( homog2d_abs(val) < HOMOG2D_THR_ZERO_DETER )
		return 0;  // collinear
    return (val > 0 ? 1 : -1 ); // clock or counterclock wise
}
//------------------------------------------------------------------
/// Inherits std::stack<> and adds a member function to fetch the underlying std::vector.
/// Used in h2d::convexHull()
struct Mystack : std::stack<size_t,std::vector<size_t>>
{
	const std::vector<size_t>& getVect() const
	{
		return this->c;
	}
};
//------------------------------------------------------------------
} // namespace chull
} // namespace priv

//------------------------------------------------------------------
/// Compute Convex Hull of a Polyline (free function)
/**
- type \c T: can be either OPolyline, CPolyline, or std::vector<Point2d>
- Graham scan algorithm: https://en.wikipedia.org/wiki/Graham_scan
*/
template<typename CT,typename FPT>
CPolyline_<FPT>
convexHull( const base::PolylineBase<CT,FPT>& input )
{
	return convexHull( input.getPts() );
}

namespace base {
//------------------------------------------------------------------
/// Computes and returns the convex hull of a set of points (free function)
/**
- Graham scan algorithm: https://en.wikipedia.org/wiki/Graham_scan

\todo 20230728: make this function accept also std::array and std::list (using Sfinae alogn with trait::IsContainer)
*/
template<typename FPT>
CPolyline_<FPT>
convexHull( const std::vector<Point2d_<FPT>>& input )
{
	if( input.size() < 4 )  // if 3 pts or less, then the hull is equal to input set
		return CPolyline_<FPT>( input );

// step 1: find pivot (point with smallest Y coord)
	auto pivot_idx = priv::chull::getPivotPoint( input );

// step 2: sort points by angle of lines between the current point and pivot point
	auto v2 = priv::chull::sortPoints( input, pivot_idx );

	std::stack<size_t> firstPoint;
	priv::chull::Mystack hull;
	hull.push( v2[0] );
	hull.push( v2[1] );
	hull.push( v2[2] );

	firstPoint.push( 0 );
	firstPoint.push( 1 );

// step 3: iterate
	size_t idx1 = 1;
	size_t idx2 = 2;
	size_t idx3 = 3;
	do
	{
//		HOMOG2D_LOG( "** loop start, idx1=" << idx1 << ", idx2=" << idx2  << ", idx3=" << idx3 << ", hull " << hull.getVect() );
		auto p = input.at( v2[idx1] );
		auto q = input.at( v2[idx2] );
		auto r = input.at( v2[idx3] );
		auto orient = priv::chull::orientation( p, q, r );
//		HOMOG2D_LOG( "considering pts: " << v2[idx1] << "," << v2[idx2] << "," << v2[idx3] << ": or = " << orient );
		if( orient != 1 )
		{
			hull.push( v2[idx3] );
			idx1 = idx2;
			idx2 = idx3;
			idx3++;
			firstPoint.push( idx1 );
		}
		else
		{
			hull.pop();
			idx2=idx1; // idx3 stays the same
			firstPoint.pop();
			idx1 = firstPoint.top();
		}
	}
	while( idx3 < v2.size() );

// final step: copy hull indexes to vector of points
	const auto v = hull.getVect();
	std::vector<Point2d_<FPT>> vout( v.size() );
	std::transform(
		v.begin(),
		v.end(),
		vout.begin(),
		[&input]               // lambda
		(size_t idx)
		{
			return input.at( idx );
		}
	);

	return CPolyline_<FPT>( vout );
}

} // namespace base

/// Return convex hull (member function implementation)
template<typename CT,typename FPT>
CPolyline_<FPT>
base::PolylineBase<CT,FPT>::convexHull() const
{
	return h2d::convexHull( *this );
}

/////////////////////////////////////////////////////////////////////////////
// SECTION  - OPENCV BINDING - GENERAL
/////////////////////////////////////////////////////////////////////////////

#ifdef HOMOG2D_USE_OPENCV

//------------------------------------------------------------------
/// Copy matrix to Opencv \c cv::Mat
/**
The output matrix is passed by reference to avoid issues with Opencv copy operator, and is allocated here.

User can pass a type as second argument: CV_32F for \c float, CV_64F for \c double (default)
*/
template<typename W,typename FPT>
void
Hmatrix_<W,FPT>::copyTo( cv::Mat& mat, int type ) const
{
	auto& data = detail::Matrix_<FPT>::_mdata;
#ifndef HOMOG2D_NOCHECKS
	if( type != CV_64F && type != CV_32F )
		throw std::runtime_error( "invalid OpenCv matrix type" );
#endif
	mat.create( 3, 3, type ); // default:CV_64F
	size_t i=0;
	switch( type )
	{
		case CV_64F:
			for( auto it = mat.begin<double>(); it != mat.end<double>(); it++, i++ )
				*it = data[i/3][i%3];
			break;
		case CV_32F:
			for( auto it = mat.begin<float>(); it != mat.end<float>(); it++, i++ )
				*it = data[i/3][i%3];
			break;
		default: assert(0);
	}
}
//------------------------------------------------------------------
/// Get homography from Opencv \c cv::Mat
template<typename W,typename FPT>
Hmatrix_<W,FPT>&
Hmatrix_<W,FPT>::operator = ( const cv::Mat& mat )
{
	auto type = mat.type();
#ifndef HOMOG2D_NOCHECKS
	if( mat.rows != 3 || mat.cols != 3 )
		throw std::runtime_error( "invalid matrix size, rows=" + std::to_string(mat.rows) + " cols=" + std::to_string(mat.cols) );
	if( mat.channels() != 1 )
		throw std::runtime_error( "invalid matrix nb channels: " + std::to_string(mat.channels() ) );
	if( type != CV_64F && type != CV_32F )
		throw std::runtime_error( "invalid matrix type" );
#endif
	size_t i=0;

	auto& data = detail::Matrix_<FPT>::_mdata;
	switch( type )
	{
		case CV_64F:
			for( auto it = mat.begin<double>(); it != mat.end<double>(); it++, i++ )
				data[i/3][i%3] = *it;
			break;
		case CV_32F:
			for( auto it = mat.begin<float>(); it != mat.end<float>(); it++, i++ )
				data[i/3][i%3] = *it;
			break;
		default: assert(0);
	}
	return *this;
}
#endif // HOMOG2D_USE_OPENCV

/////////////////////////////////////////////////////////////////////////////
// SECTION .1 - CLASS DRAWING MEMBER FUNCTIONS (backend-agnostic)
/////////////////////////////////////////////////////////////////////////////

//------------------------------------------------------------------
/// Draw Line2d on image, backend independent
/**
Steps:
 -# find the intersection points between the line and the image rectangle, should find 2. (but 1 is possible)
 -# draw a line between these 2 points
*/
template<typename LP, typename FPT>
template<typename T>
void
base::LPBase<LP,FPT>::impl_draw_LP( img::Image<T>& im, img::DrawParams dp, const detail::BaseHelper<typename typ::IsLine>& ) const
{
	assert( im.rows() > 2 );
	assert( im.cols() > 2 );

	HOMOG2D_SVG_CHECK_INIT( im ); // useless if opencv, but harmless (and needed for Svg)

	Point2d_<FPT> pt1; // 0,0
	Point2d_<FPT> pt2( im.cols()-1, im.rows()-1 );
//	FRect_<FPT> r( pt1, pt2 );
	auto ri = this->intersects( pt1,  pt2 );
	if( ri() )
	{
		if( ri.size() == 2 ) // if only one intersection point, do nothing
		{
			auto ppts = ri.get();
			h2d::Segment_<HOMOG2D_INUMTYPE> seg( ppts[0], ppts[1] );
			dp.showPoints(false);
			seg.draw( im, dp );
		}
	}
}

//------------------------------------------------------------------
/// Draw points on image implementation, backend independent.
/// Returns false if point not in image
template<typename LP, typename FPT>
template<typename T>
void
base::LPBase<LP,FPT>::impl_draw_LP(
	img::Image<T>&  im,
	img::DrawParams dp,
	const detail::BaseHelper<typename typ::IsPoint>& ///< dummy arg
) const
{
	if( getX()<0 || getX()>=im.cols() )      // check if point is in image
		return;
	if( getY()<0 || getY()>=im.rows() )
		return;

	std::vector<Point2d_<float>> vpt( 4, *this );
	switch( dp._dpValues._ptStyle )
	{
		case img::PtStyle::Dot:
			Circle_<float>( *this, dp._dpValues._pointSize ).draw( im, dp );
		break;

		case img::PtStyle::Plus:   // "+" symbol
			detail::drawPt( im, img::PtStyle::Plus, vpt, dp );
		break;

		case img::PtStyle::Star:
			detail::drawPt( im, img::PtStyle::Plus,  vpt, dp );
			detail::drawPt( im, img::PtStyle::Times, vpt, dp );
		break;

		case img::PtStyle::Diam:
			detail::drawPt( im, img::PtStyle::Plus, vpt, dp, true );
		break;

		case img::PtStyle::Times:      // "times" symbol
			detail::drawPt( im, img::PtStyle::Times, vpt, dp );
		break;

		default: assert(0);
	}
}


/////////////////////////////////////////////////////////////////////////////
// SECTION .2 - CLASS DRAWING MEMBER FUNCTIONS (OpenCv)
/////////////////////////////////////////////////////////////////////////////

#ifdef HOMOG2D_USE_OPENCV
#if 0
// DEPRECATED (???)
//------------------------------------------------------------------
/// Extension to PolylineBase<PLT,FPT>::draw(), to draw point indexes
/**
(Opencv-dependent)
*/
template<typename PLT,typename FPT>
template<typename T>
void
base::PolylineBase<PLT,FPT>::impl_draw_pl( img::Image<T>& im ) const
{
	for( size_t i=0; i<size(); i++ )
	{
		auto pt = getPoint(i);
		cv::putText(
			im.getReal(),
			std::to_string(i),
			pt.getCvPti(),
			0,
			0.6,
			cv::Scalar( 20,20,20 ),
			2
		);
	}
}
#endif
//------------------------------------------------------------------
/// Draw \c FRect (Opencv implementation)
template<typename FPT>
void
FRect_<FPT>::draw( img::Image<cv::Mat>& im, img::DrawParams dp ) const
{
	cv::rectangle(
		im.getReal(),
		_ptR1.getCvPti(),
		_ptR2.getCvPti(),
		dp.cvColor(),
		dp._dpValues._lineThickness,
		dp._dpValues._lineType==1?cv::LINE_AA:cv::LINE_8
	);
	if( dp._dpValues._showPoints )
	{
		_ptR1.draw( im, dp );
		_ptR2.draw( im, dp );
	}
}

//------------------------------------------------------------------
/// Draw \c Segment (Opencv implementation)
template<typename FPT>
void
Segment_<FPT>::draw( img::Image<cv::Mat>& im, img::DrawParams dp ) const
{
	cv::line(
		im.getReal(),
		_ptS1.getCvPtd(),
		_ptS2.getCvPtd(),
		dp.cvColor(),
		dp._dpValues._lineThickness,
		dp._dpValues._lineType==1?cv::LINE_AA:cv::LINE_8
	);
	if( dp._dpValues._showPoints )
	{
		_ptS1.draw( im, dp );
		_ptS2.draw( im, dp );
	}
}

//------------------------------------------------------------------
/// Draw \c Circle (Opencv implementation)
template<typename FPT>
void
Circle_<FPT>::draw( img::Image<cv::Mat>& im, img::DrawParams dp ) const
{
	cv::circle(
		im.getReal(),
		_center.getCvPti(),
		static_cast<int>(_radius),
		dp.cvColor(),
		dp._dpValues._lineThickness,
		dp._dpValues._lineType==1?cv::LINE_AA:cv::LINE_8
	);
	if( dp._dpValues._showPoints )
 // WARNING: can't use the "Dot" style here, because it call this function, so infinite recursion
		_center.draw( im, dp.setPointStyle( img::PtStyle::Plus) );
}

//------------------------------------------------------------------
/// Draw \c Ellipse (Opencv implementation)
/**
- see https://docs.opencv.org/3.4/d6/d6e/group__imgproc__draw.html#ga28b2267d35786f5f890ca167236cbc69
*/
template<typename FPT>
void
Ellipse_<FPT>::draw( img::Image<cv::Mat>& im, img::DrawParams dp )  const
{
	auto par = p_getParams<HOMOG2D_INUMTYPE>();
	cv::ellipse(
		im.getReal(),
		cv::Point( par.x0,par.y0 ),
		cv::Size( par.a, par.b ),
		par.theta*180./M_PI,
		0., 360.,
		dp.cvColor(),
		dp._dpValues._lineThickness,
		dp._dpValues._lineType==1?cv::LINE_AA:cv::LINE_8
	);
}

//------------------------------------------------------------------
namespace base {
/// Draw PolylineBase (Opencv implementation)
template<typename PLT,typename FPT>
void
PolylineBase<PLT,FPT>::draw( img::Image<cv::Mat>& im, img::DrawParams dp ) const
{
	if( size() < 2 ) // nothing to draw
		return;

	for( size_t i=0; i<nbSegs(); i++ )
		getSegment(i).draw( im, dp );

	if( dp._dpValues._showPoints )
	{
		auto newPointStyle = dp._dpValues.nextPointStyle();
		getPoint(0).draw( im, dp.setColor(10,10,10).setPointStyle( newPointStyle ) );
	}

	if( dp._dpValues._showIndex )
		for( size_t i=0; i<size(); i++ )
		{
			auto pt = getPoint(i);
			cv::putText(
				im.getReal(),
				std::to_string(i),
				pt.getCvPti(),
				0,
				0.6,
				cv::Scalar( 20,20,20 ),
				2
			);
		}
}

} // namespace base

//------------------------------------------------------------------
#endif // HOMOG2D_USE_OPENCV

/////////////////////////////////////////////////////////////////////////////
// SECTION .3 - CLASS DRAWING MEMBER FUNCTIONS (SVG)
/////////////////////////////////////////////////////////////////////////////

/// Free function, draw text on Svg image
/// \todo 20230118: find a way to add a default parameter for dp (not allowed on explicit instanciation)
template <>
inline
void
img::Image<img::SvgImage>::drawText( std::string str, Point2d_<float> pt, img::DrawParams dp )
{
	getReal()._svgString << "<text x=\"" << pt.getX()
		<< "\" y=\"" << pt.getY()
		<< "\" font-size=\"" << dp._dpValues._fontSize << "px"
		<< "\" fill=\"#" << std::hex << std::setfill('0')
			<< std::setw(2) << (int)dp.color().r
			<< std::setw(2) << (int)dp.color().g
			<< std::setw(2) << (int)dp.color().b
		<< std::dec << "\">" << str << "</text>\n";
}

#ifdef HOMOG2D_USE_OPENCV
/// Free function, draw text on Opencv image
template <>
inline
void
img::Image<cv::Mat>::drawText( std::string str, Point2d_<float> pt, img::DrawParams dp ) //=img::DrawParams() )
{
	auto col = dp.color();
	cv::putText(
		getReal(), str, pt.getCvPtd(),
		cv::FONT_HERSHEY_SIMPLEX,   // font id, see https://docs.opencv.org/4.7.0/
		0.03 * dp._dpValues._fontSize, // scale factor (approximate...)
		cv::Scalar( col.b, col.g, col.r )
	);
}
#endif

//------------------------------------------------------------------
/// Draw \c Circle (SVG implementation)
template<typename FPT>
void
Circle_<FPT>::draw( img::Image<img::SvgImage>& im, img::DrawParams dp ) const
{
	HOMOG2D_SVG_CHECK_INIT( im );

	im.getReal()._svgString
		<< "<circle cx=\"" << center().getX()
		<< "\" cy=\"" << center().getY()
		<< "\" r=\"" << radius()
		<< "\" stroke=\""
		<< dp.getSvgRgbColor()
		<< "\" stroke-width=\"" << dp._dpValues._lineThickness << "\" ";
	if( !dp.holdsFill() )
		im.getReal()._svgString << "fill=\"none\" ";
	im.getReal()._svgString << dp.getAttrString()
		<< "/>\n";
}

//------------------------------------------------------------------
/// Draw \c Ellipse (SVG implementation)
template<typename FPT>
void
Ellipse_<FPT>::draw( img::Image<img::SvgImage>& im, img::DrawParams dp )  const
{
	HOMOG2D_SVG_CHECK_INIT( im );

	im.getReal()._svgString << "<ellipse cx=\""
		<< getCenter().getX()
		<< "\" cy=\""
		<< getCenter().getY()
		<< "\" rx=\""
		<< getMajMin().first
		<< "\" ry=\""
		<< getMajMin().second
		<< "\" stroke=\""
		<< dp.getSvgRgbColor()
		<< "\" stroke-width=\"" << dp._dpValues._lineThickness << "\" ";
	if( !dp.holdsFill() )
		im.getReal()._svgString << "fill=\"none\" ";
	im.getReal()._svgString << dp.getAttrString()
		<< "transform=\"rotate(" << angle()*180./M_PI << ',' << getCenter().getX() << ',' << getCenter().getY()
		<< ")\" />\n";
}

//------------------------------------------------------------------
/// Draw \c FRect (SVG implementation)
template<typename FPT>
void
FRect_<FPT>::draw( img::Image<img::SvgImage>& im, img::DrawParams dp ) const
{
	HOMOG2D_SVG_CHECK_INIT( im );

	im.getReal()._svgString << "<rect x=\""
		<< getPts().first.getX()
		<< "\" y=\""
		<< getPts().first.getY()
		<< "\" width=\""
		<< width()
		<< "\" height=\""
		<< height()
		<< "\" stroke=\""
		<< dp.getSvgRgbColor()
		<< "\" stroke-width=\"" << dp._dpValues._lineThickness << "\" ";
	if( !dp.holdsFill() )
		im.getReal()._svgString << "fill=\"none\" ";
	im.getReal()._svgString << dp.getAttrString() << "/>\n";
}

//------------------------------------------------------------------
/// Draw \c Segment (SVG implementation)
template<typename FPT>
void
Segment_<FPT>::draw( img::Image<img::SvgImage>& im, img::DrawParams dp ) const
{
	HOMOG2D_SVG_CHECK_INIT( im );

	if( dp._dpValues._showPoints )
		im.getReal()._svgString << "<g>\n";

	auto pts = getPts();
	im.getReal()._svgString << "<line x1=\""
		<< pts.first.getX()
		<< "\" y1=\""
		<< pts.first.getY()
		<< "\" x2=\""
		<< pts.second.getX()
		<< "\" y2=\""
		<< pts.second.getY()
		<< "\" stroke=\""
		<< dp.getSvgRgbColor()
		<< "\" stroke-width=\"" << dp._dpValues._lineThickness << "\" "
		<< dp.getAttrString()
		<< "/>\n";

	if( dp._dpValues._showPoints )
	{
		_ptS1.draw( im, dp );
		_ptS2.draw( im, dp );
		im.getReal()._svgString << "</g>\n";
	}
}

//------------------------------------------------------------------
#ifdef HOMOG2D_ENABLE_PRTP
namespace rtp {
/// Stream operator for \c Root type
/** \todo replace this by a call to a virtual function `print()`
(that needs to be defined in all the child classes as:
\code
void print( std::ostream& f )
{
	f << *this;
}
\endcode
*/
std::ostream& operator << ( std::ostream& f, const Root& p )
{
	f << "type="<< getString( p.type() ) << std::endl;
	switch( p.type() )
	{
		case Type::Circle:
		{
			const Circle_<double>* p2 = static_cast<const Circle_<double>*>( &p );
			f << *p2;
		}
		break;
		case Type::Ellipse:
		{
			const Ellipse_<double>* p2 = static_cast<const Ellipse_<double>*>( &p );
			f << *p2;
		}
		break;
		case Type::FRect:
		{
			const FRect_<double>* p2 = static_cast<const FRect_<double>*>( &p );
			f << *p2;
		}
		break;
		case Type::Line2d:
		{
			const Line2d_<double>* p2 = static_cast<const Line2d_<double>*>( &p );
			f << *p2;
		}
		break;
		case Type::Point2d:
		{
			const Point2d_<double>* p2 = static_cast<const Point2d_<double>*>( &p );
			f << *p2;
		}
		break;
		case Type::Segment:
		{
			const Segment_<double>* p2 = static_cast<const Segment_<double>*>( &p );
			f << *p2;
		}
		break;
		case Type::OPolyline:
		{
			const OPolyline_<double>* p2 = static_cast<const OPolyline_<double>*>( &p );
			f << *p2;
		}
		break;
		case Type::CPolyline:
		{
			const CPolyline_<double>* p2 = static_cast<const CPolyline_<double>*>( &p );
			f << *p2;
		}
		break;
		default: assert(0);
	}
	return f;
}

} // namespace rtp
#endif // HOMOG2D_ENABLE_PRTP

//------------------------------------------------------------------
namespace base {
/// Draw Polyline (SVG implementation)
/**
\note To show the points index, we don't use the svg "marker-start/marker-mid/marker-end" syntax
so that the dots always have the same color as the segments
*/
template<typename PLT,typename FPT>
void
PolylineBase<PLT,FPT>::draw( img::Image<img::SvgImage>& im, img::DrawParams dp ) const
{
	HOMOG2D_SVG_CHECK_INIT( im );

	if( size() < 2 ) // nothing to draw
		return;

	if( dp._dpValues._showIndex || dp._dpValues._showPoints )
		im.getReal()._svgString << "<g>\n";

	im.getReal()._svgString << '<' << (isClosed() ? "polygon" : "polyline")
		<< " stroke=\""
		<< dp.getSvgRgbColor()
		<< "\" stroke-width=\"" << dp._dpValues._lineThickness << "\" ";
	if( !dp.holdsFill() )
		im.getReal()._svgString << "fill=\"none\" ";
	im.getReal()._svgString << dp.getAttrString()
		<< "points=\"";
	for( const auto& pt: getPts() )
		im.getReal()._svgString << pt.getX() << ',' << pt.getY() << ' ';
	im.getReal()._svgString << "\"/>\n";

	if( dp._dpValues._showIndex )
	{
		im.getReal()._svgString << "<g>\n";
		for( size_t i=0; i<size(); i++ )
		{
			auto pt = getPoint(i);
			im.getReal()._svgString << "<text x=\""
				<< (int)pt.getX()
				<< "\" y=\""
				<< (int)pt.getY()
				<< "\" class=\"txt1\">"
				<< i
				<< "</text>\n";
		}
		im.getReal()._svgString << "</g>\n";
	}

	if( dp._dpValues._showPoints )
	{
		im.getReal()._svgString << "<g>\n";
		for( size_t i=0; i<size(); i++ )
			getPoint(i).draw( im, dp );
		im.getReal()._svgString << "</g>\n";
	}

	if( dp._dpValues._showIndex || dp._dpValues._showPoints )
		im.getReal()._svgString << "</g>\n";
}

} // namespace base


/////////////////////////////////////////////////////////////////////////////
// SECTION  - TYPEDEFS
/////////////////////////////////////////////////////////////////////////////

/// Default line type, uses \c double as numerical type
using Line2d = Line2d_<HOMOG2D_INUMTYPE>;

/// Default point type, uses \c double as numerical type
//using Point2d = base::LPBase<typ::IsPoint,HOMOG2D_INUMTYPE>;
using Point2d = Point2d_<HOMOG2D_INUMTYPE>;

/// Default homography (3x3 matrix) type, uses \c double as numerical type
using Homogr = Homogr_<HOMOG2D_INUMTYPE>;

/// Default homogeneous matrix, uses \c double as numerical type
using Epipmat = Hmatrix_<typ::IsEpipmat,HOMOG2D_INUMTYPE>;

/// Default segment type
using Segment = Segment_<HOMOG2D_INUMTYPE>;

/// Default circle type
using Circle = Circle_<HOMOG2D_INUMTYPE>;

/// Default rectangle type
using FRect = FRect_<HOMOG2D_INUMTYPE>;

/// Default polyline type
using CPolyline = base::PolylineBase<typ::IsClosed,HOMOG2D_INUMTYPE>;
using OPolyline = base::PolylineBase<typ::IsOpen,HOMOG2D_INUMTYPE>;

/// Default ellipse type
using Ellipse = Ellipse_<HOMOG2D_INUMTYPE>;

// float types
using Line2dF  = Line2d_<float>;
using Point2dF = Point2d_<float>;
using HomogrF  = Homogr_<float>;
using SegmentF = Segment_<float>;
using CircleF  = Circle_<float>;
using FRectF   = FRect_<float>;
using EllipseF = Ellipse_<float>;

// double types
using Line2dD  = Line2d_<double>;
using Point2dD = Point2d_<double>;
using HomogrD  = Homogr_<double>;
using SegmentD = Segment_<double>;
using CircleD  = Circle_<double>;
using FRectD   = FRect_<double>;
using EllipseD = Ellipse_<double>;

// long double types
using Line2dL  = Line2d_<long double>;
using Point2dL = Point2d_<long double>;
using HomogrL  = Homogr_<long double>;
using SegmentL = Segment_<long double>;
using CircleL  = Circle_<long double>;
using FRectL   = FRect_<long double>;
using EllipseL = Ellipse_<long double>;

using CPolylineF = base::PolylineBase<typ::IsClosed,float>;
using CPolylineD = base::PolylineBase<typ::IsClosed,double>;
using CPolylineL = base::PolylineBase<typ::IsClosed,long double>;

using OPolylineF = base::PolylineBase<typ::IsOpen,float>;
using OPolylineD = base::PolylineBase<typ::IsOpen,double>;
using OPolylineL = base::PolylineBase<typ::IsOpen,long double>;

// variant type
using CommonType = CommonType_<HOMOG2D_INUMTYPE>;
using CommonTypeF = CommonType_<float>;
using CommonTypeD = CommonType_<double>;
using CommonTypeL = CommonType_<long double>;

#ifdef HOMOG2D_USE_SVG_IMPORT

/// Holds stuff related to SVG import
namespace svg {

/// Private functions related to the SVG import code
namespace svgp {

//-------------------------------------------------------------------
/// General string tokenizer, taken from http://stackoverflow.com/a/236803/193789
/**
- see also this one: http://stackoverflow.com/a/53878/193789
*/
inline
std::vector<std::string>
tokenize( const std::string &s, char delim )
{
	std::vector<std::string> velems;
//    std::stringstream ss( TrimSpaces(s) );
    std::stringstream ss( s );
    std::string item;
    while( std::getline( ss, item, delim ) )
        velems.push_back(item);

    return velems;
}
//------------------------------------------------------------------
/// Importing rotated ellipse from SVG data
inline
std::pair<Point2d_<HOMOG2D_INUMTYPE>,HOMOG2D_INUMTYPE>
getEllipseRotateAttr( const char* rot_str )
{
	std::string s(rot_str);
//	std::cout << __FUNCTION__ << "(): " << s << "\n";
	auto v1 = tokenize( s, '(' );
	if( v1.size() == 2 )
		if( v1[0] == "rotate" )
		{
			auto v2 = v1[1].substr(0, v1[1].size() - 1 );
//			std::cout << __FUNCTION__ << "(): v2=" << v2 << "\n";
			auto v3 = tokenize( v2, ',' );
			if( v3.size() == 3 )
			{
				try  // in case of an incorrect numerical string
				{
					auto angle = std::stod( v3[0] );
					auto x0    = std::stod( v3[1] );
					auto y0    = std::stod( v3[2] );
					return std::make_pair( Point2d_<HOMOG2D_INUMTYPE>(x0,y0),angle*M_PI/180. );
				}
				catch( std::exception& err )
				{
					HOMOG2D_THROW_ERROR_2( "invalid 'transform' attribute for svg ellipse import",  err.what() );
				}
			}
		}
	HOMOG2D_THROW_ERROR_1( "invalid 'transform' attribute for svg ellipse import" );
}

//------------------------------------------------------------------
/// Svg import: Basic parsing of points that are in the format "10,20 30,40 50,60"
/// \todo 20240326: this is used to import SVG polygon type. Maybe this can be replaced by
/// the "path" import code?
inline
std::vector<Point2d>
parsePoints( const char* pts )
{
	std::vector<Point2d> out;
	std::string s(pts);
//	std::cout << "processing " << s << '\n';
//	trimString( s );
	auto v1 = tokenize( s, ' ' );
	for( const auto& pt: v1 )
	{
		auto v2 = tokenize( pt, ',' );
		if( v2.size() != 2 )
			throw "h2d:img::svg: invalid point format in importing svg element: " + s;
		auto x = std::stod( v2[0] );
		auto y = std::stod( v2[1] );
		out.emplace_back( Point2d(x,y) );
	}
	return out;
}


inline
bool isDigit( char c )
{
	return ( (c >= '0' && c <= '9') || c == '.' || c == '-' );
}

inline
bool svgPathCommandIsAllowed(char c)
{
	if( c == 'M' || c == 'L' || c == 'H'|| c == 'V' || c == 'Z' )
		return true;
	return false;
}

/// Get next element in svg path string.
inline
std::string
getNextElem( const std::string& str, std::string::const_iterator& it )
{
	std::string out;
	while( *it == ' ' || *it == ',' ) // skip spaces and commas
		it++;

	if( it >= str.cend() )
		return out;         // return empty string

	if( !isDigit(*it) )        // alpha character
	{
		out.push_back( *it );
		it++;
	}
	else
	{
		while( isDigit(*it) && it < str.cend() )
		{
			out.push_back( *it );
			it++;
		}
//		std::cout << "getNextElem() DIGITS:-" << out << "- #=" << out.size() << '\n';
//		return out;
	}
	return out;
}

/// Returns nb of expected values for a given SVG path command.
/// Ref: https://www.w3.org/TR/SVG2/paths.html
inline
std::map<char,int>&
numberValues()
{
	static std::map<char,int> nbval;
	nbval['M'] = 2; // M-m
	nbval['L'] = 2; // L-l
	nbval['H'] = 1; // H-h
	nbval['V'] = 1; // V-v
	nbval['C'] = 6; // C-c !NOT HANDLED!
	nbval['S'] = 4; // S-s !NOT HANDLED!
	nbval['Q'] = 4; // Q-q !NOT HANDLED!
	nbval['T'] = 2; // T t !NOT HANDLED!
	nbval['A'] = 7; // A-a !NOT HANDLED!
	nbval['Z'] = 0; // Z-z
	return nbval;
}

enum class PathMode { Absolute, Relative };

/// Holds the current SVG "path" command, and the number of required numerical values
/// \sa SvgValuesBuffer
struct SvgPathCommand
{
	PathMode _absRel = PathMode::Absolute;
	char     _command = 'M';
	uint8_t  _nbValues = 2;
	bool isAbsolute() const
	{
		return _absRel == PathMode::Absolute ? true : false;
	}
	void setCommand( char c )
	{
		_command = c;
		_nbValues = numberValues().at(c);
	}
	bool isNewPolyline() const
	{
		if( _command == 'm' || _command == 'M' || _command == 'z' || _command == 'Z' )
			return true;
		return false;
	}
};


/// Generate new point from current mode and previous point, handles absolute/relative coordinates
inline
Point2d_<double>
generateNewPoint(
	SvgPathCommand             mode,     ///< SVG path command
	Point2d_<double>           prevPt,   ///< previous point, is needed if relative mode
	const std::vector<double>& val       ///< numerical values that have been stored
)
{
//	std::cout << "generateNewPoint(): command=" << mode._command
//		<< std::hex << " hex=" << (int)mode._command << std::dec << '\n';
	auto nb = val.size();
//	priv::printVector( val,"generateNewPoint()" );
	HOMOG2D_LOG( "abs/rel=" << (mode.isAbsolute()?"ABS":"REL") );
// some checking to lighten up the following code, maybe can be removed afterwards
	switch( mode._command )
	{
		case 'M':
		case 'L':
			assert( nb == 2 );
		break;
		case 'H':
		case 'V':
			assert( nb == 1 );
		break;
		case 'Z':
			assert( nb == 0 );
		break;
		default: assert(0);
	}

	Point2d_<double> out;
	switch( mode._command )
	{
		case 'M':
		case 'L':
			if( mode.isAbsolute() )
				out.set( val[0], val[1] );
			else
				out.set( prevPt.getX() + val[0], prevPt.getY() + val[1] );
		break;

		case 'H':   // Horizontal
			if( mode.isAbsolute() )
				out.set( val[0],                  prevPt.getY() );
			else
				out.set( val[0] + prevPt.getX() , prevPt.getY() );
		break;

		case 'V':    // Vertical
			if( mode.isAbsolute() )
				out.set( prevPt.getX(), val[0]                 );
			else
				out.set( prevPt.getX(), val[0] + prevPt.getY() );
		break;

		default: assert(0);
	}
	return out;
}

inline
SvgPathCommand
getCommand( char c )
{
	HOMOG2D_LOG( "search command for " << c );

	static std::string commands( "MLHVCSQTAZ" ); // allowed SVG path commands (and their counterparts relative)
	SvgPathCommand out;
	std::string str( 1, c );
	HOMOG2D_LOG( " str=" << str << " #=" << str.size() );
	auto pos = commands.find( str );
//	HOMOG2D_LOG( "pos=" << pos << " str=" << str );
	bool invalid = false;
	if( pos == std::string::npos )
	{
		if( c>='a' && c <= 'z' ) // check if lowercase
		{
			c = (char)((int)c+'A'-'a');
//			std::cout << "lowercase, new c=" << c << '\n';
			str[0] = c;
//			HOMOG2D_LOG( " str2=" << str << "#=" << str.size() );
			pos = commands.find( str );
			if( pos != std::string::npos )
				out._absRel = PathMode::Relative;
			else
				invalid = true;
		}
		else
			invalid = true;
	}
	if( invalid )
		HOMOG2D_THROW_ERROR_1(
				"Illegal character in SVG path element:-" << str
				<< "- ascii=" << std::hex << str[0] << std::dec
		);

	out.setCommand( commands[pos] );

//	std::cout << "pos=" << pos << " _command=" << out._command << " _nbValues=" << (int)out._nbValues << '\n';
	return out;
}

/// Removes dupes in set of points. Needed when importing SVG files using a "path" command,
/// because sometimes they hold duplicates points, and that can't be in polylines
template<typename FPT>
std::vector<Point2d_<FPT>>
purgeSetDupes( const std::vector<Point2d_<FPT>>& pts )
{
	std::vector<Point2d_<FPT>> out;
	out.reserve( pts.size() );
	for( auto it=pts.begin(); it!=std::prev(pts.end()); it++ )
	{
		const auto& elem = *it;
		const auto& next = *std::next(it);
		if( elem != next )
			out.push_back( elem );
	}
	out.push_back( pts.back() ); // add last one
	return out;
}

/// This will hold the values read from the SVG Path parsing code, before they are
/// converted to points
/// \sa SvgPathCommand
struct SvgValuesBuffer
{
	std::vector<double> _values;
	Point2d             _previousPt;

	size_t size() const
	{
		return _values.size();
	}

	void storeValues( std::vector<Point2d>& out, SvgPathCommand mode )
	{
		if( _values.size() != (size_t)mode._nbValues )
			HOMOG2D_THROW_ERROR_1(
				"SVG path command: inconsistency with stored values, expected "
				<< (size_t)mode._nbValues << ", got "
				<< _values.size()
			);
		auto pt = generateNewPoint( mode, _previousPt, _values );
		HOMOG2D_LOG( "new point added: " << pt );
		out.push_back( pt );
		_previousPt = pt;
		_values.clear();
	}
	void addValue( std::string elem )
	{
		_values.push_back( std::stod(elem) );
	}
};

/// Parse a SVG "path" string and convert it to a vector holding a set (vector) of points
/**
Input string example:
\verbatim
m 261.68497,138.79393 2.57,3.15 -0.72,1.27 2.18,1.94 -0.7,4.93 1.88,0.9
\endverbatim
The return value holds as 'second' a bool value, will be true if closed polyline
*/
inline
auto
parsePath( const char* s )
{
	SvgPathCommand mode;
	std::vector<std::vector<Point2d>> vout(1);
	SvgValuesBuffer values;
	std::string str(s);
	size_t idx = 0;
	HOMOG2D_LOG( "parsing string -" << str << "- #=" << str.size() );
	if( str.size() == 0 )
		HOMOG2D_THROW_ERROR_1( "SVG path string is empty" );

	auto it = str.cbegin();
	Point2d previousPt;
	do
	{
		auto e = getNextElem( str, it );
//		HOMOG2D_LOG( "parsing element -" << e << "- #=" << e.size() );

		if( e.size() == 1 && !isDigit(e[0]) ) // we have a command !
		{
			if( values.size() != 0 )              // if we have some values stored,
				values.storeValues( vout[idx], mode );  //  first process them and add new point

			mode = getCommand( e[0] );
			HOMOG2D_LOG( "command=" << e[0] );
			if( !svgPathCommandIsAllowed(mode._command) )
				HOMOG2D_THROW_ERROR_1( "SVG path command -" << mode._command << "- not handled" );

			if( mode.isNewPolyline() && !vout[idx].empty() )
			{
				vout.push_back( std::vector<Point2d>() );
				idx++;
				HOMOG2D_LOG( "NEW vector idx=" << idx );
			}
		}
		else // not a command, but a value
		{
//			HOMOG2D_LOG( "process value, values size=" << values.size() );
			if( values.size() == (size_t)mode._nbValues ) // already got enough values
				values.storeValues( vout[idx], mode );
			values.addValue( e );
		}
	}
	while( it < str.cend() );

	if( values.size() )                  // process remaining values that have been stored
		values.storeValues( vout[idx], mode );
<<<<<<< HEAD

HOMOG2D_LOG( "Nb vectors=" << vout.size() );
	for( auto& v: vout )
		if( v.size() )
			v = purgeSetDupes( v );
	if( vout.back().empty() )
		vout.pop_back();

=======

HOMOG2D_LOG( "Nb vectors=" << vout.size() );
	for( auto& v: vout )
		if( v.size() )
			v = purgeSetDupes( v );
	if( vout.back().empty() )
		vout.pop_back();

>>>>>>> fd4f03a8
HOMOG2D_LOG( "RETURN" );
	return std::make_pair(
		vout,
		mode._command == 'Z' ? true : false
	);
}

} // namespace svgp

//------------------------------------------------------------------
/// Visitor class, derived from the tinyxml2 visitor class. Used to import SVG data.
/**
Holds the imported data through std::variant
*/
class Visitor: public tinyxml2::XMLVisitor
{
/// This type is used to provide a type that can be used in a switch (see VisitExit() ),
/// as this cannot be done with a string |-(
	enum SvgType {
<<<<<<< HEAD
		T_circle, T_rect, T_line, T_polygon, T_polyline, T_ellipse, T_path,
		T_other ///< for other elements (\c <svg>) or illegal ones, that will just be ignored
=======
		T_circle, T_rect, T_line, T_polygon, T_polyline, T_ellipse ,T_path
		,T_other ///< for other elements (\c <svg>) or illegal ones, that will just be ignored
>>>>>>> fd4f03a8
	};

/// A map holding correspondences between type as a string and type as a SvgType.
/// Populated in constructor
	std::map<std::string,SvgType> _svgTypesTable;

	std::vector<CommonType_<double>> _vecVar; ///< all the data is stored here

public:
/// Constructor, populates the table giving type from svg string
	Visitor()
<<<<<<< HEAD
	{
=======
	{ //                                          svg name   local type id
>>>>>>> fd4f03a8
		_svgTypesTable["circle"]   = T_circle;
		_svgTypesTable["rect"]     = T_rect;
		_svgTypesTable["line"]     = T_line;
		_svgTypesTable["polyline"] = T_polyline;
		_svgTypesTable["polygon"]  = T_polygon;
		_svgTypesTable["ellipse"]  = T_ellipse;
		_svgTypesTable["path"]     = T_path;
<<<<<<< HEAD

=======
>>>>>>> fd4f03a8
	}
/// Returns the type as a member of enum SvgType, so the type can be used in a switch
	SvgType getSvgType( std::string s ) const
	{
		auto it = _svgTypesTable.find( s );
		if( it == std::cend(_svgTypesTable) )
			return T_other;
		return it->second;
	}

<<<<<<< HEAD
	const std::vector<std::unique_ptr<rtp::Root>>& get() const
=======
	const std::vector<CommonType_<double>>& get() const
>>>>>>> fd4f03a8
	{
		return _vecVar;
	}

	bool VisitExit( const tinyxml2::XMLElement& ) override;
};

namespace svgp {
//------------------------------------------------------------------
/// Fetch attribute from XML element. Tag \c e_name is there just in case of trouble.
inline
double
getAttribValue( const tinyxml2::XMLElement& e, const char* str, std::string e_name )
{
	double value=0.;
	if( tinyxml2::XML_SUCCESS != e.QueryDoubleAttribute( str, &value ) )
		HOMOG2D_THROW_ERROR_1( "h2d::svg::import error, failed to read attribute '"
			<< std::string{str} << "' while reading element '" << e_name << "'" );
	return value;
}

/// Helper function for SVG import
/**
\todo Who owns the data? Should we return a string and/or release the memory?
*/
inline
const char*
getAttribString( const char* attribName, const tinyxml2::XMLElement& e )
{
	const char *pts = e.Attribute( attribName );
	if( !pts )
		throw std::string("h2d::img::svg Error: unable to find attribute '") + attribName + "' in tag " + e.Name();
	return pts;
}

} // namespace svgp

/// This is the place where actual SVG data is converted and stored into vector
/**
(see manual, section "SVG import")

Overload of the root class `VisitExit()` member function
*/
inline
bool
Visitor::VisitExit( const tinyxml2::XMLElement& e )
{
	std::string n = e.Name();
//	std::cout << "element name:" << n << '\n';
	try
	{
		switch( getSvgType( n ) )
		{
			case T_circle:
<<<<<<< HEAD
			{
				std::unique_ptr<rtp::Root> c(
					new Circle(
=======
				_vecVar.emplace_back(
					CircleD(
>>>>>>> fd4f03a8
						svgp::getAttribValue( e, "cx", n ),
						svgp::getAttribValue( e, "cy", n ),
						svgp::getAttribValue( e, "r", n )
					)
				);
<<<<<<< HEAD
				_vec.push_back( std::move(c) );
			}
=======
>>>>>>> fd4f03a8
			break;

			case T_rect:
			{
				auto x1 = svgp::getAttribValue( e, "x", n );
				auto y1 = svgp::getAttribValue( e, "y", n );
				auto w  = svgp::getAttribValue( e, "width", n );
				auto h  = svgp::getAttribValue( e, "height", n );
<<<<<<< HEAD
				std::unique_ptr<rtp::Root> r( new FRect( x1, y1, x1+w, y1+h ) );
				_vec.push_back( std::move(r) );
=======
				_vecVar.emplace_back( FRectD( x1, y1, x1+w, y1+h ) );
>>>>>>> fd4f03a8
			}
			break;

			case T_line:
<<<<<<< HEAD
			{
				std::unique_ptr<rtp::Root> s(
					new Segment(
=======
				_vecVar.emplace_back(
					SegmentD(
>>>>>>> fd4f03a8
						svgp::getAttribValue( e, "x1", n ),
						svgp::getAttribValue( e, "y1", n ),
						svgp::getAttribValue( e, "x2", n ),
						svgp::getAttribValue( e, "y2", n )
					)
				);
			break;

			case T_polygon:
			{
				auto pts_str = svgp::getAttribString( "points", e );
				auto vec_pts = svgp::parsePoints( pts_str );
				_vecVar.emplace_back( CPolylineD(vec_pts) );
			}
			break;

			case T_polyline:
			{
				auto pts_str = svgp::getAttribString( "points", e );
				auto vec_pts = svgp::parsePoints( pts_str );
				_vecVar.emplace_back( OPolylineD(vec_pts) );
			}
			break;

			case T_path: // a path can hold multiple polygons (because of the 'L' command)
			{
				auto pts_str = svgp::getAttribString( "d", e );
				try
				{
					auto parse_res = svgp::parsePath( pts_str );
					const auto& vec_vec_pts = parse_res.first;  //
					for( const auto& vec_pts: vec_vec_pts )
						if( parse_res.second == true )
<<<<<<< HEAD
						{
//							_vecVar.emplace_back( CPolyline(vec_pts) );
							std::unique_ptr<rtp::Root> p( new CPolyline(vec_pts) );
							_vec.push_back( std::move(p) );
							
						}
						else
						{
//							_vecVar.emplace_back( OPolyline(vec_pts) );
							std::unique_ptr<rtp::Root> p( new OPolyline(vec_pts) );
							_vec.push_back( std::move(p) );
						}
=======
							_vecVar.emplace_back( CPolylineD(vec_pts) );
						else
							_vecVar.emplace_back( OPolylineD(vec_pts) );
>>>>>>> fd4f03a8
					}
				catch( std::exception& err )      // an unhandled path command will just get the whole path command ignored
				{
					HOMOG2D_LOG_WARNING( "Unable to import SVG path command\n -msg="
						<< err.what() << "\n -input string=" << pts_str
					);
				}
			}
			break;

			case T_ellipse:
			{
				auto x  = svgp::getAttribValue( e, "cx", n );
				auto y  = svgp::getAttribValue( e, "cy", n );
				auto rx = svgp::getAttribValue( e, "rx", n );
				auto ry = svgp::getAttribValue( e, "ry", n );
				auto rot = svgp::getEllipseRotateAttr( svgp::getAttribString( "transform", e ) );
<<<<<<< HEAD
				Ellipse* ell = new Ellipse( x, y, rx, ry );
=======
				auto ell = EllipseD( x, y, rx, ry );
>>>>>>> fd4f03a8

				auto H = Homogr().addTranslation(-x,-y).addRotation(rot.second).addTranslation(x,y);
				_vecVar.push_back( H * ell );
			}
			break;

			default:  // for T_other elements
				if( n != "svg" ) // because that one will be always there, so no need to show a warning
					HOMOG2D_LOG_WARNING( "found SVG element '" << n << "' in SVG file, left unprocessed" );
			break;
		}
	}
	catch( std::string& msg )
	{
		HOMOG2D_THROW_ERROR_1( "h2d: Tinyxml read error: " << msg );
		return false; // to avoid a compile warning
	}
	return true;
}

inline
void
printFileAttrib( const tinyxml2::XMLDocument& doc )
{
	const tinyxml2::XMLElement* root = doc.RootElement();
	const tinyxml2::XMLAttribute* pAttrib = root->FirstAttribute();
	size_t i=0;
	while( pAttrib )
	{
		std::cout << "Attrib " << i++ << ": Name=" << pAttrib->Name() << "; Value=" << pAttrib->Value() << '\n';
		pAttrib=pAttrib->Next();
	}
}

/// Fetch size of image in SVG file
inline
auto
getImgSize( const tinyxml2::XMLDocument& doc )
{
	const tinyxml2::XMLElement* root = doc.RootElement();
	const tinyxml2::XMLAttribute* pAttrib = root->FirstAttribute();
	double w = -1., h = -1.;
	while( pAttrib )
	{
		auto attr = std::string( pAttrib->Name() );
		if( attr == "width" )
			w = std::stod( pAttrib->Value() );
		if( attr == "height" )
			h = std::stod( pAttrib->Value() );
		pAttrib=pAttrib->Next();
	}
	if( w == -1. || h == -1. )
		HOMOG2D_THROW_ERROR_1( "unable to find size in SVG file" );
	return std::make_pair( w, h );
}

} // namespace svg

#endif // HOMOG2D_USE_SVG_IMPORT

} // namespace h2d

#endif // HG_HOMOG2D_HPP
<|MERGE_RESOLUTION|>--- conflicted
+++ resolved
@@ -153,10 +153,6 @@
 #define HOMOG2D_LOG_WARNING
 #endif
 
-<<<<<<< HEAD
-=======
-
->>>>>>> fd4f03a8
 /*
 \todo 20230212 ttmath support: this definition does not work, I don't know why !!! see namespace \ref trait
 \verbatim
@@ -392,12 +388,6 @@
 /// Holds drawing related code, independent of back-end library
 namespace img {
 
-<<<<<<< HEAD
-=======
-// forward declaration
-//class DrawParams;
-
->>>>>>> fd4f03a8
 /// Color type , see DrawParams
 struct Color
 {
@@ -437,15 +427,13 @@
 	return vcol;
 }
 
-<<<<<<< HEAD
-=======
 /// A svg image as a wrapper around a string, see manual, "Drawing things" section
 struct SvgImage
 {
 	std::ostringstream _svgString;
 };
 
->>>>>>> fd4f03a8
+
 //------------------------------------------------------------------
 /// Point drawing style, see DrawParams
 /**
@@ -460,9 +448,9 @@
 	Dot     ///< dot (circle)
 };
 
-<<<<<<< HEAD
 inline
-const char* getString( PtStyle t )
+const char*
+getString( PtStyle t )
 {
 	const char* s=0;
 	switch( t )
@@ -477,8 +465,6 @@
 	return s;
 }
 
-=======
->>>>>>> fd4f03a8
 //------------------------------------------------------------------
 /// Draw parameters, independent of back-end library
 class DrawParams
@@ -616,8 +602,6 @@
 	{
 		return _dpValues._color;
 	}
-<<<<<<< HEAD
-=======
 
 #ifdef HOMOG2D_USE_OPENCV
 	cv::Scalar cvColor() const
@@ -836,7 +820,6 @@
 	_realImg._svgString.clear();
 	_isInitialized = false;
 }
->>>>>>> fd4f03a8
 
 #ifdef HOMOG2D_USE_OPENCV
 template <>
@@ -863,7 +846,7 @@
 }
 #endif // HOMOG2D_USE_OPENCV
 
-inline
+/*inline
 const char* getString( PtStyle t )
 {
 	const char* s=0;
@@ -878,8 +861,9 @@
 	}
 	return s;
 }
-
-
+*/
+
+#if 0
 /// A svg image as a wrapper around a string, see manual, "Drawing things" section
 struct SvgImage
 {
@@ -980,7 +964,8 @@
 		clear();
 	}
 #endif
-};
+}; // class Image
+
 
 #ifdef HOMOG2D_USE_OPENCV
 template <>
@@ -1083,6 +1068,8 @@
 	cv::imwrite( fname, _realImg );
 }
 #endif // HOMOG2D_USE_OPENCV
+
+#endif
 
 template<typename IMG>
 template<typename U>
@@ -12198,26 +12185,14 @@
 
 	if( values.size() )                  // process remaining values that have been stored
 		values.storeValues( vout[idx], mode );
-<<<<<<< HEAD
-
-HOMOG2D_LOG( "Nb vectors=" << vout.size() );
+
+	HOMOG2D_LOG( "Nb vectors=" << vout.size() );
 	for( auto& v: vout )
 		if( v.size() )
 			v = purgeSetDupes( v );
 	if( vout.back().empty() )
 		vout.pop_back();
 
-=======
-
-HOMOG2D_LOG( "Nb vectors=" << vout.size() );
-	for( auto& v: vout )
-		if( v.size() )
-			v = purgeSetDupes( v );
-	if( vout.back().empty() )
-		vout.pop_back();
-
->>>>>>> fd4f03a8
-HOMOG2D_LOG( "RETURN" );
 	return std::make_pair(
 		vout,
 		mode._command == 'Z' ? true : false
@@ -12236,13 +12211,8 @@
 /// This type is used to provide a type that can be used in a switch (see VisitExit() ),
 /// as this cannot be done with a string |-(
 	enum SvgType {
-<<<<<<< HEAD
 		T_circle, T_rect, T_line, T_polygon, T_polyline, T_ellipse, T_path,
 		T_other ///< for other elements (\c <svg>) or illegal ones, that will just be ignored
-=======
-		T_circle, T_rect, T_line, T_polygon, T_polyline, T_ellipse ,T_path
-		,T_other ///< for other elements (\c <svg>) or illegal ones, that will just be ignored
->>>>>>> fd4f03a8
 	};
 
 /// A map holding correspondences between type as a string and type as a SvgType.
@@ -12254,11 +12224,7 @@
 public:
 /// Constructor, populates the table giving type from svg string
 	Visitor()
-<<<<<<< HEAD
-	{
-=======
-	{ //                                          svg name   local type id
->>>>>>> fd4f03a8
+	{ //               svg name      local type id
 		_svgTypesTable["circle"]   = T_circle;
 		_svgTypesTable["rect"]     = T_rect;
 		_svgTypesTable["line"]     = T_line;
@@ -12266,13 +12232,11 @@
 		_svgTypesTable["polygon"]  = T_polygon;
 		_svgTypesTable["ellipse"]  = T_ellipse;
 		_svgTypesTable["path"]     = T_path;
-<<<<<<< HEAD
-
-=======
->>>>>>> fd4f03a8
-	}
+	}
+
 /// Returns the type as a member of enum SvgType, so the type can be used in a switch
-	SvgType getSvgType( std::string s ) const
+	SvgType
+	getSvgType( std::string s ) const
 	{
 		auto it = _svgTypesTable.find( s );
 		if( it == std::cend(_svgTypesTable) )
@@ -12280,11 +12244,8 @@
 		return it->second;
 	}
 
-<<<<<<< HEAD
-	const std::vector<std::unique_ptr<rtp::Root>>& get() const
-=======
-	const std::vector<CommonType_<double>>& get() const
->>>>>>> fd4f03a8
+	const std::vector<CommonType_<double>>&
+	get() const
 	{
 		return _vecVar;
 	}
@@ -12339,24 +12300,13 @@
 		switch( getSvgType( n ) )
 		{
 			case T_circle:
-<<<<<<< HEAD
-			{
-				std::unique_ptr<rtp::Root> c(
-					new Circle(
-=======
 				_vecVar.emplace_back(
 					CircleD(
->>>>>>> fd4f03a8
 						svgp::getAttribValue( e, "cx", n ),
 						svgp::getAttribValue( e, "cy", n ),
 						svgp::getAttribValue( e, "r", n )
 					)
 				);
-<<<<<<< HEAD
-				_vec.push_back( std::move(c) );
-			}
-=======
->>>>>>> fd4f03a8
 			break;
 
 			case T_rect:
@@ -12365,24 +12315,13 @@
 				auto y1 = svgp::getAttribValue( e, "y", n );
 				auto w  = svgp::getAttribValue( e, "width", n );
 				auto h  = svgp::getAttribValue( e, "height", n );
-<<<<<<< HEAD
-				std::unique_ptr<rtp::Root> r( new FRect( x1, y1, x1+w, y1+h ) );
-				_vec.push_back( std::move(r) );
-=======
 				_vecVar.emplace_back( FRectD( x1, y1, x1+w, y1+h ) );
->>>>>>> fd4f03a8
 			}
 			break;
 
 			case T_line:
-<<<<<<< HEAD
-			{
-				std::unique_ptr<rtp::Root> s(
-					new Segment(
-=======
 				_vecVar.emplace_back(
 					SegmentD(
->>>>>>> fd4f03a8
 						svgp::getAttribValue( e, "x1", n ),
 						svgp::getAttribValue( e, "y1", n ),
 						svgp::getAttribValue( e, "x2", n ),
@@ -12416,26 +12355,11 @@
 					const auto& vec_vec_pts = parse_res.first;  //
 					for( const auto& vec_pts: vec_vec_pts )
 						if( parse_res.second == true )
-<<<<<<< HEAD
-						{
-//							_vecVar.emplace_back( CPolyline(vec_pts) );
-							std::unique_ptr<rtp::Root> p( new CPolyline(vec_pts) );
-							_vec.push_back( std::move(p) );
-							
-						}
-						else
-						{
-//							_vecVar.emplace_back( OPolyline(vec_pts) );
-							std::unique_ptr<rtp::Root> p( new OPolyline(vec_pts) );
-							_vec.push_back( std::move(p) );
-						}
-=======
 							_vecVar.emplace_back( CPolylineD(vec_pts) );
 						else
 							_vecVar.emplace_back( OPolylineD(vec_pts) );
->>>>>>> fd4f03a8
-					}
-				catch( std::exception& err )      // an unhandled path command will just get the whole path command ignored
+				}
+				catch( std::exception& err )    // an unhandled path command will just get the whole path command ignored
 				{
 					HOMOG2D_LOG_WARNING( "Unable to import SVG path command\n -msg="
 						<< err.what() << "\n -input string=" << pts_str
@@ -12451,11 +12375,7 @@
 				auto rx = svgp::getAttribValue( e, "rx", n );
 				auto ry = svgp::getAttribValue( e, "ry", n );
 				auto rot = svgp::getEllipseRotateAttr( svgp::getAttribString( "transform", e ) );
-<<<<<<< HEAD
-				Ellipse* ell = new Ellipse( x, y, rx, ry );
-=======
 				auto ell = EllipseD( x, y, rx, ry );
->>>>>>> fd4f03a8
 
 				auto H = Homogr().addTranslation(-x,-y).addRotation(rot.second).addTranslation(x,y);
 				_vecVar.push_back( H * ell );

# History

[Manual main page](homog2d_manual.md)

See [Release page](https://github.com/skramm/homog2d/releases).

- planned:
  - add inversion of a 8x8 Matrix using Gauss-Jordan Elimination, to remove dependency for computing H from 2x4 points
  - Ellipse/line, ellipse/ellipse intersection (hard task...)
  - provide clear interface to extend drawing capabilities using other back-ends
  - add (optional) common root class, to be able to store heterogeneous objects in container
  - add precision evaluation

- current master branch
  - extended circle API, with building from 2 or 3 points, see [manual](homog2d_manual.md#p_circle)
  - added `isColinear()` to check for colinearity of 3 points, see [manual](homog2d_manual.md#misc)
  - added `getBisector()` to class `Segment_`, return bisector line
  - added `area()` and `length()` to class `Circle_` and class `Ellipse_` (member and free functions)
  - improved ellipse demo (Opencv-dependent)
  - added `isInf()` to check if points are at infinity
<<<<<<< HEAD
  - added `type()` function to all primitives, will return a `Type` enum, that can be printed with `getString()`
  - added `getExtended()` to class `Segment_`
=======
  - added `getExtended()` to class `Segment_` and class `FRect_`
  - added computation of distance between `Point2d_`  and `Segment_`
>>>>>>> 0568e3d9

- [v2.7](https://github.com/skramm/homog2d/releases/tag/v2.7), released on 2022-05-18
  - added `translate()` to `Segment`
  - added `img::write()` abstraction member function for image disk writing
  - added initializing `Segment` from a `std::pair` of points (constructor and `set()` member function)
  - added `convexHull()` and associate demo
  - added generic drawing function (for containers) with a `std::function` as third argument
  - added "Segments" demo
  - added arguments to abstract `img::clear()`, and added `img::Color` data type
  - moved base classes from main namespace to sub-namespace
  - cleaned out segment/line, segment/segment, segment/circle intersection code
  - added convexity test for `Polyline_` types.

- [v2.6](https://github.com/skramm/homog2d/releases/tag/v2.6), released on 2021-12-21
  - added threshold as default argument to `Ellipse::isCircle()`
  - fixed manual typos, added "dev" doc page
  - added speed test, manual edits
  - added missing intersection function (`FRect`/`Polyline`)
  - added binding template constructor for points/lines (see `HOMOG2D_BIND_X`)
  - added centroid computation to `Polyline_`
  - added minimizing function to `Polyline_`
  - added generalized `getBB()` to get the bounding box of two arbitrary objects
  - added more tests
  - added some missing free functions
  - API changes: refactoring of `Polyline` class, now split in two classes, `CPolyline` and `OPolyline` (closed and open)
  - many bugfixes and improvments
  - added precision tests, plots, and details on thresholds, see [homog2d_thresholds.md](homog2d_thresholds.md).
  - added lots of code demos and showcases as gif images, see [homog2d_showcase.md](homog2d_showcase.md).

- [v2.5](https://github.com/skramm/homog2d/releases/tag/v2.5), released on 2021-07-31
  - switch to C++14 (so we can use `auto` return types!)
  - added generalised `getBB()` and `FRect::getBoundingCircle()`
  - added constructor to build horizontal of vertical lines
  - `Polyline`: added `length()`, `area()`, `isPolygon()`, `getBB()`
  - added `FRect::intersection`, to get the  intersection area
  - added `Ellipse` type, and associated homography (circle=>ellipse and ellipse=>ellipse)
  - added speed test to compare Ellipse code with and without memory/speed tradeoff (see [build_options](homog2d_manual#build_options) for details).
  - renamed `CvDrawParams` => `DrawParams` (intent: planning multiple graphics back-end)
  - added `Frect` union and intersection areas: `unionArea()` and `intersectArea()`, associated operators and free functions
  - added normalization to closed `Polyline` so that they can be compared
  - classes `Point2d`, `FRect`, `Circle`, `Polyline` and `Ellipse` now all have a `translate(dx,dy)` member function

- [v2.4](https://github.com/skramm/homog2d/releases/tag/v2.4), released on 2021-07-12
  - **Major release, some API changes**
  - renamed namespace to `h2d` (shorter)
  - added a template class `KeyboardLoop` to handle keyboard inputs and loop in Opencv demo
  - added some static "no build" checking for illegal code instanciation (see target `nobuild` in makefile)
  - added operator * to apply homography to all elements of a container holding points or lines
  - added templated types `Circle_`, `Polyline_`, `FRect_` and associated code (intersection, isInside, ...)
  - added `type()` and `dtype()` to root class (and associated enums), to be able to fetch underlyng type at runtime.
  - renamed `intersectsCircle()` and `intersectsRectangle()` to `intersects()`
  - changed enums for class enums
  - deprecated `Root::addOffset()`
  - Homography now automatically inverted/transposed for lines, [see here](homog2d_manual.md#line_homography).
  - solved numerical rounding issues
  - renamed `Segment::get()` to `Segment::getPts()` and `FRect::get2Pts()` to `FRect::getPts()`
  - enhanced `Polyline` class (intersection code, ...)
  - added `Polyline::isPolygon()`, `Polyline::length()` and corresponding free functions
  - added `getBB()` (member function and free functions) to `Polyline`, `Segment` and `Circle`

- [v2.3](https://github.com/skramm/homog2d/releases/tag/v2.3), released on 2021-06-18
  - switch to MPLv2 licence
  - all computations are now done using default numerical type `HOMOG2D_INUMTYPE`
  - added `buildFrom4Points()` to Homography class
  - added templated conversion free functions and member function to Opencv point types
  - added full testing with all three arithmetic types (`make testall`)
  - added segment type and associated features
  - demo code heavy refactoring (requires Opencv)

- [v2.2](https://github.com/skramm/homog2d/releases/tag/v2.2), released on 2021-06-01
  - added 2 constructors to `Homogr`
  - added `isParallelTo()`
  - API change:
    - renamed `drawCvMat()` to `draw()` (to make transition to other graphical backends easier)
    - matrices: renamed `setValue()` to `set()` and `getValue()` to `get()`
    - for OpenCv matrices, replaced `getFrom()` by assignment operator
    - replaced enums `En_OffsetDir` and `En_GivenCoord` with class enums `LineOffset` and `GivenCoord`
  - added `Segment` type and associated code
  - Licence change to MPLv2
  - replaced `HOMOG2D_SAFE_MODE` with `HOMOG2D_NOCHECKS`, so that checking is enabled by default.

- [v2.1](https://github.com/skramm/homog2d/releases/tag/v2.1), released on 2020-04-27.
  - added `intersectsCircle()`, to get intersection with circles
  - intersection data structure name changed, now `Intersect`
  - the intersection points are now private, they must be fetched with `get()`:
  this `Intersect` member function will return a `std::pair` holding the two intersection points.
  - added `getPoints()`
  - added single argument constructors
  - renamed `distToPoints()` member function: now `distTo()`, and can be used with lines as argument.
  - added new matrix type: `Hmatrix`, for point to line (or line to point) mapping.
  - renamed `clear()` to `init()` for matrices
  - added `getParallelLine()`


- [v2.0](https://github.com/skramm/homog2d/releases/tag/v2.0): fully templated.

- [v1.0](https://github.com/skramm/homog2d/releases/tag/v1.0): initial release, not templated by numerical data type.
Same API, works fine. A bit lighter on template stuff.







### Footnotes

[(1)](#paedfapol)
<a name="fn1"></a> The rationale behind this interface is that if we had choosen to pass a point as argument, no guarantee would have been given that the point is effectively lying on the line.
With this function signature, the function can compute the point itself.<|MERGE_RESOLUTION|>--- conflicted
+++ resolved
@@ -18,13 +18,10 @@
   - added `area()` and `length()` to class `Circle_` and class `Ellipse_` (member and free functions)
   - improved ellipse demo (Opencv-dependent)
   - added `isInf()` to check if points are at infinity
-<<<<<<< HEAD
   - added `type()` function to all primitives, will return a `Type` enum, that can be printed with `getString()`
-  - added `getExtended()` to class `Segment_`
-=======
   - added `getExtended()` to class `Segment_` and class `FRect_`
   - added computation of distance between `Point2d_`  and `Segment_`
->>>>>>> 0568e3d9
+  - added `getOrthogSegment()` to class `Line2d_`
 
 - [v2.7](https://github.com/skramm/homog2d/releases/tag/v2.7), released on 2022-05-18
   - added `translate()` to `Segment`

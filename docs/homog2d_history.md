--- conflicted
+++ resolved
@@ -36,18 +36,11 @@
   - added build symbol `HOMOG2D_NOWARNINGS`, see [buid options](homog2d_manual.md#build_options).
   - added support for big math library [ttmath](https://www.ttmath.org/) (preliminar, see [Numerical data types](homog2d_manual.md#bignum).).
   - add `getOrthogPts()` and `getOrthogSegs()` to class `Segment`.
-<<<<<<< HEAD
-
-## Previous releases
-
-![#LOC per release](img_other/linecount.png):
-=======
   - added MSVC compiler to the Github Action CI automated tests
   - added support for importing Boost::geometry polygons (preliminar), see an [example here](../misc/test_files/bg_test_1.cpp).
   - __breaking changes__:
     - replaced/renamed `getCvPt()` (Opencv binding) by a more generic `getPt()` that can work with multiple types, see [bindindings section](homog2d_manual.md#bind).
     - same for `getCvPts()` replaced by `getPts()`
->>>>>>> 12db5bbc
 
 - [v2.9](https://github.com/skramm/homog2d/releases/tag/v2.9), released on 2022-11-23
   - added SVG drawing

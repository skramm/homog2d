--- conflicted
+++ resolved
@@ -18,11 +18,7 @@
   - added binding template constructor for points/lines (see `HOMOG2D_BIND_X`)
   - added centroid computation to `Polyline_`
   - added minimizing function to `Polyline_`
-<<<<<<< HEAD
-  - added  `getBB()` to get the bounding box of two arbitrary objects of same type.
-=======
   - added generalized `getBB()` to get the bounding box of two arbitrary objects
->>>>>>> f72eb3fc
   - added more tests
   - added some missing free functions
   - API changes: refactoring of `Polyline` class, now split in two classes, `CPolyline` and `OPolyline` (closed and open)
